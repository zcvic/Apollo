--- conflicted
+++ resolved
@@ -21,15 +21,9 @@
 
 # Documents
 
-<<<<<<< HEAD
 * [Apollo Cyber RT Quick Start](https://github.com/ApolloAuto/apollo/tree/master/docs/cyber/CyberRT_Quick_Start.md): Everything you need to know about how to start developing your first application module on top of Apollo Cyber RT. 
 
 * [Apollo Cyber RT Developer Tools](https://github.com/ApolloAuto/apollo/tree/master/docs/cyber/CyberRT_Developer_Tools.md): Detailed guidance on how to use the developer tools from Apollo Cyber RT. 
-=======
-* [Apollo Cyber RT Quick Start](https://github.com/ApolloAuto/apollo/tree/master/docs/specs/cyber/CyberRT_Quick_Start.md): Everything you need to know about how to start developing your first application module on top of Apollo Cyber RT.
-
-* [Apollo Cyber RT Developer Tools](https://github.com/ApolloAuto/apollo/tree/master/docs/specs/cyber/CyberRT_Developer_Tools.md): Detailed guidance on how to use the developer tools from Apollo Cyber RT.
->>>>>>> b9918bf9
 
 * [Apollo Cyber RT API for Developers](https://github.com/ApolloAuto/apollo/tree/master/docs/cyber/CyberRT_API_for_Developers.md): A comprehensive guide to explore all the APIs of Apollo Cyber RT, with many concrete examples in source code.
 

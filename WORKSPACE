workspace(name = "apollo")

load("//tools:workspace.bzl", "apollo_repositories")
load("@bazel_tools//tools/build_defs/repo:http.bzl", "http_archive")

http_archive(
    name = "rules_foreign_cc",
    sha256 = "6041f1374ff32ba711564374ad8e007aef77f71561a7ce784123b9b4b88614fc",
    strip_prefix = "rules_foreign_cc-0.8.0",
    urls = [
        "https://apollo-system.bj.bcebos.com/archive/6.0/rules_foreign_cc-0.8.0.tar.gz",
        "https://github.com/bazelbuild/rules_foreign_cc/archive/0.8.0.tar.gz",
    ],
)

load("@rules_foreign_cc//foreign_cc:repositories.bzl", "rules_foreign_cc_dependencies")

rules_foreign_cc_dependencies()

apollo_repositories()

http_archive(
    name = "rules_cc",
    urls = [
        "https://apollo-system.cdn.bcebos.com/archive/8.0/rules_cc-0.0.1.tar.gz",
<<<<<<< HEAD
        "https://github.com/bazelbuild/rules_cc/releases/download/0.0.1/rules_cc-0.0.1.tar.gz",   
=======
        "https://github.com/bazelbuild/rules_cc/releases/download/0.0.1/rules_cc-0.0.1.tar.gz",
        "https://github.com/bazelbuild/rules_cc/releases/download/0.0.1/rules_cc-0.0.1.tar.gz",
>>>>>>> 5d58fdd7
    ],
    sha256 = "4dccbfd22c0def164c8f47458bd50e0c7148f3d92002cdb459c2a96a68498241",
    patches = ["//tools/package:rules_cc.patch"],
)

http_archive(
    name = "bazel_skylib",
    sha256 = "1c531376ac7e5a180e0237938a2536de0c54d93f5c278634818e0efc952dd56c",
    urls = [
        "https://apollo-system.cdn.bcebos.com/archive/6.0/bazel-skylib-1.0.3.tar.gz",
        "https://github.com/bazelbuild/bazel-skylib/releases/download/1.0.3/bazel-skylib-1.0.3.tar.gz",
    ],
)

load("@bazel_skylib//:workspace.bzl", "bazel_skylib_workspace")

bazel_skylib_workspace()

load("@bazel_skylib//lib:versions.bzl", "versions")

versions.check(minimum_bazel_version = "3.7.0")

http_archive(
    name = "rules_proto",
    sha256 = "602e7161d9195e50246177e7c55b2f39950a9cf7366f74ed5f22fd45750cd208",
    strip_prefix = "rules_proto-97d8af4dc474595af3900dd85cb3a29ad28cc313",
    urls = [
        "https://apollo-system.cdn.bcebos.com/archive/6.0/97d8af4dc474595af3900dd85cb3a29ad28cc313.tar.gz",
        "https://github.com/bazelbuild/rules_proto/archive/97d8af4dc474595af3900dd85cb3a29ad28cc313.tar.gz",
    ],
)

load("@rules_proto//proto:repositories.bzl", "rules_proto_dependencies", "rules_proto_toolchains")

rules_proto_dependencies()

rules_proto_toolchains()

http_archive(
    name = "rules_python",
    sha256 = "b6d46438523a3ec0f3cead544190ee13223a52f6a6765a29eae7b7cc24cc83a0",
    urls = [
        "https://apollo-system.cdn.bcebos.com/archive/6.0/rules_python-0.1.0.tar.gz",
        "https://github.com/bazelbuild/rules_python/releases/download/0.1.0/rules_python-0.1.0.tar.gz",
    ],
)

# load("@bazel_tools//tools/build_defs/repo:utils.bzl", "maybe")
# grpc
http_archive(
    name = "com_github_grpc_grpc",
    sha256 = "419dba362eaf8f1d36849ceee17c3e2ff8ff12ac666b42d3ff02a164ebe090e9",
    patches = ["//third_party/absl:grpc.patch"],
    strip_prefix = "grpc-1.30.0",
    urls = [
        "https://apollo-system.cdn.bcebos.com/archive/6.0/v1.30.0.tar.gz",
        "https://github.com/grpc/grpc/archive/v1.30.0.tar.gz",
    ],
)
http_archive(
    name = "zlib",
    build_file = "@com_google_protobuf//:third_party/zlib.BUILD",
    sha256 = "629380c90a77b964d896ed37163f5c3a34f6e6d897311f1df2a7016355c45eff",
    strip_prefix = "zlib-1.2.11",
    urls = [
        "https://apollo-system.cdn.bcebos.com/archive/6.0/zlib-v1.2.11.tar.gz",
        "https://github.com/madler/zlib/archive/v1.2.11.tar.gz",
    ],
)

<<<<<<< HEAD
=======
load("@com_github_grpc_grpc//bazel:grpc_deps.bzl", "grpc_deps")

grpc_deps()

load("@com_github_grpc_grpc//bazel:grpc_extra_deps.bzl", "grpc_extra_deps")

grpc_extra_deps()

http_archive(
    name = "rules_python",
    sha256 = "b6d46438523a3ec0f3cead544190ee13223a52f6a6765a29eae7b7cc24cc83a0",
    urls = [
        "https://apollo-system.cdn.bcebos.com/archive/6.0/rules_python-0.1.0.tar.gz",
        "https://github.com/bazelbuild/rules_python/releases/download/0.1.0/rules_python-0.1.0.tar.gz",
    ],
)

# load("@bazel_tools//tools/build_defs/repo:utils.bzl", "maybe")
# grpc
http_archive(
    name = "com_github_grpc_grpc",
    sha256 = "419dba362eaf8f1d36849ceee17c3e2ff8ff12ac666b42d3ff02a164ebe090e9",
    patches = ["//third_party/absl:grpc.patch"],
    strip_prefix = "grpc-1.30.0",
    urls = [
        "https://apollo-system.cdn.bcebos.com/archive/6.0/v1.30.0.tar.gz",
        "https://github.com/grpc/grpc/archive/v1.30.0.tar.gz",
    ],
)
http_archive(
    name = "zlib",
    build_file = "@com_google_protobuf//:third_party/zlib.BUILD",
    sha256 = "629380c90a77b964d896ed37163f5c3a34f6e6d897311f1df2a7016355c45eff",
    strip_prefix = "zlib-1.2.11",
    urls = [
        "https://apollo-system.cdn.bcebos.com/archive/6.0/zlib-v1.2.11.tar.gz",
        "https://github.com/madler/zlib/archive/v1.2.11.tar.gz",
    ],
)

>>>>>>> 5d58fdd7
load("@com_github_grpc_grpc//bazel:grpc_deps.bzl", "grpc_deps")

grpc_deps()

load("@com_github_grpc_grpc//bazel:grpc_extra_deps.bzl", "grpc_extra_deps")

grpc_extra_deps()<|MERGE_RESOLUTION|>--- conflicted
+++ resolved
@@ -23,12 +23,7 @@
     name = "rules_cc",
     urls = [
         "https://apollo-system.cdn.bcebos.com/archive/8.0/rules_cc-0.0.1.tar.gz",
-<<<<<<< HEAD
-        "https://github.com/bazelbuild/rules_cc/releases/download/0.0.1/rules_cc-0.0.1.tar.gz",   
-=======
         "https://github.com/bazelbuild/rules_cc/releases/download/0.0.1/rules_cc-0.0.1.tar.gz",
-        "https://github.com/bazelbuild/rules_cc/releases/download/0.0.1/rules_cc-0.0.1.tar.gz",
->>>>>>> 5d58fdd7
     ],
     sha256 = "4dccbfd22c0def164c8f47458bd50e0c7148f3d92002cdb459c2a96a68498241",
     patches = ["//tools/package:rules_cc.patch"],
@@ -76,39 +71,6 @@
     ],
 )
 
-# load("@bazel_tools//tools/build_defs/repo:utils.bzl", "maybe")
-# grpc
-http_archive(
-    name = "com_github_grpc_grpc",
-    sha256 = "419dba362eaf8f1d36849ceee17c3e2ff8ff12ac666b42d3ff02a164ebe090e9",
-    patches = ["//third_party/absl:grpc.patch"],
-    strip_prefix = "grpc-1.30.0",
-    urls = [
-        "https://apollo-system.cdn.bcebos.com/archive/6.0/v1.30.0.tar.gz",
-        "https://github.com/grpc/grpc/archive/v1.30.0.tar.gz",
-    ],
-)
-http_archive(
-    name = "zlib",
-    build_file = "@com_google_protobuf//:third_party/zlib.BUILD",
-    sha256 = "629380c90a77b964d896ed37163f5c3a34f6e6d897311f1df2a7016355c45eff",
-    strip_prefix = "zlib-1.2.11",
-    urls = [
-        "https://apollo-system.cdn.bcebos.com/archive/6.0/zlib-v1.2.11.tar.gz",
-        "https://github.com/madler/zlib/archive/v1.2.11.tar.gz",
-    ],
-)
-
-<<<<<<< HEAD
-=======
-load("@com_github_grpc_grpc//bazel:grpc_deps.bzl", "grpc_deps")
-
-grpc_deps()
-
-load("@com_github_grpc_grpc//bazel:grpc_extra_deps.bzl", "grpc_extra_deps")
-
-grpc_extra_deps()
-
 http_archive(
     name = "rules_python",
     sha256 = "b6d46438523a3ec0f3cead544190ee13223a52f6a6765a29eae7b7cc24cc83a0",
@@ -141,7 +103,6 @@
     ],
 )
 
->>>>>>> 5d58fdd7
 load("@com_github_grpc_grpc//bazel:grpc_deps.bzl", "grpc_deps")
 
 grpc_deps()

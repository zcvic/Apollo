--- conflicted
+++ resolved
@@ -4,11 +4,7 @@
 
 install(
     name = "install",
-<<<<<<< HEAD
-    data_dest = "localization/msf/params",
-=======
     data_dest = "localization/addition_data/msf/params",
->>>>>>> 5d58fdd7
     data = [
         ":runtime_data",
     ],

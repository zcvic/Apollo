--- conflicted
+++ resolved
@@ -95,14 +95,9 @@
                               std::vector<unsigned char> *intensities);
 
  private:
-<<<<<<< HEAD
-  apollo::common::monitor::Monitor monitor_;
+  apollo::common::monitor::MonitorLogger monitor_logger_;
   std::string lidar_extrinsic_file_;
   std::string map_folder_;
-=======
-  apollo::common::monitor::MonitorLogger monitor_logger_;
-  VisualizationManagerParams visual_manager_params_;
->>>>>>> f12b0eb9
 };
 
 }  // namespace msf

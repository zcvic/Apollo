--- conflicted
+++ resolved
@@ -14,11 +14,6 @@
         "//modules/common:log",
         "//modules/dreamview/backend/hmi:vehicle_manager",
         "//modules/localization/proto:localization_proto",
-<<<<<<< HEAD
-        "//modules/dreamview/backend/hmi:vehicle_manager",
-        "@glog//:glog",
-=======
->>>>>>> 475d3d25
     ],
 )
 

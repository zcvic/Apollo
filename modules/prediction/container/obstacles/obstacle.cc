/******************************************************************************
 * Copyright 2017 The Apollo Authors. All Rights Reserved.
 *
 * Licensed under the Apache License, Version 2.0 (the "License");
 * you may not use this file except in compliance with the License.
 * You may obtain a copy of the License at
 *
 * http://www.apache.org/licenses/LICENSE-2.0
 *
 * Unless required by applicable law or agreed to in writing, software
 * distributed under the License is distributed on an "AS IS" BASIS,
 * WITHOUT WARRANTIES OR CONDITIONS OF ANY KIND, either express or implied.
 * See the License for the specific language governing permissions and
 * limitations under the License.
 *****************************************************************************/

#include "modules/prediction/container/obstacles/obstacle.h"

#include <algorithm>
#include <cmath>
#include <iomanip>
#include <limits>
#include <unordered_set>
#include <utility>
#include "Eigen/Dense"

#include "modules/common/log.h"
#include "modules/common/math/math_utils.h"
#include "modules/prediction/common/prediction_gflags.h"
#include "modules/prediction/common/prediction_map.h"
#include "modules/prediction/common/road_graph.h"
#include "modules/prediction/network/rnn_model/rnn_model.h"

namespace apollo {
namespace prediction {

using apollo::perception::PerceptionObstacle;
using apollo::common::math::KalmanFilter;
using apollo::common::ErrorCode;
using apollo::common::Point3D;
using apollo::hdmap::LaneInfo;

std::mutex Obstacle::mutex_;

namespace {

double Damp(const double x, const double sigma) {
  return 1 / (1 + exp(1 / (std::fabs(x) + sigma)));
}

}  // namespace

PerceptionObstacle::Type Obstacle::type() const { return type_; }

//Obstacle::Obstacle() : rnn_enabled_(false) {}

int Obstacle::id() const {
  std::lock_guard<std::mutex> lock(mutex_);
  return id_;
}

double Obstacle::timestamp() const {
  std::lock_guard<std::mutex> lock(mutex_);
  if (feature_history_.size() > 0) {
    return feature_history_.front().timestamp();
  } else {
    return 0.0;
  }
}

const Feature& Obstacle::feature(size_t i) const {
  std::lock_guard<std::mutex> lock(mutex_);
  CHECK(i < feature_history_.size());
  return feature_history_[i];
}

Feature* Obstacle::mutable_feature(size_t i) {
  std::lock_guard<std::mutex> lock(mutex_);
  CHECK(i < feature_history_.size());
  return &feature_history_[i];
}

const Feature& Obstacle::latest_feature() const {
  std::lock_guard<std::mutex> lock(mutex_);
  CHECK_GT(feature_history_.size(), 0);
  return feature_history_.front();
}

Feature* Obstacle::mutable_latest_feature() {
  std::lock_guard<std::mutex> lock(mutex_);

  CHECK_GT(feature_history_.size(), 0);
  return &(feature_history_.front());
}

size_t Obstacle::history_size() const {
  std::lock_guard<std::mutex> lock(mutex_);
  return feature_history_.size();
}

const KalmanFilter<double, 4, 2, 0>& Obstacle::kf_lane_tracker(
    const std::string& lane_id) {
  std::lock_guard<std::mutex> lock(mutex_);
  CHECK(kf_lane_trackers_.find(lane_id) != kf_lane_trackers_.end());
  return kf_lane_trackers_[lane_id];
}

const KalmanFilter<double, 6, 2, 0>& Obstacle::kf_motion_tracker() const {
  std::lock_guard<std::mutex> lock(mutex_);
  return kf_motion_tracker_;
}

const KalmanFilter<double, 2, 2, 4>& Obstacle::kf_pedestrian_tracker() const {
  std::lock_guard<std::mutex> lock(mutex_);
  return kf_pedestrian_tracker_;
}

bool Obstacle::IsOnLane() {
  std::lock_guard<std::mutex> lock(mutex_);
  if (feature_history_.size() > 0) {
    if (feature_history_.front().has_lane() &&
        feature_history_.front().lane().has_lane_feature()) {
      ADEBUG << "Obstacle [" << id_ << "] is on lane.";
      return true;
    }
  }
  ADEBUG << "Obstacle [" << id_ << "] is not on lane.";
  return false;
}

void Obstacle::Insert(const PerceptionObstacle& perception_obstacle,
                      const double timestamp) {
  std::lock_guard<std::mutex> lock(mutex_);
  if (feature_history_.size() > 0 &&
      timestamp <= feature_history_.front().timestamp()) {
    AERROR << "Obstacle [" << id_ << "] received an older frame ["
           << std::setprecision(20) << timestamp
           << "] than the most recent timestamp [ "
           << feature_history_.front().timestamp() << "].";
    return;
  }

  Feature feature;
  if (SetId(perception_obstacle, &feature) == ErrorCode::PREDICTION_ERROR) {
    return;
  }
  if (SetType(perception_obstacle) == ErrorCode::PREDICTION_ERROR) {
    return;
  }
  SetTimestamp(perception_obstacle, timestamp, &feature);
  SetPosition(perception_obstacle, &feature);
  SetVelocity(perception_obstacle, &feature);
  SetAcceleration(&feature);
  SetTheta(perception_obstacle, &feature);
  if (!kf_motion_tracker_enabled_) {
    InitKFMotionTracker(&feature);
  }
  UpdateKFMotionTracker(&feature);
  SetCurrentLanes(&feature);
  SetNearbyLanes(&feature);
  SetLaneGraphFeature(&feature);
  UpdateKFLaneTrackers(&feature);
  if (type_ == PerceptionObstacle::PEDESTRIAN) {
    if (!kf_pedestrian_tracker_enabled_) {
      InitKFPedestrianTracker(&feature);
    }
    UpdateKFPedestrianTracker(&feature);
  }
  InsertFeatureToHistory(&feature);
  SetMotionStatus();
  Trim();
}

ErrorCode Obstacle::SetId(const PerceptionObstacle& perception_obstacle,
                          Feature* feature) {
  if (!perception_obstacle.has_id()) {
    AERROR << "Obstacle has no ID.";
    return ErrorCode::PREDICTION_ERROR;
  }

  int id = perception_obstacle.id();
  if (id_ < 0) {
    id_ = id;
    ADEBUG << "Obstacle has id [" << id_ << "].";
  } else {
    if (id_ != id) {
      AERROR << "Obstacle [" << id_ << "] has a mismatched ID [" << id
             << "] from perception obstacle.";
      return ErrorCode::PREDICTION_ERROR;
    } else {
      feature->set_id(id);
    }
  }
  return ErrorCode::OK;
}

ErrorCode Obstacle::SetType(const PerceptionObstacle& perception_obstacle) {
  if (perception_obstacle.has_type()) {
    type_ = perception_obstacle.type();
    ADEBUG << "Obstacle [" << id_ << "] has type [" << type_ << "].";
  } else {
    AERROR << "Obstacle [" << id_ << "] has no type.";
    return ErrorCode::PREDICTION_ERROR;
  }
  return ErrorCode::OK;
}

void Obstacle::SetTimestamp(const PerceptionObstacle& perception_obstacle,
                            const double timestamp, Feature* feature) {
  double ts = timestamp;
  if (perception_obstacle.has_timestamp() &&
      perception_obstacle.timestamp() > 0.0) {
    ts = perception_obstacle.timestamp();
  }
  feature->set_timestamp(ts);

  ADEBUG << "Obstacle [" << id_ << "] has timestamp [" << std::fixed
         << std::setprecision(6) << ts << "].";
}

void Obstacle::SetPosition(const PerceptionObstacle& perception_obstacle,
                           Feature* feature) {
  double x = 0.0;
  double y = 0.0;
  double z = 0.0;

  if (perception_obstacle.has_position()) {
    if (perception_obstacle.position().has_x()) {
      x = perception_obstacle.position().x();
    }
    if (perception_obstacle.position().has_y()) {
      y = perception_obstacle.position().y();
    }
    if (perception_obstacle.position().has_z()) {
      z = perception_obstacle.position().z();
    }
  }

  feature->mutable_position()->set_x(x);
  feature->mutable_position()->set_y(y);
  feature->mutable_position()->set_z(z);

  ADEBUG << "Obstacle [" << id_ << "] has position [" << std::fixed
         << std::setprecision(6) << x << ", " << std::fixed
         << std::setprecision(6) << y << ", " << std::fixed
         << std::setprecision(6) << z << "].";
}

void Obstacle::SetVelocity(const PerceptionObstacle& perception_obstacle,
                           Feature* feature) {
  double velocity_x = 0.0;
  double velocity_y = 0.0;
  double velocity_z = 0.0;

  if (perception_obstacle.has_velocity()) {
    if (perception_obstacle.velocity().has_x()) {
      velocity_x = perception_obstacle.velocity().x();
    }
    if (perception_obstacle.velocity().has_y()) {
      velocity_y = perception_obstacle.velocity().y();
    }
    if (perception_obstacle.velocity().has_z()) {
      velocity_z = perception_obstacle.velocity().z();
    }
  }

  feature->mutable_velocity()->set_x(velocity_x);
  feature->mutable_velocity()->set_y(velocity_y);
  feature->mutable_velocity()->set_z(velocity_z);

  double speed = std::hypot(std::hypot(velocity_x, velocity_y), velocity_z);
  double velocity_heading = std::atan2(velocity_y, velocity_x);
  feature->set_velocity_heading(velocity_heading);
  feature->set_speed(speed);

  ADEBUG << "Obstacle [" << id_ << "] has velocity [" << std::fixed
         << std::setprecision(6) << velocity_x << ", " << std::fixed
         << std::setprecision(6) << velocity_y << ", " << std::fixed
         << std::setprecision(6) << velocity_z << "]";
  ADEBUG << "Obstacle [" << id_ << "] has velocity heading [" << std::fixed
         << std::setprecision(6) << velocity_heading << "] ";
  ADEBUG << "Obstacle [" << id_ << "] has speed [" << std::fixed
         << std::setprecision(6) << speed << "].";
}

void Obstacle::SetAcceleration(Feature* feature) {
  double acc_x = 0.0;
  double acc_y = 0.0;
  double acc_z = 0.0;

  if (feature_history_.size() > 0) {
    double curr_ts = feature->timestamp();
    double prev_ts = feature_history_.front().timestamp();

    const Point3D& curr_velocity = feature->velocity();
    const Point3D& prev_velocity = feature_history_.front().velocity();

    if (curr_ts > prev_ts) {
      double damping_x = Damp(curr_velocity.x(), 0.001);
      double damping_y = Damp(curr_velocity.y(), 0.001);
      double damping_z = Damp(curr_velocity.z(), 0.001);

      acc_x = (curr_velocity.x() - prev_velocity.x()) / (curr_ts - prev_ts);
      acc_y = (curr_velocity.y() - prev_velocity.y()) / (curr_ts - prev_ts);
      acc_z = (curr_velocity.z() - prev_velocity.z()) / (curr_ts - prev_ts);

      acc_x =
          common::math::Clamp(acc_x * damping_x, FLAGS_min_acc, FLAGS_max_acc);
      acc_y =
          common::math::Clamp(acc_y * damping_y, FLAGS_min_acc, FLAGS_max_acc);
      acc_z =
          common::math::Clamp(acc_z * damping_z, FLAGS_min_acc, FLAGS_max_acc);
    }
  }

  feature->mutable_acceleration()->set_x(acc_x);
  feature->mutable_acceleration()->set_y(acc_y);
  feature->mutable_acceleration()->set_z(acc_z);
  double acc = std::hypot(std::hypot(acc_x, acc_y), acc_z);
  feature->set_acc(acc);

  ADEBUG << "Obstacle [" << id_ << "] has acceleration [" << std::fixed
         << std::setprecision(6) << acc_x << ", " << std::fixed
         << std::setprecision(6) << acc_y << ", " << std::fixed
         << std::setprecision(6) << acc_z << "]";
  ADEBUG << "Obstacle [" << id_ << "] has acceleration value [" << std::fixed
         << std::setprecision(6) << acc << "].";
}

void Obstacle::SetTheta(const PerceptionObstacle& perception_obstacle,
                        Feature* feature) {
  double theta = 0.0;
  if (perception_obstacle.has_theta()) {
    theta = perception_obstacle.theta();
  }
  feature->set_theta(theta);

  ADEBUG << "Obstacle [" << id_ << "] has theta [" << std::fixed
         << std::setprecision(6) << theta << "].";
}

void Obstacle::SetLengthWidthHeight(
    const PerceptionObstacle& perception_obstacle, Feature* feature) {
  double length = 0.0;
  double width = 0.0;
  double height = 0.0;

  if (perception_obstacle.has_length()) {
    length = perception_obstacle.length();
  }
  if (perception_obstacle.has_width()) {
    width = perception_obstacle.width();
  }
  if (perception_obstacle.has_height()) {
    height = perception_obstacle.height();
  }

  feature->set_length(length);
  feature->set_width(width);
  feature->set_height(height);

  ADEBUG << "Obstacle [" << id_ << "] has dimension [" << std::fixed
         << std::setprecision(6) << length << ", " << std::fixed
         << std::setprecision(6) << width << ", " << std::fixed
         << std::setprecision(6) << height << "].";
}

void Obstacle::InitKFMotionTracker(Feature* feature) {
  // Set transition matrix F
  Eigen::Matrix<double, 6, 6> F;
  F.setIdentity();
  kf_motion_tracker_.SetTransitionMatrix(F);

  // Set observation matrix H
  Eigen::Matrix<double, 2, 6> H;
  H.setZero();
  H(0, 0) = 1.0;
  H(1, 1) = 1.0;
  kf_motion_tracker_.SetObservationMatrix(H);

  // Set covariance of transition noise matrix Q
  Eigen::Matrix<double, 6, 6> Q;
  Q.setIdentity();
  Q *= FLAGS_q_var;
  kf_motion_tracker_.SetTransitionNoise(Q);

  // Set observation noise matrix R
  Eigen::Matrix<double, 2, 2> R;
  R.setIdentity();
  R *= FLAGS_r_var;
  kf_motion_tracker_.SetObservationNoise(R);

  // Set current state covariance matrix P
  Eigen::Matrix<double, 6, 6> P;
  P.setIdentity();
  P *= FLAGS_p_var;

  // Set initial state
  Eigen::Matrix<double, 6, 1> x;
  x(0, 0) = feature->position().x();
  x(1, 0) = feature->position().y();
  x(2, 0) = feature->velocity().x();
  x(3, 0) = feature->velocity().y();
  x(4, 0) = feature->acceleration().x();
  x(5, 0) = feature->acceleration().y();

  kf_motion_tracker_.SetStateEstimate(x, P);

  kf_motion_tracker_enabled_ = true;
}

void Obstacle::UpdateKFMotionTracker(Feature* feature) {
  double delta_ts = 0.0;
  if (feature_history_.size() > 0) {
    delta_ts = feature->timestamp() - feature_history_.front().timestamp();
  }
  if (delta_ts > FLAGS_double_precision) {
    // Set tansition matrix and predict
    auto F = kf_motion_tracker_.GetTransitionMatrix();
    F(0, 2) = delta_ts;
    F(0, 4) = delta_ts;
    F(1, 3) = 0.5 * delta_ts * delta_ts;
    F(1, 5) = 0.5 * delta_ts * delta_ts;
    F(2, 4) = delta_ts;
    F(3, 5) = delta_ts;
    kf_motion_tracker_.SetTransitionMatrix(F);
    kf_motion_tracker_.Predict();

    // Set observation and correct
    Eigen::Matrix<double, 2, 1> z;
    z(0, 0) = feature->position().x();
    z(1, 0) = feature->position().y();
    kf_motion_tracker_.Correct(z);
  }

  UpdateMotionBelief(feature);
}

void Obstacle::UpdateMotionBelief(Feature* feature) {
  auto state = kf_motion_tracker_.GetStateEstimate();
  feature->mutable_t_position()->set_x(state(0, 0));
  feature->mutable_t_position()->set_y(state(1, 0));
  feature->mutable_t_position()->set_z(0.0);
  feature->mutable_t_velocity()->set_x(state(2, 0));
  feature->mutable_t_velocity()->set_y(state(3, 0));
  feature->mutable_t_velocity()->set_z(0.0);
  feature->set_t_velocity_heading(std::atan2(state(3, 0), state(2, 0)));
  double acc_x = common::math::Clamp(state(4, 0), FLAGS_min_acc, FLAGS_max_acc);
  double acc_y = common::math::Clamp(state(5, 0), FLAGS_min_acc, FLAGS_max_acc);
  feature->mutable_t_acceleration()->set_x(acc_x);
  feature->mutable_t_acceleration()->set_y(acc_y);
  feature->mutable_t_acceleration()->set_z(0.0);
  ADEBUG << "Obstacle [" << id_ << "] has tracked position [" << std::fixed
         << std::setprecision(6) << feature->t_position().x() << ", "
         << std::fixed << std::setprecision(6) << feature->t_position().y()
         << ", " << std::fixed << std::setprecision(6)
         << feature->t_position().z() << "]";
  ADEBUG << "Obstacle [" << id_ << "] has tracked velocity [" << std::fixed
         << std::setprecision(6) << feature->t_velocity().x() << ", "
         << std::fixed << std::setprecision(6) << feature->t_velocity().y()
         << ", " << std::fixed << std::setprecision(6)
         << feature->t_velocity().z() << "]";
  ADEBUG << "Obstacle [" << id_ << "] has tracked acceleration [" << std::fixed
         << std::setprecision(6) << feature->t_acceleration().x() << ", "
         << std::fixed << std::setprecision(6) << feature->t_acceleration().y()
         << ", " << std::fixed << std::setprecision(6)
         << feature->t_acceleration().z() << "]";
  ADEBUG << "Obstacle [" << id_ << "] has velocity heading [" << std::fixed
         << std::setprecision(6) << feature->t_velocity_heading() << "].";
}

void Obstacle::InitKFLaneTracker(const std::string& lane_id,
                                 const double beta) {
  KalmanFilter<double, 4, 2, 0> kf;

  // transition matrix: update delta_t at each processing step
  Eigen::Matrix<double, 4, 4> F;
  F.setIdentity();
  F(1, 1) = beta;
  kf.SetTransitionMatrix(F);

  // observation matrix
  Eigen::Matrix<double, 2, 4> H;
  H.setZero();
  H(0, 0) = 1.0;
  H(1, 1) = 1.0;
  kf.SetObservationMatrix(H);

  // Set covariance of transition noise matrix Q
  Eigen::Matrix<double, 4, 4> Q;
  Q.setIdentity();
  Q *= FLAGS_q_var;
  kf.SetTransitionNoise(Q);

  // Set observation noise matrix R
  Eigen::Matrix<double, 2, 2> R;
  R.setIdentity();
  R *= FLAGS_r_var;
  kf.SetObservationNoise(R);

  // Set current state covariance matrix P
  Eigen::Matrix<double, 4, 4> P;
  P.setIdentity();
  P *= FLAGS_p_var;
  kf.SetStateCovariance(P);

  kf_lane_trackers_.emplace(lane_id, std::move(kf));
}

void Obstacle::UpdateKFLaneTrackers(Feature* feature) {
  if (!feature->has_lane()) {
    return;
  }
  std::unordered_set<std::string> lane_ids;
  for (auto& lane_feature : feature->lane().current_lane_feature()) {
    if (!lane_feature.lane_id().empty()) {
      lane_ids.insert(lane_feature.lane_id());
    }
  }
  for (auto& lane_feature : feature->lane().nearby_lane_feature()) {
    if (!lane_feature.lane_id().empty()) {
      lane_ids.insert(lane_feature.lane_id());
    }
  }
  if (lane_ids.empty()) {
    return;
  }

  auto iter = kf_lane_trackers_.begin();
  while (iter != kf_lane_trackers_.end()) {
    if (lane_ids.find(iter->first) == lane_ids.end()) {
      iter = kf_lane_trackers_.erase(iter);
    } else {
      ++iter;
    }
  }

  double ts = feature->timestamp();
  double speed = feature->speed();
  double acc = feature->acc();
  for (auto& lane_feature : feature->lane().current_lane_feature()) {
    std::string lane_id = lane_feature.lane_id();
    if (lane_id.empty()) {
      continue;
    }
    double s = lane_feature.lane_s();
    double l = lane_feature.lane_l();
    UpdateKFLaneTracker(lane_id, s, l, speed, acc, ts, FLAGS_go_approach_rate);
  }
  for (auto& nearby_lane_feature : feature->lane().nearby_lane_feature()) {
    std::string lane_id = nearby_lane_feature.lane_id();
    if (lane_id.empty()) {
      continue;
    }
    double s = nearby_lane_feature.lane_s();
    double l = nearby_lane_feature.lane_l();
    UpdateKFLaneTracker(lane_id, s, l, speed, acc, ts,
                        FLAGS_cutin_approach_rate);
  }

  UpdateLaneBelief(feature);
}

void Obstacle::UpdateKFLaneTracker(const std::string& lane_id,
                                   const double lane_s, const double lane_l,
                                   const double lane_speed,
                                   const double lane_acc,
                                   const double timestamp, const double beta) {
  KalmanFilter<double, 4, 2, 0>* kf_ptr = nullptr;
  if (kf_lane_trackers_.find(lane_id) != kf_lane_trackers_.end()) {
    kf_ptr = &kf_lane_trackers_[lane_id];
    if (kf_ptr != nullptr) {
      double delta_ts = 0.0;
      if (feature_history_.size() > 0) {
        delta_ts = timestamp - feature_history_.front().timestamp();
      }
      if (delta_ts > FLAGS_double_precision) {
        auto F = kf_ptr->GetTransitionMatrix();
        F(0, 2) = delta_ts;
        F(0, 3) = 0.5 * delta_ts * delta_ts;
        F(2, 3) = delta_ts;
        kf_ptr->SetTransitionMatrix(F);
        kf_ptr->Predict();

        Eigen::Matrix<double, 2, 1> z;
        z(0, 0) = lane_s;
        z(1, 0) = lane_l;
        kf_ptr->Correct(z);
      }
    } else {
      kf_lane_trackers_.erase(lane_id);
    }
  }

  if (kf_lane_trackers_.find(lane_id) == kf_lane_trackers_.end()) {
    InitKFLaneTracker(lane_id, beta);
    kf_ptr = &kf_lane_trackers_[lane_id];
    if (kf_ptr != nullptr) {
      Eigen::Matrix<double, 4, 1> state;
      state(0, 0) = lane_s;
      state(1, 0) = lane_l;
      state(2, 0) = lane_speed;
      state(3, 0) = lane_acc;

      auto P = kf_ptr->GetStateCovariance();
      kf_ptr->SetStateEstimate(state, P);
    }
  }
}

void Obstacle::UpdateLaneBelief(Feature* feature) {
  if ((!feature->has_lane()) || (!feature->lane().has_lane_feature())) {
    return;
  }
  const std::string& lane_id = feature->lane().lane_feature().lane_id();
  if (lane_id.empty()) {
    return;
  }

  KalmanFilter<double, 4, 2, 0>* kf_ptr = nullptr;
  if (kf_lane_trackers_.find(lane_id) != kf_lane_trackers_.end()) {
    kf_ptr = &kf_lane_trackers_[lane_id];
  }
  if (kf_ptr == nullptr) {
    return;
  }

  double lane_speed = kf_ptr->GetStateEstimate()(2, 0);
  double lane_acc = common::math::Clamp(kf_ptr->GetStateEstimate()(3, 0),
                                        FLAGS_min_acc, FLAGS_max_acc);
  feature->set_t_speed(lane_speed);
  feature->set_t_acc(lane_acc);

  ADEBUG << "Obstacle [" << id_ << "] has tracked lane speed [" << std::fixed
         << std::setprecision(6) << lane_speed << "]";
  ADEBUG << "Obstacle [" << id_ << "] has tracked lane acceleration ["
         << std::fixed << std::setprecision(6) << lane_acc << "]";
}

void Obstacle::InitKFPedestrianTracker(Feature* feature) {
  // Set transition matrix F
  Eigen::Matrix<double, 2, 2> F;
  F.setIdentity();
  kf_pedestrian_tracker_.SetTransitionMatrix(F);

  // Set observation matrix H
  Eigen::Matrix<double, 2, 2> H;
  H.setIdentity();
  kf_pedestrian_tracker_.SetObservationMatrix(H);

  // Set control matrix
  Eigen::Matrix<double, 2, 4> B;
  B.setZero();
  kf_pedestrian_tracker_.SetControlMatrix(B);

  // Set covariance of transition noise matrix Q
  Eigen::Matrix<double, 2, 2> Q;
  Q.setIdentity();
  Q *= FLAGS_q_var;
  kf_pedestrian_tracker_.SetTransitionNoise(Q);

  // Set observation noise matrix R
  Eigen::Matrix<double, 2, 2> R;
  R.setIdentity();
  R *= FLAGS_r_var;
  kf_pedestrian_tracker_.SetObservationNoise(R);

  // Set current state covariance matrix P
  Eigen::Matrix<double, 2, 2> P;
  P.setIdentity();
  P *= FLAGS_p_var;

  // Set initial state
  Eigen::Matrix<double, 2, 1> x;
  x(0, 0) = feature->position().x();
  x(1, 0) = feature->position().y();

  kf_pedestrian_tracker_.SetStateEstimate(x, P);

  kf_pedestrian_tracker_enabled_ = true;
}

void Obstacle::UpdateKFPedestrianTracker(Feature* feature) {
  double delta_ts = 0.0;
  if (!feature_history_.empty()) {
    delta_ts = feature->timestamp() - feature_history_.front().timestamp();
  }
  if (delta_ts > std::numeric_limits<double>::epsilon()) {
    Eigen::Matrix<double, 2, 4> B = kf_pedestrian_tracker_.GetControlMatrix();
    B(0, 0) = delta_ts;
    B(0, 2) = 0.5 * delta_ts * delta_ts;
    B(1, 1) = delta_ts;
    B(1, 3) = 0.5 * delta_ts * delta_ts;
    kf_pedestrian_tracker_.SetControlMatrix(B);

    // Set control vector
    Eigen::Matrix<double, 4, 1> u;
    u(0, 0) = feature->t_velocity().x();
    u(1, 0) = feature->t_velocity().y();
    if (FLAGS_enable_pedestrian_acc) {
      u(2, 0) = feature->t_acceleration().x();
      u(3, 0) = feature->t_acceleration().y();
    }

    kf_pedestrian_tracker_.Predict(u);

    // Set observation vector
    Eigen::Matrix<double, 2, 1> z;
    z(0, 0) = feature->position().x();
    z(1, 0) = feature->position().y();
    kf_pedestrian_tracker_.Correct(z);
  }

  // Update feature by Kalman filter
  feature->mutable_t_position()->set_x(
      kf_pedestrian_tracker_.GetStateEstimate()(0, 0));
  feature->mutable_t_position()->set_y(
      kf_pedestrian_tracker_.GetStateEstimate()(1, 0));
}

void Obstacle::SetCurrentLanes(Feature* feature) {
  PredictionMap* map = PredictionMap::instance();

  Eigen::Vector2d point(feature->position().x(), feature->position().y());
  double heading = feature->theta();
  if (FLAGS_enable_kf_tracking) {
    point[0] = feature->t_position().x();
    point[1] = feature->t_position().y();
    heading = feature->t_velocity_heading();
  }
  std::vector<std::shared_ptr<const LaneInfo>> current_lanes;
  map->OnLane(current_lanes_, point, heading, FLAGS_search_radius, true,
              &current_lanes);
  current_lanes_ = current_lanes;
  if (current_lanes_.empty()) {
    ADEBUG << "Obstacle [" << id_ << "] has no current lanes.";
    kf_lane_trackers_.clear();
    return;
  }
  Lane lane;
  if (feature->has_lane()) {
    lane = feature->lane();
  }
  double min_heading_diff = std::numeric_limits<double>::infinity();
  for (std::shared_ptr<const LaneInfo> current_lane : current_lanes) {
    int turn_type = map->LaneTurnType(current_lane->id().id());
    std::string lane_id = current_lane->id().id();
    double s = 0.0;
    double l = 0.0;
    map->GetProjection(point, current_lane, &s, &l);
    if (s < 0.0) {
      continue;
    }

    common::math::Vec2d vec_point(point[0], point[1]);
    double distance = 0.0;
    common::PointENU nearest_point =
        current_lane->GetNearestPoint(vec_point, &distance);
    double nearest_point_heading =
        map->PathHeading(current_lane, nearest_point);
    double angle_diff = common::math::AngleDiff(heading, nearest_point_heading);
    double left = 0.0;
    double right = 0.0;
    current_lane->GetWidth(s, &left, &right);
    LaneFeature* lane_feature = lane.add_current_lane_feature();
    lane_feature->set_lane_turn_type(turn_type);
    lane_feature->set_lane_id(lane_id);
    lane_feature->set_lane_s(s);
    lane_feature->set_lane_l(l);
    lane_feature->set_angle_diff(angle_diff);
    lane_feature->set_dist_to_left_boundary(left - l);
    lane_feature->set_dist_to_right_boundary(right + l);
    if (std::fabs(angle_diff) < min_heading_diff) {
      lane.mutable_lane_feature()->CopyFrom(*lane_feature);
      min_heading_diff = std::fabs(angle_diff);
    }
    ADEBUG << "Obstacle [" << id_ << "] has current lanes ["
           << lane_feature->ShortDebugString() << "].";
  }

  if (lane.has_lane_feature()) {
    ADEBUG << "Obstacle [" << id_ << "] has one current lane ["
           << lane.lane_feature().ShortDebugString() << "].";
  }

  feature->mutable_lane()->CopyFrom(lane);
}

void Obstacle::SetNearbyLanes(Feature* feature) {
  PredictionMap* map = PredictionMap::instance();

  Eigen::Vector2d point(feature->position().x(), feature->position().y());
  double theta = feature->theta();
  if (FLAGS_enable_kf_tracking) {
    point[0] = feature->t_position().x();
    point[1] = feature->t_position().y();
    theta = feature->t_velocity_heading();
  }

  std::vector<std::shared_ptr<const LaneInfo>> nearby_lanes;
  map->NearbyLanesByCurrentLanes(point, theta, FLAGS_search_radius * 2.0,
                                 current_lanes_, &nearby_lanes);
  if (nearby_lanes.empty()) {
    ADEBUG << "Obstacle [" << id_ << "] has no nearby lanes.";
    return;
  }

  for (std::shared_ptr<const LaneInfo> nearby_lane : nearby_lanes) {
    if (nearby_lane == nullptr) {
      continue;
    }
    double s = -1.0;
    double l = 0.0;
    map->GetProjection(point, nearby_lane, &s, &l);
    if (s < 0.0 || s >= nearby_lane->total_length()) {
      continue;
    }
    int turn_type = map->LaneTurnType(nearby_lane->id().id());
    double heading = feature->theta();
    if (FLAGS_enable_kf_tracking) {
      heading = feature->t_velocity_heading();
    }
    double angle_diff = 0.0;
    hdmap::MapPathPoint nearest_point;
    if (!map->ProjectionFromLane(nearby_lane, s, &nearest_point)) {
      angle_diff = common::math::AngleDiff(nearest_point.heading(), heading);
    }

    double left = 0.0;
    double right = 0.0;
    nearby_lane->GetWidth(s, &left, &right);

    LaneFeature* lane_feature =
        feature->mutable_lane()->add_nearby_lane_feature();

    lane_feature->set_lane_turn_type(turn_type);
    lane_feature->set_lane_id(nearby_lane->id().id());
    lane_feature->set_lane_s(s);
    lane_feature->set_lane_l(l);
    lane_feature->set_angle_diff(angle_diff);
    lane_feature->set_dist_to_left_boundary(left - l);
    lane_feature->set_dist_to_right_boundary(right + l);
    ADEBUG << "Obstacle [" << id_ << "] has nearby lanes ["
           << lane_feature->ShortDebugString() << "]";
  }
}

void Obstacle::SetLaneGraphFeature(Feature* feature) {
  PredictionMap* map = PredictionMap::instance();
  double speed = feature->speed();
  double acc = feature->acc();
  if (FLAGS_enable_kf_tracking) {
    speed = feature->t_speed();
    acc = feature->t_acc();
  }
  double road_graph_distance =
      speed * FLAGS_prediction_duration +
      0.5 * acc * FLAGS_prediction_duration * FLAGS_prediction_duration +
      FLAGS_min_prediction_length;
  for (auto& lane : feature->lane().current_lane_feature()) {
    std::shared_ptr<const LaneInfo> lane_info = map->LaneById(lane.lane_id());
    RoadGraph road_graph(lane.lane_s(), road_graph_distance, lane_info);
    LaneGraph lane_graph;
    road_graph.BuildLaneGraph(&lane_graph);
    for (const auto& lane_seq : lane_graph.lane_sequence()) {
      feature->mutable_lane()
          ->mutable_lane_graph()
          ->add_lane_sequence()
          ->CopyFrom(lane_seq);
      ADEBUG << "Obstacle [" << id_ << "] set a lane sequence ["
             << lane_seq.ShortDebugString() << "].";
    }
  }
  for (auto& lane : feature->lane().nearby_lane_feature()) {
    std::shared_ptr<const LaneInfo> lane_info = map->LaneById(lane.lane_id());
    RoadGraph road_graph(lane.lane_s(), road_graph_distance, lane_info);
    LaneGraph lane_graph;
    road_graph.BuildLaneGraph(&lane_graph);
    for (const auto& lane_seq : lane_graph.lane_sequence()) {
      feature->mutable_lane()
          ->mutable_lane_graph()
          ->add_lane_sequence()
          ->CopyFrom(lane_seq);
      ADEBUG << "Obstacle [" << id_ << "] set a lane sequence ["
             << lane_seq.ShortDebugString() << "].";
    }
  }

  if (feature->has_lane() && feature->lane().has_lane_graph()) {
    SetLanePoints(feature);
  }

  ADEBUG << "Obstacle [" << id_ << "] set lane graph features.";
}

void Obstacle::SetLanePoints(Feature* feature) {
  if (feature == nullptr || !feature->has_theta()) {
    AERROR << "Null feature or no theta.";
    return;
  }
  PredictionMap* map = PredictionMap::instance();

  LaneGraph* lane_graph = feature->mutable_lane()->mutable_lane_graph();
  double heading = feature->theta();
  double x = feature->position().x();
  double y = feature->position().y();
  if (FLAGS_enable_kf_tracking) {
    x = feature->t_position().x();
    y = feature->t_position().y();
  }
  Eigen::Vector2d position(x, y);
  for (int i = 0; i < lane_graph->lane_sequence_size(); ++i) {
    LaneSequence* lane_sequence = lane_graph->mutable_lane_sequence(i);
    if (lane_sequence->lane_segment_size() <= 0) {
      continue;
    }
    int lane_index = 0;
    LaneSegment* lane_segment = lane_sequence->mutable_lane_segment(lane_index);
    double start_s = lane_sequence->lane_segment(lane_index).start_s();
    double total_s = 0.0;
    double lane_seg_s = start_s;
    while (lane_index < lane_sequence->lane_segment_size()) {
      if (lane_seg_s > lane_segment->end_s()) {
        start_s = lane_seg_s - lane_segment->end_s();
        lane_seg_s = start_s;
        ++lane_index;
        if (lane_index < lane_sequence->lane_segment_size()) {
          lane_segment = lane_sequence->mutable_lane_segment(lane_index);
        } else {
          lane_segment = nullptr;
        }
      } else {
        std::string lane_id = lane_segment->lane_id();
        std::shared_ptr<const LaneInfo> lane_info = map->LaneById(lane_id);
        if (lane_info == nullptr) {
          break;
        }
        LanePoint lane_point;
        Eigen::Vector2d lane_point_pos =
            map->PositionOnLane(lane_info, lane_seg_s);
        double lane_point_heading = map->HeadingOnLane(lane_info, lane_seg_s);
        double lane_point_width = map->LaneTotalWidth(lane_info, lane_seg_s);
        double lane_point_angle_diff =
            common::math::AngleDiff(lane_point_heading, heading);
        lane_point.mutable_position()->set_x(lane_point_pos[0]);
        lane_point.mutable_position()->set_y(lane_point_pos[1]);
        lane_point.set_heading(lane_point_heading);
        lane_point.set_width(lane_point_width);
        double lane_s = -1.0;
        double lane_l = 0.0;
        map->GetProjection(position, lane_info, &lane_s, &lane_l);
        lane_point.set_relative_s(total_s);
        lane_point.set_relative_l(0.0 - lane_l);
        lane_point.set_angle_diff(lane_point_angle_diff);
        lane_segment->set_lane_turn_type(map->LaneTurnType(lane_id));
        lane_segment->add_lane_point()->CopyFrom(lane_point);
        total_s += FLAGS_target_lane_gap;
        lane_seg_s += FLAGS_target_lane_gap;
      }
    }
  }
  ADEBUG << "Obstacle [" << id_ << "] has lane segments and points.";
}

void Obstacle::SetMotionStatus() {
  int history_size = static_cast<int>(feature_history_.size());
  if (history_size < 2) {
    ADEBUG << "Obstacle [" << id_ << "] has no history and "
           << "is considered stationary [default = true].";
    if (history_size > 0) {
      feature_history_.front().set_is_still(true);
    }
    return;
  }

  double start_x = 0.0;
  double start_y = 0.0;
  double avg_drift_x = 0.0;
  double avg_drift_y = 0.0;
  int len = std::min(history_size, FLAGS_still_obstacle_history_length);
  CHECK_GT(len, 1);

  auto feature_riter = feature_history_.rbegin();
  if (FLAGS_enable_kf_tracking) {
    start_x = feature_riter->t_position().x();
    start_y = feature_riter->t_position().y();
  } else {
    start_x = feature_riter->position().x();
    start_y = feature_riter->position().y();
  }
  ++feature_riter;
  while (feature_riter != feature_history_.rend()) {
    if (FLAGS_enable_kf_tracking) {
      avg_drift_x += (feature_riter->t_position().x() - start_x) / (len - 1);
      avg_drift_y += (feature_riter->t_position().y() - start_y) / (len - 1);
    } else {
      avg_drift_x += (feature_riter->position().x() - start_x) / (len - 1);
      avg_drift_y += (feature_riter->position().y() - start_y) / (len - 1);
    }
    ++feature_riter;
  }

  double delta_ts = feature_history_.front().timestamp() -
                    feature_history_.back().timestamp();
  double std = FLAGS_still_obstacle_position_std;
  double speed_sensibility =
      std::sqrt(2 * history_size) * 4 * std / ((history_size + 1) * delta_ts);
  double speed = (FLAGS_enable_kf_tracking ? feature_history_.front().t_speed()
                                           : feature_history_.front().speed());
  double speed_threshold = FLAGS_still_obstacle_speed_threshold;
  if (speed < speed_threshold) {
    ADEBUG << "Obstacle [" << id_
           << "] has a small speed and is considered stationary.";
  } else if (speed_sensibility < speed_threshold) {
    ADEBUG << "Obstacle [" << id_ << "] has a too short history ["
           << history_size
           << "] considered moving [sensibility = " << speed_sensibility << "]";
  } else {
    double distance = std::hypot(avg_drift_x, avg_drift_y);
    double distance_std = std::sqrt(2.0 / len) * std;
    if (distance > 2.0 * distance_std) {
      ADEBUG << "Obstacle [" << id_ << "] is moving.";
    } else {
      ADEBUG << "Obstacle [" << id_ << "] is stationary.";
    }
  }
}

void Obstacle::InsertFeatureToHistory(Feature* feature) {
  feature_history_.push_front(std::move(*feature));
  ADEBUG << "Obstacle [" << id_ << "] inserted a frame into the history.";
}

void Obstacle::Trim() {
  if (feature_history_.size() < 2) {
    return;
  }
  int count = 0;
  const double latest_ts = feature_history_.front().timestamp();
  while (!feature_history_.empty() &&
         latest_ts - feature_history_.back().timestamp() >=
             FLAGS_max_history_time) {
    feature_history_.pop_back();
    ++count;
  }
  if (count > 0) {
    ADEBUG << "Obstacle [" << id_ << "] trimmed " << count
           << " historical features";
  }
}

void Obstacle::SetRNNStates(const std::vector<Eigen::MatrixXf>& rnn_states) {
  rnn_states_ = rnn_states;
}

void Obstacle::GetRNNStates(std::vector<Eigen::MatrixXf>* rnn_states) {
  rnn_states->clear();
  rnn_states->insert(rnn_states->end(),
                     rnn_states_.begin(), rnn_states_.end());
}

void Obstacle::InitRNNStates() {
  if (network::RnnModel::instance()->IsOk()) {
    network::RnnModel::instance()->ResetState();
    network::RnnModel::instance()->State(&rnn_states_);
    rnn_enabled_ = true;
    ADEBUG << "Success to initialize rnn model.";
  } else {
    AWARN << "Fail to initialize rnn model.";
    rnn_enabled_ = false;
  }
}

bool Obstacle::rnn_enabled() const {
<<<<<<< HEAD
  AINFO << "-----prediction rnn enable" << rnn_enabled_;
=======
>>>>>>> f3258454
  return rnn_enabled_;
}

}  // namespace prediction
}  // namespace apollo<|MERGE_RESOLUTION|>--- conflicted
+++ resolved
@@ -1072,10 +1072,6 @@
 }
 
 bool Obstacle::rnn_enabled() const {
-<<<<<<< HEAD
-  AINFO << "-----prediction rnn enable" << rnn_enabled_;
-=======
->>>>>>> f3258454
   return rnn_enabled_;
 }
 

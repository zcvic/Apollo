--- conflicted
+++ resolved
@@ -244,13 +244,8 @@
                                    const LaneSequence& lane_sequence,
                                    std::vector<float>* const feature_values) {
   feature_values->clear();
-<<<<<<< HEAD
-  feature_values->reserve(dim_lane_point_feature_ *
-                          length_lane_point_sequence_);
-=======
   feature_values->reserve(static_cast<size_t>(DIM_LANE_POINT_FEATURE) *
                           static_cast<size_t>(LENGTH_LANE_POINT_SEQUENCE));
->>>>>>> 94dec1eb
   LanePoint* p_lane_point = nullptr;
   int counter = 0;
   for (int seg_i = 0; seg_i < lane_sequence.lane_segment_size(); ++seg_i) {

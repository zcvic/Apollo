--- conflicted
+++ resolved
@@ -38,13 +38,9 @@
 using apollo::perception::PerceptionObstacles;
 
 PedestrianInteractionEvaluator::PedestrianInteractionEvaluator()
-<<<<<<< HEAD
-    : device_(torch::kCPU) { }
-=======
     : device_(torch::kCPU) {
   LoadModel();
 }
->>>>>>> b817ce2e
 
 void PedestrianInteractionEvaluator::Clear() {
   auto ptr_obstacles_container =
@@ -125,13 +121,6 @@
       torch::zeros({1, 2 * (kEmbeddingSize + kHiddenSize)});
   for (int i = 0; i < kEmbeddingSize; ++i) {
     lstm_input[0][i] = position_embedding[0][i];
-<<<<<<< HEAD
-    lstm_input[0][kEmbeddingSize + i] = position_embedding[0][i];
-  }
-  // TODO(kechxu) if not found in the unordered_map, use h0 and c0
-  torch::Tensor curr_ht = obstacle_id_lstm_state_map_[id].ht;
-  torch::Tensor curr_ct = obstacle_id_lstm_state_map_[id].ct;
-=======
     lstm_input[0][kEmbeddingSize + i] = social_embedding[0][i];
   }
   torch::Tensor curr_ht = torch::zeros({1, kHiddenSize});
@@ -141,7 +130,6 @@
     curr_ht = obstacle_id_lstm_state_map_[id].ht;
     curr_ct = obstacle_id_lstm_state_map_[id].ct;
   }
->>>>>>> b817ce2e
   for (int i = 0; i < kHiddenSize; ++i) {
     lstm_input[0][2 * kEmbeddingSize + i] = curr_ht[0][i];
     lstm_input[0][2 * kEmbeddingSize + kHiddenSize + i] = curr_ct[0][i];
@@ -180,11 +168,8 @@
     double distance = direction.Length();
     point->set_v(distance / FLAGS_prediction_trajectory_time_resolution);
     point->mutable_path_point()->set_theta(direction.Angle());
-<<<<<<< HEAD
-=======
     point->set_relative_time(static_cast<double>(
         FLAGS_prediction_trajectory_time_resolution * i));
->>>>>>> b817ce2e
   }
 
   return true;
@@ -194,11 +179,8 @@
     const int obstacle_id, const double pos_x, const double pos_y,
     const torch::Tensor& social_embedding) {
   Point3D point;
-<<<<<<< HEAD
-=======
   CHECK(obstacle_id_lstm_state_map_.find(obstacle_id) !=
         obstacle_id_lstm_state_map_.end());
->>>>>>> b817ce2e
   const auto& ht = obstacle_id_lstm_state_map_[obstacle_id].ht;
   const auto& ct = obstacle_id_lstm_state_map_[obstacle_id].ct;
   torch::Tensor torch_position = torch::zeros({1, 2});
@@ -212,28 +194,16 @@
       torch::zeros({1, 2 * (kEmbeddingSize + kHiddenSize)});
   for (int i = 0; i < kEmbeddingSize; ++i) {
     lstm_input[0][i] = position_embedding[0][i];
-<<<<<<< HEAD
-    lstm_input[0][kEmbeddingSize + i] = position_embedding[0][i];
-  }
-  for (int i = 0; i < kHiddenSize; ++i) {
-    lstm_input[0][2 * kEmbeddingSize + i] = ht[0][i];
-    lstm_input[0][2 * kEmbeddingSize + kHiddenSize + i] = ct[0][i];
-=======
     lstm_input[0][kEmbeddingSize + i] = social_embedding[0][i];
   }
   for (int i = 0; i < kHiddenSize; ++i) {
     lstm_input[0][2 * kEmbeddingSize + i] = ht[0][0][i];
     lstm_input[0][2 * kEmbeddingSize + kHiddenSize + i] = ct[0][0][i];
->>>>>>> b817ce2e
   }
   std::vector<torch::jit::IValue> lstm_inputs;
   lstm_inputs.push_back(std::move(lstm_input));
   auto lstm_out_tuple = torch_single_lstm_ptr_->forward(lstm_inputs).toTuple();
-<<<<<<< HEAD
-  auto new_ht = lstm_out_tuple->elements()[0].toTensor();
-=======
   auto new_ht = lstm_out_tuple->elements()[0].toTensor()[0];
->>>>>>> b817ce2e
   std::vector<torch::jit::IValue> prediction_inputs;
   prediction_inputs.push_back(std::move(new_ht));
   auto pred_out_tensor = torch_prediction_layer_ptr_
@@ -241,10 +211,6 @@
   auto pred_out = pred_out_tensor.accessor<float, 2>();
   point.set_x(static_cast<double>(pred_out[0][0]));
   point.set_y(static_cast<double>(pred_out[0][1]));
-<<<<<<< HEAD
-
-=======
->>>>>>> b817ce2e
   return point;
 }
 

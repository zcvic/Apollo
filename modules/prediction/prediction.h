/******************************************************************************
 * Copyright 2017 The Apollo Authors. All Rights Reserved.
 *
 * Licensed under the Apache License, Version 2.0 (the "License");
 * you may not use this file except in compliance with the License.
 * You may obtain a copy of the License at
 *
 * http://www.apache.org/licenses/LICENSE-2.0
 *
 * Unless required by applicable law or agreed to in writing, software
 * distributed under the License is distributed on an "AS IS" BASIS,
 * WITHOUT WARRANTIES OR CONDITIONS OF ANY KIND, either express or implied.
 * See the License for the specific language governing permissions and
 * limitations under the License.
 *****************************************************************************/

/**
 * @file
 */

#ifndef MODULES_PREDICTION_PREDICTION_H_
#define MODULES_PREDICTION_PREDICTION_H_

#include <string>

#include "ros/include/ros/ros.h"

#include "modules/common/adapters/proto/adapter_config.pb.h"
#include "modules/common/proto/pnc_point.pb.h"
#include "modules/localization/proto/localization.pb.h"
#include "modules/perception/proto/perception_obstacle.pb.h"
#include "modules/prediction/proto/prediction_conf.pb.h"

#include "modules/common/apollo_app.h"

/**
 * @namespace apollo::prediction
 * @brief apollo::prediction
 */
namespace apollo {
namespace prediction {

class Prediction : public apollo::common::ApolloApp {
 public:
  /**
   * @brief Destructor
   */
  ~Prediction() = default;

  /**
   * @brief Get name of the node
   * @return Name of the node
   */
  std::string Name() const override;

  /**
   * @brief Initialize the node
   * @return Status of the initialization
   */
  common::Status Init() override;

  /**
   * @brief Start the node
   * @return Status of the starting process
   */
  common::Status Start() override;

  /**
   * @brief Stop the node
   */
  void Stop() override;

  /**
   * @brief Data callback upon receiving a perception obstacle message.
   * @param perception_obstacles received message.
   */
  void OnPerception(
      const perception::PerceptionObstacles &perception_obstacles);

 private:
  common::Status OnError(const std::string &error_msg);

  void OnLocalization(const localization::LocalizationEstimate &localization);

<<<<<<< HEAD
=======
  bool IsValidTrajectoryPoint(
      const ::apollo::common::TrajectoryPoint &trajectory_point);

>>>>>>> 922f69ee
 private:
  PredictionConf prediction_conf_;
  common::adapter::AdapterManagerConfig adapter_conf_;
};

}  // namespace prediction
}  // namespace apollo

#endif  // MODULES_PREDICTION_PREDICTION_H_<|MERGE_RESOLUTION|>--- conflicted
+++ resolved
@@ -82,12 +82,9 @@
 
   void OnLocalization(const localization::LocalizationEstimate &localization);
 
-<<<<<<< HEAD
-=======
   bool IsValidTrajectoryPoint(
       const ::apollo::common::TrajectoryPoint &trajectory_point);
 
->>>>>>> 922f69ee
  private:
   PredictionConf prediction_conf_;
   common::adapter::AdapterManagerConfig adapter_conf_;

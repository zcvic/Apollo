/******************************************************************************
 * Copyright 2017 The Apollo Authors. All Rights Reserved.
 *
 * Licensed under the Apache License, Version 2.0 (the "License");
 * you may not use this file except in compliance with the License.
 * You may obtain a copy of the License at
 *
 * http://www.apache.org/licenses/LICENSE-2.0
 *
 * Unless required by applicable law or agreed to in writing, software
 * distributed under the License is distributed on an "AS IS" BASIS,
 * WITHOUT WARRANTIES OR CONDITIONS OF ANY KIND, either express or implied.
 * See the License for the specific language governing permissions and
 * limitations under the License.
 *****************************************************************************/

/**
 * @file socket_can_client.cc
 * @brief the encapsulate call the api of socket can card according to
 *can_client.h interface
 **/

#include "modules/drivers/canbus/can_client/socket/socket_can_client_raw.h"

namespace apollo {
namespace drivers {
namespace canbus {
namespace can {

using apollo::common::ErrorCode;

bool SocketCanClientRaw::Init(const CANCardParameter &parameter) {
  if (!parameter.has_channel_id()) {
    AERROR << "Init CAN failed: parameter does not have channel id. The "
              "parameter is "
           << parameter.DebugString();
    return false;
  }

  port_ = parameter.channel_id();
  return true;
}

SocketCanClientRaw::~SocketCanClientRaw() {
  if (dev_handler_) {
    Stop();
  }
}

ErrorCode SocketCanClientRaw::Start() {
  if (is_started_) {
    return ErrorCode::OK;
  }

  // open device
  // guss net is the device minor number, if one card is 0,1
  // if more than one card, when install driver u can specify the minior id
  // int32_t ret = canOpen(net, pCtx->mode, txbufsize, rxbufsize, 0, 0,
  // &dev_handler_);
  if (port_ > MAX_CAN_PORT || port_ < 0) {
    AERROR << "can port number [" << port_ << "] is out of the range [0,"
           << MAX_CAN_PORT << "]";
    return ErrorCode::CAN_CLIENT_ERROR_BASE;
  }

  dev_handler_ = socket(PF_CAN, SOCK_RAW, CAN_RAW);
  if (dev_handler_ < 0) {
    AERROR << "open device error code [" << dev_handler_ << "]: ";
    return ErrorCode::CAN_CLIENT_ERROR_BASE;
  }

  // init config and state
  // 1. set receive message_id filter, ie white list
  struct can_filter filter[2048];
  for (int i = 0; i < sizeof(filter)/sizeof(filter[0]); ++i) {
    filter[i].can_id = 0x000 + i;
    filter[i].can_mask = CAN_SFF_MASK;
  }

  int ret = setsockopt(dev_handler_, SOL_CAN_RAW, CAN_RAW_FILTER, &filter,
                       sizeof(filter));
  if (ret < 0) {
    AERROR << "add receive msg id filter error code: " << ret;
    return ErrorCode::CAN_CLIENT_ERROR_BASE;
  }

  // 2. enable reception of can frames.
  int enable = 1;
  ret = ::setsockopt(dev_handler_, SOL_CAN_RAW, CAN_RAW_FD_FRAMES, &enable,
                     sizeof(enable));
  if (ret < 0) {
    AERROR << "enable reception of can frame error code: " << ret;
    return ErrorCode::CAN_CLIENT_ERROR_BASE;
  }

  struct ifreq ifr;
  std::string can_name("can" + std::to_string(port_));
  std::strncpy(ifr.ifr_name, can_name.c_str(), IFNAMSIZ);
  if (ioctl(dev_handler_, SIOCGIFINDEX, &ifr) < 0) {
    AERROR << "ioctl error";
    return ErrorCode::CAN_CLIENT_ERROR_BASE;
  }

  // bind socket to network interface
  struct sockaddr_can addr;
  memset(&addr, 0, sizeof(addr));
  addr.can_family = AF_CAN;
  addr.can_ifindex = ifr.ifr_ifindex;
  ret = ::bind(dev_handler_, reinterpret_cast<struct sockaddr *>(&addr),
               sizeof(addr));
  if (ret < 0) {
    AERROR << "bind socket to network interface error code: " << ret;
    return ErrorCode::CAN_CLIENT_ERROR_BASE;
  }

  is_started_ = true;
  return ErrorCode::OK;
}

void SocketCanClientRaw::Stop() {
  if (is_started_) {
    is_started_ = false;

    int ret = close(dev_handler_);
    if (ret < 0) {
      AERROR << "close error code:" << ret << ", " << GetErrorString(ret);
    } else {
      AINFO << "close socket can ok. port:" << port_;
    }
  }
}

// Synchronous transmission of CAN messages
ErrorCode SocketCanClientRaw::Send(const std::vector<CanFrame> &frames,
                                   int32_t *const frame_num) {
  CHECK_NOTNULL(frame_num);
  CHECK_EQ(frames.size(), static_cast<size_t>(*frame_num));

  if (!is_started_) {
    AERROR << "Nvidia can client has not been initiated! Please init first!";
    return ErrorCode::CAN_CLIENT_ERROR_SEND_FAILED;
  }
  for (size_t i = 0; i < frames.size() && i < MAX_CAN_SEND_FRAME_LEN; ++i) {
    if (frames[i].len != CANBUS_MESSAGE_LENGTH) {
      AERROR << "frames[" << i << "].len = " << frames[i].len
             << ", which is not equal to can message data length ("
             << CANBUS_MESSAGE_LENGTH << ").";
      return ErrorCode::CAN_CLIENT_ERROR_SEND_FAILED;
    }
    send_frames_[i].can_id = frames[i].id;
    send_frames_[i].can_dlc = frames[i].len;
    std::memcpy(send_frames_[i].data, frames[i].data, frames[i].len);

    // Synchronous transmission of CAN messages
    int ret = write(dev_handler_, &send_frames_[i], sizeof(send_frames_[i]));
    if (ret <= 0) {
      AERROR << "send message failed, error code: " << ret;
      return ErrorCode::CAN_CLIENT_ERROR_BASE;
    }
  }

  return ErrorCode::OK;
}

// buf size must be 8 bytes, every time, we receive only one frame
ErrorCode SocketCanClientRaw::Receive(std::vector<CanFrame> *const frames,
                                      int32_t *const frame_num) {
  if (!is_started_) {
    AERROR << "Nvidia can client is not init! Please init first!";
    return ErrorCode::CAN_CLIENT_ERROR_RECV_FAILED;
  }

  if (*frame_num > MAX_CAN_RECV_FRAME_LEN || *frame_num < 0) {
    AERROR << "recv can frame num not in range[0, " << MAX_CAN_RECV_FRAME_LEN
           << "], frame_num:" << *frame_num;
    // TODO(Authors): check the difference of returning frame_num/error_code
    return ErrorCode::CAN_CLIENT_ERROR_FRAME_NUM;
  }

  int32_t framecount = 0;
  for (int32_t i = 0; i < *frame_num && i < MAX_CAN_RECV_FRAME_LEN; ++i) {
    int ret = read(dev_handler_, &recv_frames_[i], sizeof(recv_frames_[i]));

    if (ret < 0) {
      AERROR << "receive message failed, error code: " << ret;
      return ErrorCode::CAN_CLIENT_ERROR_BASE;
    }
    if (recv_frames_[i].can_dlc != CANBUS_MESSAGE_LENGTH) {
      AWARN << "recv_frames_[" << i
             << "].can_dlc = " << recv_frames_[i].can_dlc
             << ", which is not equal to can message data length ("
             << CANBUS_MESSAGE_LENGTH << ").";

      //with the above precondition, if can_dlc is not equal to 0, it may be designed to send data with an unusual length
      //we consider this and an error
      if (recv_frames_[i].can_dlc != 0) {
        AERROR << "recv_frames_[" << i
             << "].can_dlc = " << recv_frames_[i].can_dlc
             << ", which is not equal to can message data length and not equal to 0";

      }
      //return ErrorCode::CAN_CLIENT_ERROR_RECV_FAILED;
      continue;
    }

<<<<<<< HEAD
=======
    CanFrame cf;
>>>>>>> fc17f3e2
    cf.id = recv_frames_[i].can_id;
    cf.len = recv_frames_[i].can_dlc;
    std::memcpy(cf.data, recv_frames_[i].data, recv_frames_[i].can_dlc);
    frames->push_back(cf);
    
    framecount++;
  }
  //assign actual frame count to temperory `frame_num`
  *frame_num = framecount;
  return ErrorCode::OK;
}

std::string SocketCanClientRaw::GetErrorString(const int32_t /*status*/) {
  return "";
}

}  // namespace can
}  // namespace canbus
}  // namespace drivers
}  // namespace apollo<|MERGE_RESOLUTION|>--- conflicted
+++ resolved
@@ -203,10 +203,7 @@
       continue;
     }
 
-<<<<<<< HEAD
-=======
     CanFrame cf;
->>>>>>> fc17f3e2
     cf.id = recv_frames_[i].can_id;
     cf.len = recv_frames_[i].can_dlc;
     std::memcpy(cf.data, recv_frames_[i].data, recv_frames_[i].can_dlc);

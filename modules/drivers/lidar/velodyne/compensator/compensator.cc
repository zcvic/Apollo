--- conflicted
+++ resolved
@@ -197,11 +197,7 @@
   for (auto& point : msg->point()) {
     float x_scalar = point.x();
     if (std::isnan(x_scalar)) {
-<<<<<<< HEAD
-      //AERROR << "nan point do not need motion compensation";
-=======
       // AERROR << "nan point do not need motion compensation";
->>>>>>> 98e3729c
       continue;
     }
     float y_scalar = point.y();

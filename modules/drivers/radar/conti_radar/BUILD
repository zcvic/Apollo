load("@rules_cc//cc:defs.bzl", "cc_binary", "cc_library")
load("//tools/install:install.bzl", "install")
load("//tools:cpplint.bzl", "cpplint")

package(default_visibility = ["//visibility:public"])

install(
    name = "install",
<<<<<<< HEAD
    data_dest = "drivers",
=======
    data_dest = "drivers/addition_data/conti_radar",
>>>>>>> 5d58fdd7
    library_dest = "drivers/lib",
    data = [
        ":runtime_data",
    ],
    targets = [
        ":libconti_radar.so",
    ],
)

filegroup(
    name = "runtime_data",
    srcs = glob([
        "conf/*.txt",
        "conf/*.conf",
        "dag/*.dag",
        "launch/*.launch",
    ]),
)

cc_library(
    name = "conti_radar_message_manager",
    srcs = ["conti_radar_message_manager.cc"],
    hdrs = ["conti_radar_message_manager.h"],
    deps = [
        "//modules/common/util:util_tool",
        "//modules/drivers/canbus/can_client:can_client_factory",
        "//modules/drivers/canbus/can_comm:can_sender",
        "//modules/drivers/canbus/can_comm:message_manager_base",
        "//modules/drivers/radar/conti_radar/protocol:drivers_conti_radar_protocol",
    ],
)

cc_library(
    name = "conti_radar_canbus_lib",
    srcs = ["conti_radar_canbus_component.cc"],
    hdrs = ["conti_radar_canbus_component.h"],
    copts = ['-DMODULE_NAME=\\"conti_radar\\"'],
    alwayslink = True,
    deps = [
        ":conti_radar_message_manager",
        "//cyber",
        "//modules/common/adapters:adapter_gflags",
        "//modules/common/monitor_log",
        "//modules/drivers/canbus/can_client:can_client_factory",
        "//modules/drivers/canbus/can_comm:can_receiver",
        "//modules/drivers/canbus/can_comm:message_manager_base",
        "//modules/common_msgs/drivers_msgs:sensor_canbus_conf_cc_proto",
        "//modules/drivers/radar/conti_radar/protocol:drivers_conti_radar_protocol",
        "//modules/common_msgs/localization_msgs:localization_cc_proto",
        "//modules/common_msgs/localization_msgs:pose_cc_proto",
        "@eigen",
    ],
)

cc_binary(
    name = "libconti_radar.so",
    linkshared = True,
    linkstatic = True,
    deps = [":conti_radar_canbus_lib"],
)

cpplint()<|MERGE_RESOLUTION|>--- conflicted
+++ resolved
@@ -6,11 +6,7 @@
 
 install(
     name = "install",
-<<<<<<< HEAD
-    data_dest = "drivers",
-=======
     data_dest = "drivers/addition_data/conti_radar",
->>>>>>> 5d58fdd7
     library_dest = "drivers/lib",
     data = [
         ":runtime_data",

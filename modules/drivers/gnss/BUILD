load("@rules_cc//cc:defs.bzl", "cc_binary", "cc_library")
load("//tools/install:install.bzl", "install")
load("//tools:cpplint.bzl", "cpplint")

package(default_visibility = ["//visibility:public"])

GNSS_COPTS = ['-DMODULE_NAME=\\"gnss\\"']

cc_binary(
    name = "libgnss_component.so",
    linkshared = True,
    linkstatic = True,
    deps = [":gnss_component_lib"],
)

cc_library(
    name = "gnss_component_lib",
    srcs = ["gnss_component.cc"],
    hdrs = ["gnss_component.h"],
    copts = GNSS_COPTS,
    alwayslink = True,
    deps = [
        "//cyber",
        "//modules/common_msgs/chassis_msgs:chassis_cc_proto",
        "//modules/common_msgs/config_msgs:vehicle_config_cc_proto",
        "//modules/common/monitor_log",
        "//modules/common_msgs/basic_msgs:drive_state_cc_proto",
        "//modules/common_msgs/basic_msgs:vehicle_signal_cc_proto",
        "//modules/drivers/gnss/proto:gnss_status_cc_proto",
        "//modules/common_msgs/sensor_msgs:ins_cc_proto",
        "//modules/drivers/gnss/stream:gnss_stream",
    ],
)

install(
    name = "install",
<<<<<<< HEAD
    data_dest = "drivers",
=======
    data_dest = "drivers/addition_data/gnss",
>>>>>>> 5d58fdd7
    library_dest = "drivers/lib",
    data = [
        ":runtime_data",
    ],
    targets = [
        ":libgnss_component.so",
    ],
)

filegroup(
    name = "runtime_data",
    srcs = glob([
        "conf/*.txt",
        "dag/*.dag",
        "launch/*.launch",
    ]),
)

cpplint()<|MERGE_RESOLUTION|>--- conflicted
+++ resolved
@@ -34,11 +34,7 @@
 
 install(
     name = "install",
-<<<<<<< HEAD
-    data_dest = "drivers",
-=======
     data_dest = "drivers/addition_data/gnss",
->>>>>>> 5d58fdd7
     library_dest = "drivers/lib",
     data = [
         ":runtime_data",

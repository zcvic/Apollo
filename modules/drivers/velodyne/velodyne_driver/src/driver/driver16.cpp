--- conflicted
+++ resolved
@@ -26,13 +26,9 @@
 namespace drivers {
 namespace velodyne {
 
-<<<<<<< HEAD
-Velodyne16Driver::Velodyne16Driver(const Config &config) : config_(config) {}
-=======
 Velodyne16Driver::Velodyne16Driver(const Config &config) {
   config_ = config;
 }
->>>>>>> 628d6193
 
 void Velodyne16Driver::init(ros::NodeHandle &node) {
   double packet_rate = 754;                 // packet frequency (Hz)

load("@rules_cc//cc:defs.bzl", "cc_binary", "cc_library", "cc_test")
load("//tools/install:install.bzl", "install")
load("//tools:cpplint.bzl", "cpplint")

package(default_visibility = ["//visibility:public"])

install(
    name = "install",
    library_dest = "drivers/lib",
<<<<<<< HEAD
=======
    data_dest = "drivers/addition_data/tools/image_decompress",
>>>>>>> 5d58fdd7
    data = [
        ":runtime_data",
    ],
    targets = [
        ":libimage_decompress.so",
    ],
)

filegroup(
    name = "runtime_data",
    srcs = glob([
        "conf/*.txt",
        "dag/*.dag",
        "launch/*.launch",
    ]),
)

cc_library(
    name = "image_decompress_lib",
    srcs = ["image_decompress.cc"],
    hdrs = ["image_decompress.h"],
    copts = ['-DMODULE_NAME=\\"image_decompress\\"'],
    alwayslink = True,
    deps = [
        "//cyber",
        "//modules/common_msgs/basic_msgs:error_code_cc_proto",
        "//modules/common_msgs/basic_msgs:header_cc_proto",
        "//modules/common_msgs/sensor_msgs:sensor_image_cc_proto",
        "//modules/drivers/tools/image_decompress/proto:config_cc_proto",
        "@opencv//:imgcodecs",
    ],
)

cc_test(
    name = "image_decompress_test",
    size = "small",
    srcs = ["image_decompress_test.cc"],
    deps = [
        ":image_decompress_lib",
        "@com_google_googletest//:gtest_main",
    ],
)

cc_binary(
    name = "libimage_decompress.so",
    linkshared = True,
    linkstatic = True,
    deps = [":image_decompress_lib"],
)

cpplint()<|MERGE_RESOLUTION|>--- conflicted
+++ resolved
@@ -7,10 +7,7 @@
 install(
     name = "install",
     library_dest = "drivers/lib",
-<<<<<<< HEAD
-=======
     data_dest = "drivers/addition_data/tools/image_decompress",
->>>>>>> 5d58fdd7
     data = [
         ":runtime_data",
     ],

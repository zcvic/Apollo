--- conflicted
+++ resolved
@@ -46,10 +46,6 @@
         ":libguardian_component.so",
     ],
     deps = [
-<<<<<<< HEAD
-        "//cyber:install",
-=======
->>>>>>> 5d58fdd7
         ":pb_hdrs",
     ],
 )

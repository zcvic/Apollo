--- conflicted
+++ resolved
@@ -205,14 +205,9 @@
         else:
             timepoint = self.closest_time()
             distpoint = self.closest_dist()
-<<<<<<< HEAD
             gear_switch_point = self.fist_gear_switch_time()
-            self.start = max(min(timepoint, distpoint) - 100, 0)
+            self.start = max(min(timepoint, distpoint) - 1, 0)
             self.end = min(max(timepoint, distpoint) + 900, gear_switch_point)
-=======
-            self.start = max(min(timepoint, distpoint) - 1, 0)
-            self.end = min(max(timepoint, distpoint) + 900, len(self.data) - 1)
->>>>>>> c2d50f7b
 
             xdiff_sqr = (self.data['x'][timepoint] - self.carx)**2
             ydiff_sqr = (self.data['y'][timepoint] - self.cary)**2

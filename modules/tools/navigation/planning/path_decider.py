#!/usr/bin/env python

###############################################################################
# Copyright 2017 The Apollo Authors. All Rights Reserved.
#
# Licensed under the Apache License, Version 2.0 (the "License");
# you may not use this file except in compliance with the License.
# You may obtain a copy of the License at
#
# http://www.apache.org/licenses/LICENSE-2.0
#
# Unless required by applicable law or agreed to in writing, software
# distributed under the License is distributed on an "AS IS" BASIS,
# WITHOUT WARRANTIES OR CONDITIONS OF ANY KIND, either express or implied.
# See the License for the specific language governing permissions and
# limitations under the License.
###############################################################################
<<<<<<< HEAD
import math
from numpy.polynomial.polynomial import polyval
=======

from reference_path import ReferencePath
>>>>>>> 94dec1eb


class PathDecider:
    def __init__(self):
        self.MINIMUM_PATH_LENGTH = 5
        self.MAX_LAT_CHANGE = 0.1
        self.last_init_lat = None
        self.ref = ReferencePath()

<<<<<<< HEAD
    def get_path_length(self, speed_mps):
        path_length = self.MINIMUM_PATH_LENGTH
        current_speed = speed_mps
        if current_speed is not None:
            if path_length < current_speed * 2:
                path_length = math.ceil(current_speed * 2)
        return path_length

    def get_reference_line_offset(self, current_init_lat):
        if self.last_init_lat is None:
            return 0
        if abs(current_init_lat - self.last_init_lat) < self.MAX_LAT_CHANGE:
            return 0
        else:
            if current_init_lat > self.last_init_lat:
                return - (abs(current_init_lat - self.last_init_lat) -
                          self.MAX_LAT_CHANGE)
            else:
                return abs(
                    current_init_lat - self.last_init_lat) - self.MAX_LAT_CHANGE

    def get_path(self, left_marker_coef, right_marker_coef, speed_mps):
        path_length = self.get_path_length(speed_mps)
        offset = (right_marker_coef[0] + left_marker_coef[0]) / 2.0
        if offset < -1 * self.MAX_LAT_CHANGE:
            offset = -1 * self.MAX_LAT_CHANGE
        if offset > self.MAX_LAT_CHANGE:
            offset = self.MAX_LAT_CHANGE

        path_coef = [0, 0, 0, 0]

        path_coef[0] = offset
        for i in range(1, 4):
            path_coef[i] = (right_marker_coef[i] +
                            left_marker_coef[i]) / 2.0

        path_x = []
        path_y = []
        for x in range(int(path_length)):
            y = -1 * polyval(x, path_coef)
            path_x.append(x)
            path_y.append(y)

        self.last_init_lat = path_coef[0]
        return path_x, path_y, path_length

    def get_routing_aid_path(self, left_marker_coef, right_marker_coef,
                             speed_mps, mobileye_pb,
                             local_smooth_seg_x, local_smooth_seg_y):
        path_length = self.get_path_length(speed_mps)

        offset = self.get_reference_line_offset(
            (right_marker_coef[0] +
             left_marker_coef[0]) / 2.0)

        routing_shift = ((right_marker_coef[0] + left_marker_coef[0]) / 2.0) + \
                        offset - local_smooth_seg_y[0]

        left_marker_quality = mobileye_pb.lka_766.quality / 3.0
        right_marker_quality = mobileye_pb.lka_768.quality / 3.0

        path_x = []
        path_y = []
        for i in range(int(path_length)):
            routing_y = local_smooth_seg_y[i] + routing_shift
            left_marker_y = (-1 * polyval(i,
                                          left_marker_coef) - offset) * left_marker_quality
            right_marker_y = (-1 * polyval(i,
                                           right_marker_coef) - offset) * right_marker_quality
            y = (routing_y + left_marker_y + right_marker_y) / (
                1 + left_marker_quality + right_marker_quality)
            path_x.append(i)
            path_y.append(y)

        self.last_init_lat = path_y[0]
        return path_x, path_y, path_length
=======
    def get_path_by_lm(self, mobileye, chassis):
        return self.ref.get_ref_path_by_lm(mobileye, chassis)

    def get_path_by_lmr(self, perception, routing, localization, chassis):
        return self.ref.get_ref_path_by_lmr(perception,
                                            routing,
                                            localization,
                                            chassis)
>>>>>>> 94dec1eb
<|MERGE_RESOLUTION|>--- conflicted
+++ resolved
@@ -15,13 +15,8 @@
 # See the License for the specific language governing permissions and
 # limitations under the License.
 ###############################################################################
-<<<<<<< HEAD
-import math
-from numpy.polynomial.polynomial import polyval
-=======
 
 from reference_path import ReferencePath
->>>>>>> 94dec1eb
 
 
 class PathDecider:
@@ -31,84 +26,6 @@
         self.last_init_lat = None
         self.ref = ReferencePath()
 
-<<<<<<< HEAD
-    def get_path_length(self, speed_mps):
-        path_length = self.MINIMUM_PATH_LENGTH
-        current_speed = speed_mps
-        if current_speed is not None:
-            if path_length < current_speed * 2:
-                path_length = math.ceil(current_speed * 2)
-        return path_length
-
-    def get_reference_line_offset(self, current_init_lat):
-        if self.last_init_lat is None:
-            return 0
-        if abs(current_init_lat - self.last_init_lat) < self.MAX_LAT_CHANGE:
-            return 0
-        else:
-            if current_init_lat > self.last_init_lat:
-                return - (abs(current_init_lat - self.last_init_lat) -
-                          self.MAX_LAT_CHANGE)
-            else:
-                return abs(
-                    current_init_lat - self.last_init_lat) - self.MAX_LAT_CHANGE
-
-    def get_path(self, left_marker_coef, right_marker_coef, speed_mps):
-        path_length = self.get_path_length(speed_mps)
-        offset = (right_marker_coef[0] + left_marker_coef[0]) / 2.0
-        if offset < -1 * self.MAX_LAT_CHANGE:
-            offset = -1 * self.MAX_LAT_CHANGE
-        if offset > self.MAX_LAT_CHANGE:
-            offset = self.MAX_LAT_CHANGE
-
-        path_coef = [0, 0, 0, 0]
-
-        path_coef[0] = offset
-        for i in range(1, 4):
-            path_coef[i] = (right_marker_coef[i] +
-                            left_marker_coef[i]) / 2.0
-
-        path_x = []
-        path_y = []
-        for x in range(int(path_length)):
-            y = -1 * polyval(x, path_coef)
-            path_x.append(x)
-            path_y.append(y)
-
-        self.last_init_lat = path_coef[0]
-        return path_x, path_y, path_length
-
-    def get_routing_aid_path(self, left_marker_coef, right_marker_coef,
-                             speed_mps, mobileye_pb,
-                             local_smooth_seg_x, local_smooth_seg_y):
-        path_length = self.get_path_length(speed_mps)
-
-        offset = self.get_reference_line_offset(
-            (right_marker_coef[0] +
-             left_marker_coef[0]) / 2.0)
-
-        routing_shift = ((right_marker_coef[0] + left_marker_coef[0]) / 2.0) + \
-                        offset - local_smooth_seg_y[0]
-
-        left_marker_quality = mobileye_pb.lka_766.quality / 3.0
-        right_marker_quality = mobileye_pb.lka_768.quality / 3.0
-
-        path_x = []
-        path_y = []
-        for i in range(int(path_length)):
-            routing_y = local_smooth_seg_y[i] + routing_shift
-            left_marker_y = (-1 * polyval(i,
-                                          left_marker_coef) - offset) * left_marker_quality
-            right_marker_y = (-1 * polyval(i,
-                                           right_marker_coef) - offset) * right_marker_quality
-            y = (routing_y + left_marker_y + right_marker_y) / (
-                1 + left_marker_quality + right_marker_quality)
-            path_x.append(i)
-            path_y.append(y)
-
-        self.last_init_lat = path_y[0]
-        return path_x, path_y, path_length
-=======
     def get_path_by_lm(self, mobileye, chassis):
         return self.ref.get_ref_path_by_lm(mobileye, chassis)
 
@@ -116,5 +33,4 @@
         return self.ref.get_ref_path_by_lmr(perception,
                                             routing,
                                             localization,
-                                            chassis)
->>>>>>> 94dec1eb
+                                            chassis)
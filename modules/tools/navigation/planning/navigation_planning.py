--- conflicted
+++ resolved
@@ -79,38 +79,12 @@
     mobileye_provider.process_obstacles()
 
     if ENABLE_ROUTING_AID:
-<<<<<<< HEAD
-        vx = localization_provider.localization_pb.pose.position.x
-        vy = localization_provider.localization_pb.pose.position.y
-        heading = localization_provider.localization_pb.pose.heading
-        local_smooth_seg_x, local_smooth_seg_y = \
-            routing_provider.get_local_segment_spline(vx, vy, heading)
-
-        if len(local_smooth_seg_x) <= 0:
-            path_x, path_y, path_length = path_decider.get_path(
-                mobileye_provider.left_lane_marker_coef,
-                mobileye_provider.right_lane_marker_coef,
-                chassis_provider.get_speed_mps())
-        else:
-            #print local_smooth_seg_y[0]
-            path_x, path_y, path_length = path_decider.get_routing_aid_path(
-                mobileye_provider.left_lane_marker_coef,
-                mobileye_provider.right_lane_marker_coef,
-                chassis_provider.get_speed_mps(),
-                mobileye_pb, local_smooth_seg_x, local_smooth_seg_y)
-    else:
-        path_x, path_y, path_length = path_decider.get_path(
-            mobileye_provider.left_lane_marker_coef,
-            mobileye_provider.right_lane_marker_coef,
-            chassis_provider.get_speed_mps())
-=======
         path_x, path_y, path_length = path_decider.get_path_by_lmr(
             mobileye_provider, routing_provider,
             localization_provider, chassis_provider)
     else:
         path_x, path_y, path_length = path_decider.get_path_by_lm(
             mobileye_provider, chassis_provider)
->>>>>>> 94dec1eb
 
     final_path_length = path_length
     speed = CRUISE_SPEED

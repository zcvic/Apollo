--- conflicted
+++ resolved
@@ -37,15 +37,11 @@
         diff = np.einsum('...i,...i', diff, diff)
     else:
         diff = np.dot(diff * diff, w)
-<<<<<<< HEAD
-    return np.abs(diff)
-=======
     ddf = splev(x, (t, c, k), der=2)
     smoothness = 0
     for i in ddf:
         smoothness += i * i
     return np.abs(diff) + 1000 * smoothness
->>>>>>> 94dec1eb
 
 
 def optimized_spline(x, y, k=3, s=0, w=None):
@@ -89,12 +85,6 @@
         routing = LineString(self.routing_points)
         if routing.distance(point) > 10:
             return []
-<<<<<<< HEAD
-        distance = routing.project(point)
-        points = []
-        total_length = routing.length
-        for i in range(120):
-=======
         if routing.length < 10:
             return []
         distance = routing.project(point)
@@ -107,7 +97,6 @@
             points.append(p.coords[0])
 
         for i in range(150):
->>>>>>> 94dec1eb
             if (distance + i) >= total_length:
                 break
             p = routing.interpolate(distance + i)
@@ -155,11 +144,7 @@
 
         if len(local_seg_x) <= 10:
             return [], []
-<<<<<<< HEAD
-        k = 3
-=======
         k = 5
->>>>>>> 94dec1eb
         n = len(local_seg_x)
         std = 0.5
         sp = optimized_spline(local_seg_x, local_seg_y, k, s=n * std)

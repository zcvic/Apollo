#!/usr/bin/env python

###############################################################################
# Copyright 2017 The Apollo Authors. All Rights Reserved.
#
# Licensed under the Apache License, Version 2.0 (the "License");
# you may not use this file except in compliance with the License.
# You may obtain a copy of the License at
#
# http://www.apache.org/licenses/LICENSE-2.0
#
# Unless required by applicable law or agreed to in writing, software
# distributed under the License is distributed on an "AS IS" BASIS,
# WITHOUT WARRANTIES OR CONDITIONS OF ANY KIND, either express or implied.
# See the License for the specific language governing permissions and
# limitations under the License.
###############################################################################

import sys
from modules.map.proto import map_pb2
from modules.map.proto import map_signal_pb2
from modules.map.proto import map_overlap_pb2
from google.protobuf import text_format
from shapely.geometry import LineString, Point

if len(sys.argv) < 3:
<<<<<<< HEAD
    print("Usage: %s <fmap> <fsignal>" % sys.argv[0])
=======
    print("Usage: %s <map_data> <signal_data>" % sys.argv[0])
>>>>>>> 352e496f
    sys.exit(1)

fmap = sys.argv[1]
fsignal = sys.argv[2]

try:
    with open(fmap, 'r') as map_data:
        map_data.read()
except Exception:
    raise

_map = map_pb2.Map()
text_format.Parse(map_data, _map)

try:
    with open(fsignal, 'r') as signal_data:
        signal_data.read()
except Exception:
    raise

signal = map_signal_pb2.Signal()
text_format.Parse(signal_data, signal)

lanes = {}
lanes_map = {}
for lane in _map.lane:
    lane_points = []
    lanes_map[lane.id.id] = lane
    for segment in lane.central_curve.segment:
        for point in segment.line_segment.point:
            lane_points.append((point.x, point.y))
    lane_string = LineString(lane_points)
    lanes[lane.id.id] = lane_string

for stop_line in signal.stop_line:
    stop_line_points = []
    for segment in stop_line.segment:
        for point in segment.line_segment.point:
            stop_line_points.append((point.x, point.y))
    stop_line_string = LineString(stop_line_points)
    for lane_id, lane_string in lanes.items():
        p = stop_line_string.intersection(lane_string)
        if type(p) == Point:
            s = lane_string.project(p)
            overlap = _map.overlap.add()
            overlap.id.id = str(lane_id) + "_" + str(signal.id.id)
            obj = overlap.object.add()
            obj.id.id = signal.id.id
            obj.signal_overlap_info.CopyFrom(
                map_overlap_pb2.SignalOverlapInfo())
            obj = overlap.object.add()
            obj.id.id = lane_id
            obj.lane_overlap_info.start_s = s
            obj.lane_overlap_info.end_s = s + 0.1
            obj.lane_overlap_info.is_merge = False

            signal.overlap_id.add().id = overlap.id.id
            lanes_map[lane_id].overlap_id.add().id = overlap.id.id
<<<<<<< HEAD

_map.signal.add().CopyFrom(signal)
with open(fmap + "_" + fsignal, 'w') as f:
    f.write(str(_map))
=======
map.signal.add().CopyFrom(signal)

with open(fmap + "_" + fsignal, 'w') as fmap:
    fmap.write(str(map))
>>>>>>> 352e496f
<|MERGE_RESOLUTION|>--- conflicted
+++ resolved
@@ -24,11 +24,7 @@
 from shapely.geometry import LineString, Point
 
 if len(sys.argv) < 3:
-<<<<<<< HEAD
-    print("Usage: %s <fmap> <fsignal>" % sys.argv[0])
-=======
     print("Usage: %s <map_data> <signal_data>" % sys.argv[0])
->>>>>>> 352e496f
     sys.exit(1)
 
 fmap = sys.argv[1]
@@ -87,14 +83,7 @@
 
             signal.overlap_id.add().id = overlap.id.id
             lanes_map[lane_id].overlap_id.add().id = overlap.id.id
-<<<<<<< HEAD
 
 _map.signal.add().CopyFrom(signal)
-with open(fmap + "_" + fsignal, 'w') as f:
-    f.write(str(_map))
-=======
-map.signal.add().CopyFrom(signal)
-
 with open(fmap + "_" + fsignal, 'w') as fmap:
-    fmap.write(str(map))
->>>>>>> 352e496f
+    fmap.write(str(_map))
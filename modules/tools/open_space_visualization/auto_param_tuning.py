#!/usr/bin/env python

###############################################################################
# Copyright 2019 The Apollo Authors. All Rights Reserved.
#
# Licensed under the Apache License, Version 2.0 (the "License");
# you may not use this file except in compliance with the License.
# You may obtain a copy of the License at
#
# http://www.apache.org/licenses/LICENSE-2.0
#
# Unless required by applicable law or agreed to in writing, software
# distributed under the License is distributed on an "AS IS" BASIS,
# WITHOUT WARRANTIES OR CONDITIONS OF ANY KIND, either express or implied.
# See the License for the specific language governing permissions and
# limitations under the License.
###############################################################################

import random
import argparse
from google.protobuf.internal import decoder
from google.protobuf.internal import encoder
import hybrid_a_star_visualizer
import distance_approach_visualizer
import common.proto_utils as proto_utils
from modules.planning.proto import planner_open_space_config_pb2


random.seed(6666)
rand_num = 1000
original_file_path = "/apollo/modules/planning/conf/planner_open_space_config.pb.txt"
optimal_file_path = "/apollo/modules/planning/conf/optimal_planner_open_space_config.pb.txt"
tunning_object = "coarse_trajectory"
# tunning_object = "smooth_trajectory"


def load_open_space_protobuf(filename):
    open_space_params = planner_open_space_config_pb2.PlannerOpenSpaceConfig()
    proto_utils.get_pb_from_text_file(filename, open_space_params)
    return open_space_params


def GetParamsForTunning(tunning_object):
    param_names_and_range = []
    if tunning_object == "coarse_trajectory":
        param_names_and_range.append(
            ("warm_start_config.traj_forward_penalty", 2.0))
        param_names_and_range.append(
            ("warm_start_config.traj_back_penalty", 2.0))
        param_names_and_range.append(
            ("warm_start_config.traj_gear_switch_penalty", 2.0))
        param_names_and_range.append(
            ("warm_start_config.traj_steer_penalty", 3.0))
        param_names_and_range.append(
<<<<<<< HEAD
            ("warm_start_config.traj_steer_change_penalty", 3.0))
=======
            ("warm_start_config.traj_steer_change_penalty", 2.0))
    elif tunning_object == "smooth_trajectory":
        param_names_and_range.append(
            ("distance_approach_config.weight_steer", 2.0))
        param_names_and_range.append(
            ("distance_approach_config.weight_a", 2.0))
        param_names_and_range.append(
            ("distance_approach_config.weight_steer_rate", 2.0))
        param_names_and_range.append(
            ("distance_approach_config.weight_a_rate", 2.0))
        param_names_and_range.append(
            ("distance_approach_config.weight_x", 2.0))
        param_names_and_range.append(
            ("distance_approach_config.weight_y", 2.0))
        param_names_and_range.append(
            ("distance_approach_config.weight_phi", 2.0))
        param_names_and_range.append(
            ("distance_approach_config.weight_v", 2.0))
        param_names_and_range.append(
            ("distance_approach_config.weight_steer_stitching", 2.0))
        param_names_and_range.append(
            ("distance_approach_config.weight_a_stitching", 2.0))
        param_names_and_range.append(
            ("distance_approach_config.weight_first_order_time", 2.0))
        param_names_and_range.append(
            ("distance_approach_config.weight_second_order_time", 2.0))
>>>>>>> 8c966ab9
    return param_names_and_range


def RandSampling(param_names_and_range, origin_open_space_params):
    params_lists = []
    for iter in range(0, rand_num):
        rand_params = planner_open_space_config_pb2.PlannerOpenSpaceConfig()
        rand_params.CopyFrom(origin_open_space_params)
        for param in param_names_and_range:
            exec("rand_params." +
                 str(param[0]) + "=random.uniform(max(rand_params." +
                 str(param[0])
                 + " - " + str(param[1]) + ",0.0)"
                 + " ,rand_params." + str(param[0]) + " + " + str(param[1]) + ")")
        params_lists.append(rand_params)
    return params_lists


def TestingParams(params_lists, tunning_object):
    key_to_evaluations = {}
    for iter in range(0, len(params_lists)):
        evaluation = ParamEvaluation(params_lists[iter], tunning_object)
        key_to_evaluations[iter] = evaluation
    return key_to_evaluations


def ParamEvaluation(params, tunning_object):
    proto_utils.write_pb_to_text_file(params, original_file_path)
    if tunning_object == "coarse_trajectory":
        visualize_flag = False
        success, x_out, y_out, phi_out, v_out, a_out, steer_out, planning_time = hybrid_a_star_visualizer.HybridAStarPlan(
            visualize_flag)
        if not success:
            return float('inf')
        else:
            return planning_time
    elif tunning_object == "smooth_trajectory":
        visualize_flag = False
        success, opt_x_out, opt_y_out, opt_phi_out, opt_v_out, opt_a_out, opt_steer_out, opt_time_out = distance_approach_visualizer.SmoothTrajectory(
            visualize_flag)


def GetOptimalParams(params_lists, key_to_evaluations):
    tmp = []
    for key, value in key_to_evaluations.items():
        tmptuple = (value, key)
        tmp.append(tmptuple)

    tmp = sorted(tmp)
    optimal_params = params_lists[tmp[0][1]]
    optimal_evaluation = tmp[0][0]
    return optimal_params, optimal_evaluation


if __name__ == '__main__':
    parser = argparse.ArgumentParser()
    parser.add_argument(
        "--InputConfig", help="original conf address to be tuned", type=str, default=original_file_path)
    parser.add_argument("--OutputConfig", help="tuned conf address",
                        type=str, default=optimal_file_path)
    parser.add_argument("--TunningObject",
                        help="algorithm to be tuned", type=str, default=tunning_object)
    args = parser.parse_args()
    original_file_path = args.InputConfig
    optimal_file_path = args.OutputConfig
    tunning_object = args.TunningObject
    param_names_and_range = GetParamsForTunning(tunning_object)
    origin_open_space_params = load_open_space_protobuf(original_file_path)
    params_lists = RandSampling(
        param_names_and_range, origin_open_space_params)
    key_to_evaluations = TestingParams(params_lists, tunning_object)
    optimal_params, optimal_evaluation = GetOptimalParams(
        params_lists, key_to_evaluations)
    origin_evaluation = ParamEvaluation(
        origin_open_space_params, tunning_object)
    print("optimal_evaluation is " + str(optimal_evaluation))
    print("origin_evaluation is " + str(origin_evaluation))
    improvement_percentage = (
        origin_evaluation - optimal_evaluation) / origin_evaluation
    print("improvement_percentage is " + str(improvement_percentage))
    proto_utils.write_pb_to_text_file(optimal_params, optimal_file_path)
    proto_utils.write_pb_to_text_file(
        origin_open_space_params, original_file_path)<|MERGE_RESOLUTION|>--- conflicted
+++ resolved
@@ -52,10 +52,7 @@
         param_names_and_range.append(
             ("warm_start_config.traj_steer_penalty", 3.0))
         param_names_and_range.append(
-<<<<<<< HEAD
             ("warm_start_config.traj_steer_change_penalty", 3.0))
-=======
-            ("warm_start_config.traj_steer_change_penalty", 2.0))
     elif tunning_object == "smooth_trajectory":
         param_names_and_range.append(
             ("distance_approach_config.weight_steer", 2.0))
@@ -81,7 +78,6 @@
             ("distance_approach_config.weight_first_order_time", 2.0))
         param_names_and_range.append(
             ("distance_approach_config.weight_second_order_time", 2.0))
->>>>>>> 8c966ab9
     return param_names_and_range
 
 

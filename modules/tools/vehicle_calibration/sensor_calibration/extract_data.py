#!/usr/bin/env python

###############################################################################
# Copyright 2019 The Apollo Authors. All Rights Reserved.
#
# Licensed under the Apache License, Version 2.0 (the "License");
# you may not use this file except in compliance with the License.
# You may obtain a copy of the License at
#
# http://www.apache.org/licenses/LICENSE-2.0
#
# Unless required by applicable law or agreed to in writing, software
# distributed under the License is distributed on an "AS IS" BASIS,
# WITHOUT WARRANTIES OR CONDITIONS OF ANY KIND, either express or implied.
# See the License for the specific language governing permissions and
# limitations under the License.
###############################################################################

"""
This is a tool to extract useful information from given record files. It does
self-check the validity of the uploaded data and able to inform developer's when
the data is not qualified, and reduce the size of uploaded data significantly.
"""

from datetime import datetime
import argparse
import os
import re
import sys
import tarfile
import six

import numpy as np
import cv2
import pypcd

from cyber_py.record import RecordReader
from cyber.proto import record_pb2

from modules.drivers.proto import sensor_image_pb2
from modules.drivers.proto import pointcloud_pb2

CYBER_PATH = os.environ['CYBER_PATH']

CYBER_RECORD_HEADER_LENGTH = 2048
IMAGE_OBJ = sensor_image_pb2.Image()
POINTCLOUD_OBJ = pointcloud_pb2.PointCloud()

def process_dir(path, operation):
    """Create or remove directory."""
    try:
        if operation == 'create':
            print("create folder %s" % path)
            os.makedirs(path)
        elif operation == 'remove':
            os.remove(path)
        else:
            print('Error! Unsupported operation %s for directory.' % operation)
            return False
    except OSError as e:
        print('Failed to %s directory: %s. Error: %s' %
              (operation, path, six.text_type(e)))
        return False

    return True

def extract_camera_data(dest_dir, msg):
<<<<<<< HEAD
    """
    Extract camera file from message according to ratio
    """
=======
    """Extract camera file from message according to ratio."""
>>>>>>> d4189ba0
    #TODO: change saving logic
    cur_time_second = msg.timestamp
    image = IMAGE_OBJ
    image.ParseFromString(msg.message)
    # Save image according to cyber format, defined in sensor camera proto.
    # height = 4, image height, that is, number of rows.
    # width = 5,  image width, that is, number of columns.
    # encoding = 6, as string, type is 'rgb8', 'bgr8' or 'gray'.
    # step = 7, full row length in bytes.
    # data = 8, actual matrix data in bytes, size is (step * rows).
    # type = CV_8UC1 if image step is equal to width as gray, CV_8UC3
    # if step * 3 is equal to width.
    if image.encoding == 'rgb8' or image.encoding == 'bgr8':
        if image.step != image.width * 3:
            print('Image.step %d does not equal to Image.width %d * 3 for color image.' %
                  (image.step, image.width))
            return False
    elif image.encoding == 'gray' or image.encoding == 'y':
        if image.step != image.width:
            print('Image.step %d does not equal Image.width %d or gray image.' %
                  (image.step, image.width))
            return False
    else:
        print('Unsupported image encoding type %s.' % image.encoding)
        return False

    channel_num = image.step / image.width
    image_mat = np.fromstring(image.data, dtype=np.uint8).reshape(
        (image.height, image.width, channel_num))

    image_file = os.path.join(dest_dir, '{}.png'.format(cur_time_second))
    # Save image in BGR oder
    if image.encoding == 'rgb8':
        cv2.imwrite(image_file, cv2.cvtColor(image_mat, cv2.COLOR_RGB2BGR))
    else:
        cv2.imwrite(image_file, image_mat)

def convert_xyzit_pb_to_array(xyz_i_t, data_type):
    arr = np.zeros(len(xyz_i_t), dtype=data_type)
    for i, point in enumerate(xyz_i_t):
        arr[i] = (point.x, point.y, point.z,
                  point.intensity, point.timestamp)

    return arr

def make_xyzit_point_cloud(xyz_i_t):
    """ Make a pointcloud object from PointXYZIT message, as in Pointcloud.proto.
    message PointXYZIT {
      optional float x = 1 [default = nan];
      optional float y = 2 [default = nan];
      optional float z = 3 [default = nan];
      optional uint32 intensity = 4 [default = 0];
      optional uint64 timestamp = 5 [default = 0];
    }
    """

    md = {'version': .7,
          'fields': ['x', 'y', 'z', 'intensity', 'timestamp'],
          'count': [1, 1, 1, 1, 1],
          'width': len(xyz_i_t),
          'height': 1,
          'viewpoint': [0.0, 0.0, 0.0, 1.0, 0.0, 0.0, 0.0],
          'points': len(xyz_i_t),
          'type': ['F', 'F', 'F', 'U', 'U'],
          'size': [4, 4, 4, 4, 8],
          'data': 'binary_compressed'}

    typenames = []
    for t, s in zip(md['type'], md['size']):
        np_type = pypcd.pcd_type_to_numpy_type[(t, s)]
        typenames.append(np_type)

    np_dtype = np.dtype(zip(md['fields'], typenames))
    pc_data = convert_xyzit_pb_to_array(xyz_i_t, data_type=np_dtype)
    pc = pypcd.PointCloud(md, pc_data)
    return pc

def extract_pcd_data(dest_dir, msg):
    """
    Transform protobuf PointXYZIT to standard PCL bin_compressed_file(*.pcd).
    """
    cur_time_second = msg.timestamp
    pointcloud = POINTCLOUD_OBJ
    pointcloud.ParseFromString(msg.message)

    pc_meta = make_xyzit_point_cloud(pointcloud.point)
    pcd_file = os.path.join(dest_dir, '{}.pcd'.format(cur_time_second))
    pypcd.save_point_cloud_bin_compressed(pc_meta, pcd_file)
    return True

def get_sensor_channel_list(record_file):
    """Get the channel list of sensors for calibration."""
    record_reader = RecordReader(record_file)
    return set(channel_name for channel_name in record_reader.get_channellist()
               if 'sensor' in channel_name)
    # return [channel_name for channel_name in record_reader.get_channellist()
            # if 'sensor' in channel_name]


def validate_record(record_file):
    """Validate the record file."""
    # Check the validity of a cyber record file according to header info.
    record_reader = RecordReader(record_file)
    header_msg = record_reader.get_headerstring()
    header = record_pb2.Header()
    header.ParseFromString(header_msg)
    print("header is {}".format(header))

    if not header.is_complete:
        print('Record file: %s is not completed.' % record_file)
        return False
    if header.size == 0:
        print('Record file: %s. size is 0.' % record_file)
        return False
    if header.major_version != 1 and header.minor_version != 0:
        print('Record file: %s. version [%d:%d] is wrong.' %
              (record_file, header.major_version, header.minor_version))
        return False
    if header.begin_time >= header.end_time:
        print('Record file: %s. begin time [%s] is equal or larger than '
              'end time [%s].' %
              (record_file, header.begin_time, header.end_time))
        return False

    if header.message_number < 1 or header.channel_number < 1:
        print('Record file: %s. [message:channel] number [%d:%d] is invalid.' %
              (record_file, header.message_number, header.channel_number))
        return False

    # There should be at least has one sensor channel
    sensor_channels = get_sensor_channel_list(record_file)
    if len(sensor_channels) < 1:
        print('Record file: %s. cannot find sensor channels.' % record_file)
        return False

    return True


def extract_channel_data(output_path, msg):
    """Process channel messages."""
    #    timestamp = msg.timestamp / float(1e9)
    #    if abs(begin_time - timestamp) > 2:
    channel_desc = msg.data_type
    if channel_desc == 'apollo.drivers.Image':
        extract_camera_data(output_path, msg)
    elif channel_desc == 'apollo.drivers.PointCloud':
        extract_pcd_data(output_path, msg)
    else:
        # (TODO) (LiuJie/gchen-Apollo) Handle binary data extraction.
        print('Not implemented!')

    return True

def validate_channel_list(channels, dictionary):
    ret = True
    for channel in channels:
        if channel not in dictionary:
            print('ERROR: channel %s does not exist in record \
                   sensor channels' % channel)
            ret = False

    return ret

def in_range(v, s, e):
    return True if v >= s and v <= e else False

def extract_data(record_file, output_path, channel_list,
                 start_timestamp, end_timestamp, extraction_ratio):
    """
    Extract the desired channel messages if channel_list is specified.
    Otherwise extract all sensor calibration messages according to
    extraction ratio, 10% by default.
    """
    # Validate extration_ratio, and set it as an integer.
    if extraction_ratio < 1.0:
        raise ValueError("Extraction rate must be a number greater than 1.")
    extraction_ratio = np.floor(extraction_ratio)

    sensor_channels = get_sensor_channel_list(record_file)
    if len(channel_list) > 0 and validate_channel_list(channel_list,
                                                       sensor_channels) is False:
        print('Input channel list is invalid.')
        return False

    # Extract all the sensor channels if channel_list is empty(no input arguments).
    print(sensor_channels)
    if len(channel_list) == 0:
        channel_list = sensor_channels

    # Declare logging variables
    process_channel_success_num = len(channel_list)
    process_channel_failure_num = 0
    process_msg_failure_num = 0

    channel_success_dict = {}
    channel_occur_time = {}
    channel_output_path = {}
    for channel in channel_list:
        channel_success_dict[channel] = True
        channel_occur_time[channel] = -1
        topic_name = channel.replace('/', '_')
        channel_output_path[channel] = os.path.join(output_path, topic_name)
        process_dir(channel_output_path[channel], operation='create')

    record_reader = RecordReader(record_file)
    for msg in record_reader.read_messages():
        if msg.topic in channel_list:
            # Only care about messages in certain time intervals
            msg_timestamp_sec = msg.timestamp / 1e9
            if not in_range(msg_timestamp_sec, start_timestamp, end_timestamp):
                continue

            channel_occur_time[msg.topic] += 1
            # Extract the topic according to extraction_ratio
            if channel_occur_time[msg.topic] % extraction_ratio != 0:
                continue

            ret = extract_channel_data(channel_output_path[msg.topic], msg)
            # Calculate parsing statistics
            if ret is False:
                process_msg_failure_num += 1
                if channel_success_dict[msg.topic] is True:
                    channel_success_dict[msg.topic] = False
                    process_channel_failure_num += 1
                    process_channel_success_num -= 1
                    print('Failed to extract data from channel: %s' % msg.topic)

    # Logging statics about channel extraction
    print('Extracted sensor channel number [%d] in record file: %s' %
          (len(channel_list), record_file))
    print('Successfully processed [%d] channels, and [%d] was failed.' %
          (process_channel_success_num, process_channel_failure_num))
    if process_msg_failure_num > 0:
        print('Channel extraction failure number is: %d' % process_msg_failure_num)

    return True

def generate_compressed_file(extracted_data_path,
                             compressed_file='sensor_data'):
    """
    Compress each data file to compressed package
    """
    # Note that ZipFile support compress a directory in Python, but GZIP not.
    # We only support GZ compression type with tarfile for now.
    with tarfile.open(compressed_file + '.tar.gz', 'w:gz') as g_out:
        g_out.add(extracted_data_path, arcname=compressed_file)


def main():
    """
    Main function
    """
    if CYBER_PATH is None:
        print('Error: environment variable CYBER_PATH was not found, '
              'set environment first.')
        sys.exit(1)

    os.chdir(CYBER_PATH)

    parser = argparse.ArgumentParser(
        description='A tool to extract data information for sensor calibration.')
    parser.add_argument("-i", "--record_path", action="store", type=str,
                        required=True,
                        help="Specify the record file to extract data information.")
    parser.add_argument("-o", "--output_path", action="store", type=str,
                        default="./extracted_data",
                        help="The output directory to restore message.")
    parser.add_argument("-z", "--compressed_file", action="store", type=str,
                        default="", help="The output directory to restore message.")
    parser.add_argument("-c", "--channel_name", dest='channel_list', action="append",
                        default=[], help="list of channel_name that needs parsing.")
    parser.add_argument("-s", "--start_timestamp", action="store", type=float,
                        default=np.finfo(np.float32).min,
                        help="Specify the begining time to extract data information.")
    parser.add_argument("-e", "--end_timestamp", action="store", type=float,
                        default=np.finfo(np.float32).max,
                        help="Specify the ending timestamp to extract data information.")
    parser.add_argument("-r", "--extraction_ratio", action="store", type=int,
                        default=10, help="The output compressed file.")

    args = parser.parse_args()

    print('parsing the following channels: %s' % args.channel_list)

    ret = validate_record(args.record_path)
    if ret is False:
        print('Failed to validate record file: %s' % args.record_path)
        sys.exit(1)

    # Create directory to save the extracted data
    output_path = args.output_path + re.sub(r'[^0-9]', '', str(datetime.now()))

    ret = process_dir(output_path, 'create')
    if ret is False:
        print('Failed to create extrated data directory: %s' % args.output_path)
        sys.exit(1)

    channel_list = set(channel_name for channel_name in args.channel_list)
    ret = extract_data(args.record_path, output_path, channel_list,
                       args.start_timestamp, args.end_timestamp, args.extraction_ratio)
    if ret is False:
        print('Failed to extract data!')

    generate_compressed_file(output_path, args.compressed_file)

    print('Data extraction is completed successfully!')
    sys.exit(0)

if __name__ == '__main__':
    main()<|MERGE_RESOLUTION|>--- conflicted
+++ resolved
@@ -65,13 +65,7 @@
     return True
 
 def extract_camera_data(dest_dir, msg):
-<<<<<<< HEAD
-    """
-    Extract camera file from message according to ratio
-    """
-=======
     """Extract camera file from message according to ratio."""
->>>>>>> d4189ba0
     #TODO: change saving logic
     cur_time_second = msg.timestamp
     image = IMAGE_OBJ

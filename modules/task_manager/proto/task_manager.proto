--- conflicted
+++ resolved
@@ -10,8 +10,6 @@
   CYCLE_ROUTING = 0;
   PARKING_ROUTING = 1;
   PARK_GO_ROUTING = 2;
-<<<<<<< HEAD
-=======
   DEAD_END_ROUTING = 3;
 }
 
@@ -22,7 +20,6 @@
   FORK_ROAD = 3;
   MAIN_SIDE = 4;
   DEAD_END = 5;
->>>>>>> 98e3729c
 }
 
 message CycleRoutingTask {
@@ -39,14 +36,11 @@
   optional int32 park_time = 1; // sec
   optional apollo.routing.RoutingRequest routing_request = 2;
 }
-<<<<<<< HEAD
-=======
 
 message DeadEndRoutingTask {
   optional apollo.routing.RoutingRequest routing_request_in = 2;
   optional apollo.routing.RoutingRequest routing_request_out = 3;
 }
->>>>>>> 98e3729c
 
 message Task {
   optional apollo.common.Header header = 1;
@@ -55,8 +49,5 @@
   optional CycleRoutingTask cycle_routing_task = 4;
   optional ParkingRoutingTask parking_routing_task = 5;
   optional ParkGoRoutingTask park_go_routing_task = 6;
-<<<<<<< HEAD
-=======
   optional DeadEndRoutingTask dead_end_routing_task = 7;
->>>>>>> 98e3729c
 }
--- conflicted
+++ resolved
@@ -51,14 +51,8 @@
         "//modules/common",
         "//modules/planning/common:planning_gflags",
         "//modules/planning/constraint_checker:constraint_checker1d",
-<<<<<<< HEAD
         "//modules/planning/proto:lattice_sampling_config_proto",
         "//modules/planning/lattice/behavior_decider:path_time_graph",
-=======
-        "//modules/planning/lattice/behavior_decider:path_time_neighborhood",
-        "//modules/planning/math/curve1d",
-        "//modules/planning/proto:lattice_sampling_config_proto",
->>>>>>> d4b1286f
     ],
 )
 

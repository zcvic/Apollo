--- conflicted
+++ resolved
@@ -1,9 +1,5 @@
 load("//tools:cpplint.bzl", "cpplint")
-<<<<<<< HEAD
-load("//tools:apollo_package.bzl", "apollo_package", "apollo_plugin", "apollo_cc_test")
-=======
-load("//third_party/gpus:common.bzl", "if_cuda", "if_rocm")
->>>>>>> a3c851fc
+load("//tools:apollo_package.bzl", "apollo_cc_test", "apollo_package", "apollo_plugin")
 
 package(default_visibility = ["//visibility:public"])
 
@@ -11,7 +7,7 @@
     name = "runtime_files",
     srcs = glob([
         "conf/**",
-    ])
+    ]),
 )
 
 apollo_plugin(
@@ -33,8 +29,8 @@
         "stage_pre_cruise.h",
         "util.h",
     ],
+    copts = ["-DMODULE_NAME=\\\"planning\\\""],
     description = ":plugins.xml",
-    copts = ["-DMODULE_NAME=\\\"planning\\\""],
     deps = [
         "//cyber",
         "//modules/common/util:util_tool",
@@ -50,21 +46,12 @@
     name = "park_and_go_scenario_test",
     size = "small",
     srcs = ["park_and_go_scenario_test.cc"],
-    
     linkopts = ["-lgomp"],
+    linkstatic = True,
     deps = [
         ":park_and_go_scenario_lib",
         "@com_google_googletest//:gtest_main",
-<<<<<<< HEAD
     ],
-=======
-    ] + if_cuda([
-        "@local_config_cuda//cuda:cudart",
-    ]) + if_rocm([
-        "@local_config_rocm//rocm:hip",
-    ]),
->>>>>>> a3c851fc
-    linkstatic = True,
 )
 
 apollo_cc_test(
@@ -76,22 +63,14 @@
         "stage_cruise_test.cc",
         "stage_pre_cruise_test.cc",
     ],
-    
     linkopts = ["-lgomp"],
+    linkstatic = True,
     deps = [
         ":park_and_go_scenario_lib",
         "@com_google_googletest//:gtest_main",
-<<<<<<< HEAD
     ],
-=======
-    ] + if_cuda([
-        "@local_config_cuda//cuda:cudart",
-    ]) + if_rocm([
-        "@local_config_rocm//rocm:hip",
-    ]),
->>>>>>> a3c851fc
-    linkstatic = True,
 )
 
 apollo_package()
+
 cpplint()
--- conflicted
+++ resolved
@@ -61,11 +61,6 @@
       continue;
     }
 
-<<<<<<< HEAD
-    const double adc_front_edge_s = reference_line_info.AdcSlBoundary().end_s();
-    const double distance_adc_to_stop_line =
-        traffic_light_overlap.start_s - adc_front_edge_s;
-=======
     // set right_of_way_status
     reference_line_info.SetJunctionRightOfWay(
         traffic_light_overlap.start_s, false);
@@ -74,7 +69,6 @@
         reference_line_info.AdcSlBoundary().end_s();
     const double distance_adc_to_stop_line = traffic_light_overlap.start_s -
         adc_front_edge_s;
->>>>>>> 1dbb9f08
     auto signal_color =
         scenario::GetSignal(traffic_light_overlap.object_id).color();
     ADEBUG << "traffic_light_overlap_id[" << traffic_light_overlap.object_id

--- conflicted
+++ resolved
@@ -340,17 +340,12 @@
          << responseStateVector[0].lateralStateLeft.isSafe;
   ADEBUG << " lateralStateRight.isSafe: "
          << responseStateVector[0].lateralStateRight.isSafe;
-<<<<<<< HEAD
   ADEBUG << " is_rss_safe : " << reference_line_info->rss_info().is_rss_safe();
   ADEBUG << " cur_dist_lon: " << reference_line_info->rss_info().cur_dist_lon();
-=======
-  ADEBUG << " TrajectoryLength(): "
-         << reference_line_info->TrajectoryLength();
   ADEBUG << " is_rss_safe : "
          << reference_line_info->rss_info().is_rss_safe();
   ADEBUG << " cur_dist_lon: "
          << reference_line_info->rss_info().cur_dist_lon();
->>>>>>> a0271915
   ADEBUG << " rss_safe_dist_lon: "
          << reference_line_info->rss_info().rss_safe_dist_lon();
   ADEBUG << " acc_longitudianlRange_minimum: "

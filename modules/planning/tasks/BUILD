load("//tools:cpplint.bzl", "cpplint")

package(default_visibility = ["//visibility:public"])

cc_library(
    name = "task",
    srcs = [
        "task.cc",
    ],
    hdrs = [
        "task.h",
    ],
    copts = ["-DMODULE_NAME=\\\"planning\\\""],
    deps = [
        "//modules/common/status",
        "//modules/planning/common:frame",
        "//modules/planning/common:reference_line_info",
        "//modules/planning/common/trajectory:discretized_trajectory",
        "//modules/planning/common/trajectory:publishable_trajectory",
        "//modules/planning/proto:planning_config_proto",
    ],
)

cc_library(
    name = "task_factory",
    srcs = [
        "task_factory.cc",
    ],
    hdrs = [
        "task_factory.h",
    ],
    copts = [
        "-DMODULE_NAME=\\\"planning\\\"",
        "-fopenmp",
    ],
    deps = [
        ":task",
        "//modules/planning/proto:planning_config_proto",
        "//modules/planning/tasks/deciders:decider",
<<<<<<< HEAD
        "//modules/planning/tasks/deciders/lane_change_decider",
        "//modules/planning/tasks/deciders:path_assessment_decider",
        "//modules/planning/tasks/deciders:path_bounds_decider",
=======
        "//modules/planning/tasks/deciders/path_assessment_decider:path_assessment_decider",
        "//modules/planning/tasks/deciders/path_bounds_decider:path_bounds_decider",
>>>>>>> 92388de8
        "//modules/planning/tasks/deciders/path_lane_borrow_decider",
        "//modules/planning/tasks/optimizers/dp_st_speed:dp_st_speed_optimizer",
        "//modules/planning/tasks/optimizers/open_space_trajectory_generation:open_space_trajectory_provider",
        "//modules/planning/tasks/optimizers/open_space_trajectory_partition",
        "//modules/planning/tasks/optimizers/path_decider",
        "//modules/planning/tasks/optimizers/piecewise_jerk_path:piecewise_jerk_path_optimizer",
        "//modules/planning/tasks/optimizers/piecewise_jerk_speed:piecewise_jerk_speed_optimizer",
        "//modules/planning/tasks/optimizers/proceed_with_caution_speed:proceed_with_caution_speed_generator",
        "//modules/planning/tasks/optimizers/speed_decider",
        "//modules/planning/tasks/rss:decider_rss",
    ],
)

cpplint()<|MERGE_RESOLUTION|>--- conflicted
+++ resolved
@@ -37,14 +37,9 @@
         ":task",
         "//modules/planning/proto:planning_config_proto",
         "//modules/planning/tasks/deciders:decider",
-<<<<<<< HEAD
         "//modules/planning/tasks/deciders/lane_change_decider",
-        "//modules/planning/tasks/deciders:path_assessment_decider",
-        "//modules/planning/tasks/deciders:path_bounds_decider",
-=======
         "//modules/planning/tasks/deciders/path_assessment_decider:path_assessment_decider",
         "//modules/planning/tasks/deciders/path_bounds_decider:path_bounds_decider",
->>>>>>> 92388de8
         "//modules/planning/tasks/deciders/path_lane_borrow_decider",
         "//modules/planning/tasks/optimizers/dp_st_speed:dp_st_speed_optimizer",
         "//modules/planning/tasks/optimizers/open_space_trajectory_generation:open_space_trajectory_provider",

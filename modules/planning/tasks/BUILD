load("//tools:cpplint.bzl", "cpplint")

package(default_visibility = ["//visibility:public"])

cc_library(
    name = "task",
    srcs = [
        "task.cc",
    ],
    hdrs = [
        "task.h",
    ],
    copts = ["-DMODULE_NAME=\\\"planning\\\""],
    deps = [
        "//modules/common/status",
        "//modules/planning/common:frame",
        "//modules/planning/common:reference_line_info",
        "//modules/planning/common/trajectory:discretized_trajectory",
        "//modules/planning/common/trajectory:publishable_trajectory",
        "//modules/planning/proto:planning_config_proto",
    ],
)

cc_library(
    name = "task_factory",
    srcs = [
        "task_factory.cc",
    ],
    hdrs = [
        "task_factory.h",
    ],
    copts = [
        "-DMODULE_NAME=\\\"planning\\\"",
        "-fopenmp",
    ],
    deps = [
        ":task",
        "//modules/planning/proto:planning_config_proto",
        "//modules/planning/tasks/deciders:decider",
        "//modules/planning/tasks/deciders/lane_change_decider",
<<<<<<< HEAD
        "//modules/planning/tasks/deciders/open_space_decider:open_space_fallback_decider",
        "//modules/planning/tasks/deciders/open_space_decider:open_space_pre_stop_decider",
        "//modules/planning/tasks/deciders/open_space_decider:open_space_roi_decider",
        "//modules/planning/tasks/deciders/path_assessment_decider:path_assessment_decider",
        "//modules/planning/tasks/deciders/path_bounds_decider:path_bounds_decider",
=======
        "//modules/planning/tasks/deciders/path_assessment_decider",
        "//modules/planning/tasks/deciders/path_bounds_decider",
>>>>>>> 57472f4f
        "//modules/planning/tasks/deciders/path_lane_borrow_decider",
        "//modules/planning/tasks/optimizers/open_space_trajectory_generation:open_space_trajectory_provider",
        "//modules/planning/tasks/optimizers/open_space_trajectory_partition",
        "//modules/planning/tasks/optimizers/path_decider",
        "//modules/planning/tasks/optimizers/path_time_heuristic:path_time_heuristic_optimizer",
        "//modules/planning/tasks/optimizers/piecewise_jerk_path:piecewise_jerk_path_optimizer",
        "//modules/planning/tasks/optimizers/piecewise_jerk_speed:piecewise_jerk_speed_optimizer",
        "//modules/planning/tasks/optimizers/proceed_with_caution_speed:proceed_with_caution_speed_generator",
        "//modules/planning/tasks/optimizers/speed_decider",
        "//modules/planning/tasks/rss:decider_rss",
    ],
)

cpplint()<|MERGE_RESOLUTION|>--- conflicted
+++ resolved
@@ -38,16 +38,13 @@
         "//modules/planning/proto:planning_config_proto",
         "//modules/planning/tasks/deciders:decider",
         "//modules/planning/tasks/deciders/lane_change_decider",
-<<<<<<< HEAD
         "//modules/planning/tasks/deciders/open_space_decider:open_space_fallback_decider",
         "//modules/planning/tasks/deciders/open_space_decider:open_space_pre_stop_decider",
         "//modules/planning/tasks/deciders/open_space_decider:open_space_roi_decider",
         "//modules/planning/tasks/deciders/path_assessment_decider:path_assessment_decider",
         "//modules/planning/tasks/deciders/path_bounds_decider:path_bounds_decider",
-=======
         "//modules/planning/tasks/deciders/path_assessment_decider",
         "//modules/planning/tasks/deciders/path_bounds_decider",
->>>>>>> 57472f4f
         "//modules/planning/tasks/deciders/path_lane_borrow_decider",
         "//modules/planning/tasks/optimizers/open_space_trajectory_generation:open_space_trajectory_provider",
         "//modules/planning/tasks/optimizers/open_space_trajectory_partition",

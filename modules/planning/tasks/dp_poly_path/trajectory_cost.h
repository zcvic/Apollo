/******************************************************************************
 * Copyright 2017 The Apollo Authors. All Rights Reserved.
 *
 * Licensed under the Apache License, Version 2.0 (the "License");
 * you may not use this file except in compliance with the License.
 * You may obtain a copy of the License at
 *
 * http://www.apache.org/licenses/LICENSE-2.0
 *
 * Unless required by applicable law or agreed to in writing, software
 * distributed under the License is distributed on an "AS IS" BASIS,
 * WITHOUT WARRANTIES OR CONDITIONS OF ANY KIND, either express or implied.
 * See the License for the specific language governing permissions and
 * limitations under the License.
 *****************************************************************************/

/**
 * @file trajectory_cost.h
 **/

#ifndef MODULES_PLANNING_TASKS_DP_POLY_PATH_TRAJECTORY_COST_H_
#define MODULES_PLANNING_TASKS_DP_POLY_PATH_TRAJECTORY_COST_H_

#include <vector>

#include "modules/common/configs/proto/vehicle_config.pb.h"
#include "modules/planning/proto/dp_poly_path_config.pb.h"

#include "modules/common/math/box2d.h"
#include "modules/planning/common/obstacle.h"
#include "modules/planning/common/path_decision.h"
#include "modules/planning/common/speed/speed_data.h"
#include "modules/planning/math/curve1d/quintic_polynomial_curve1d.h"
#include "modules/planning/reference_line/reference_line.h"

namespace apollo {
namespace planning {

class TrajectoryCost {
 public:
  explicit TrajectoryCost(const DpPolyPathConfig &config,
                          const ReferenceLine &reference_line,
                          const std::vector<const PathObstacle *> &obstacles,
                          const common::VehicleParam &vehicle_param,
                          const SpeedData &heuristic_speed_data,
                          const common::SLPoint &init_sl_point);
  double Calculate(const QuinticPolynomialCurve1d &curve, const double start_s,
                   const double end_s) const;
  double RiskDistanceCost(const double distance) const;
  double RegularDistanceCost(const double distance) const;

 private:
  double CalculatePathCost(const QuinticPolynomialCurve1d &curve,
                           const double start_s, const double end_s) const;
<<<<<<< HEAD
  double CalculateObstacleCost(const QuinticPolynomialCurve1d &curve,
                               const double start_s, const double end_s) const;
=======
  double CalculateStaticObstacleCost(const QuinticPolynomialCurve1d &curve,
                                     const double start_s,
                                     const double end_s) const;
  double CalculateDynamicObstacleCost(const QuinticPolynomialCurve1d &curve,
                                      const double start_s,
                                      const double end_s) const;
  double GetCostBetweenObsBoxes(const common::math::Box2d &ego_box,
                                const common::math::Box2d &obstacle_box) const;

  common::math::Box2d GetBoxFromSLPoint(const common::SLPoint &sl,
                                        const double dl) const;
>>>>>>> fca016f9

  const DpPolyPathConfig config_;
  const ReferenceLine *reference_line_ = nullptr;
  const common::VehicleParam vehicle_param_;
  SpeedData heuristic_speed_data_;
  const common::SLPoint init_sl_point_;
  uint32_t num_of_time_stamps_ = 0;
  std::vector<std::vector<common::math::Box2d>> dynamic_obstacle_boxes_;
  std::vector<double> obstacle_probabilities_;

  std::vector<common::math::Box2d> static_obstacle_boxes_;
};

}  // namespace planning
}  // namespace apollo

#endif  // MODULES_PLANNING_TASKS_DP_POLY_PATH_TRAJECTORY_COST_H_<|MERGE_RESOLUTION|>--- conflicted
+++ resolved
@@ -52,10 +52,6 @@
  private:
   double CalculatePathCost(const QuinticPolynomialCurve1d &curve,
                            const double start_s, const double end_s) const;
-<<<<<<< HEAD
-  double CalculateObstacleCost(const QuinticPolynomialCurve1d &curve,
-                               const double start_s, const double end_s) const;
-=======
   double CalculateStaticObstacleCost(const QuinticPolynomialCurve1d &curve,
                                      const double start_s,
                                      const double end_s) const;
@@ -67,7 +63,6 @@
 
   common::math::Box2d GetBoxFromSLPoint(const common::SLPoint &sl,
                                         const double dl) const;
->>>>>>> fca016f9
 
   const DpPolyPathConfig config_;
   const ReferenceLine *reference_line_ = nullptr;

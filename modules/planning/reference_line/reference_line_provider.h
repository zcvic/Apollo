/******************************************************************************
 * Copyright 2017 The Apollo Authors. All Rights Reserved.
 *
 * Licensed under the Apache License, Version 2.0 (the "License");
 * you may not use this file except in compliance with the License.
 * You may obtain a copy of the License at
 *
 * http://www.apache.org/licenses/LICENSE-2.0
 *
 * Unless required by applicable law or agreed to in writing, software
 * distributed under the License is distributed on an "AS IS" BASIS,
 * WITHOUT WARRANTIES OR CONDITIONS OF ANY KIND, either express or implied.
 * See the License for the specific language governing permissions and
 * limitations under the License.
 *****************************************************************************/

/**
 * @file reference_line_provider.h
 *
 * @brief Declaration of the class ReferenceLineProvider.
 */

#ifndef MODULES_PLANNING_REFERENCE_LINE_REFERENCE_LINE_PROVIDER_H_
#define MODULES_PLANNING_REFERENCE_LINE_REFERENCE_LINE_PROVIDER_H_

#include <condition_variable>
#include <list>
#include <memory>
#include <mutex>
#include <string>
#include <thread>
#include <unordered_map>
#include <vector>

#include "modules/common/proto/vehicle_state.pb.h"

#include "modules/common/util/util.h"
#include "modules/map/pnc_map/pnc_map.h"
#include "modules/planning/math/smoothing_spline/spline_2d_solver.h"
#include "modules/planning/reference_line/qp_spline_reference_line_smoother.h"
#include "modules/planning/reference_line/reference_line.h"
#include "modules/planning/reference_line/spiral_reference_line_smoother.h"

/**
 * @namespace apollo::planning
 * @brief apollo::planning
 */
namespace apollo {
namespace planning {

/**
 * @class ReferenceLineProvider
 * @brief The class of ReferenceLineProvider.
 *        It provides smoothed reference line to planning.
 */
class ReferenceLineProvider {
 public:
  /**
   * @brief Default destructor.
   */
  ~ReferenceLineProvider();

  void Init(const hdmap::HDMap* base_map,
            const QpSplineReferenceLineSmootherConfig& smoother_config);

  bool UpdateRoutingResponse(const routing::RoutingResponse& routing);

  void UpdateVehicleState(const common::VehicleState& vehicle_state);

  bool Start();

  void Stop();

  bool GetReferenceLines(std::list<ReferenceLine>* reference_lines,
                         std::list<hdmap::RouteSegments>* segments);

  double LastTimeDelay();

 private:
  /**
   * @brief Use PncMap to create reference line and the corresponding segments
   * based on routing and current position. This is a thread safe function.
   * @return true if !reference_lines.empty() && reference_lines.size() ==
   *                 segments.size();
   **/
  bool CreateReferenceLine(std::list<ReferenceLine>* reference_lines,
                           std::list<hdmap::RouteSegments>* segments);

  /**
   * @brief store the computed reference line. This function can avoid
   * unnecessary copy if the reference lines are the same.
   */
  void UpdateReferenceLine(
      const std::list<ReferenceLine>& reference_lines,
      const std::list<hdmap::RouteSegments>& route_segments);

  void GenerateThread();
  void IsValidReferenceLine();
  void PrioritzeChangeLane(std::list<hdmap::RouteSegments>* route_segments);
  bool IsAllowChangeLane(const common::math::Vec2d& point,
                         const std::list<hdmap::RouteSegments>& route_segments);

  bool CreateRouteSegments(const common::VehicleState& vehicle_state,
                           const double look_forward_distance,
                           const double look_backward_distance,
                           std::list<hdmap::RouteSegments>* segments);

  bool IsReferenceLineSmoothValid(const ReferenceLine& raw,
                                  const ReferenceLine& smoothed) const;

  bool SmoothReferenceLine(const ReferenceLine& raw_reference_line,
                           ReferenceLine* reference_line);

  bool SmoothPrefixedReferenceLine(const ReferenceLine& prefix_ref,
                                   const ReferenceLine& raw_ref,
                                   ReferenceLine* reference_line);

  void GetAnchorPoints(const ReferenceLine& reference_line,
                       std::vector<AnchorPoint>* anchor_points) const;

  bool SmoothRouteSegment(const hdmap::RouteSegments& segments,
                          ReferenceLine* reference_line);

  /**
   * @brief This function creates a smoothed forward reference line
   * based on the given segments.
   */
  bool ExtendReferenceLine(const common::VehicleState& state,
                           hdmap::RouteSegments* segments,
                           ReferenceLine* reference_line);

 private:
  DECLARE_SINGLETON(ReferenceLineProvider);

  bool is_initialized_ = false;
  bool is_stop_ = false;
  std::unique_ptr<std::thread> thread_;
  std::unique_ptr<ReferenceLineSmoother> smoother_;
  std::unique_ptr<Spline2dSolver> spline_solver_;
  QpSplineReferenceLineSmootherConfig smoother_config_;

  std::mutex pnc_map_mutex_;
<<<<<<< HEAD
  // the following data (pnc_map_, vehicle_state_) are managed
  // by pnc_map_mutex_
=======
>>>>>>> fca016f9
  std::unique_ptr<hdmap::PncMap> pnc_map_;
  common::VehicleState vehicle_state_;

  bool has_routing_ = false;
  struct SegmentHistory {
    double min_l = 0.0;
    double accumulate_s = 0.0;
    common::math::Vec2d last_point;
  };

  std::mutex segment_history_mutex_;
  std::unordered_map<std::string, SegmentHistory> segment_history_;
  std::list<std::string> segment_history_id_;

  std::mutex reference_lines_mutex_;
<<<<<<< HEAD
  // the following data (reference_lines_, route_segments_) are managed by
  // reference_lines_mutex_
=======
>>>>>>> fca016f9
  std::list<ReferenceLine> reference_lines_;
  std::list<hdmap::RouteSegments> route_segments_;
  double last_calculation_time_ = 0.0;
};

}  // namespace planning
}  // namespace apollo

#endif  // MODULES_PLANNING_REFERENCE_LINE_REFERENCE_LINE_PROVIDER_H_<|MERGE_RESOLUTION|>--- conflicted
+++ resolved
@@ -140,11 +140,6 @@
   QpSplineReferenceLineSmootherConfig smoother_config_;
 
   std::mutex pnc_map_mutex_;
-<<<<<<< HEAD
-  // the following data (pnc_map_, vehicle_state_) are managed
-  // by pnc_map_mutex_
-=======
->>>>>>> fca016f9
   std::unique_ptr<hdmap::PncMap> pnc_map_;
   common::VehicleState vehicle_state_;
 
@@ -160,11 +155,6 @@
   std::list<std::string> segment_history_id_;
 
   std::mutex reference_lines_mutex_;
-<<<<<<< HEAD
-  // the following data (reference_lines_, route_segments_) are managed by
-  // reference_lines_mutex_
-=======
->>>>>>> fca016f9
   std::list<ReferenceLine> reference_lines_;
   std::list<hdmap::RouteSegments> route_segments_;
   double last_calculation_time_ = 0.0;

--- conflicted
+++ resolved
@@ -115,13 +115,8 @@
         common::util::DistanceXY(history_iter->second.last_point, point);
     history_iter->second.last_point = point;
     history_iter->second.accumulate_s += dist;
-<<<<<<< HEAD
-    constexpr double kChangeLaneMinL = 0.25;
-    constexpr double kChangeLaneMinLengthFactor = 0.6;
-=======
     constexpr double kChangeLaneMinL = 0.30;
     constexpr double kChangeLaneMinLengthFactor = 0.3;
->>>>>>> 5a716ba3
 
     if (history_iter->second.min_l < kChangeLaneMinL &&
         std::fmax(waypoint.s, history_iter->second.accumulate_s) >=
@@ -219,7 +214,7 @@
 }
 
 void ReferenceLineProvider::GenerateThread() {
-  constexpr int32_t kSleepTime = 10;  // milliseconds
+  constexpr int32_t kSleepTime = 50;  // milliseconds
   while (!is_stop_) {
     std::this_thread::yield();
     std::this_thread::sleep_for(
@@ -235,16 +230,10 @@
       AERROR << "Fail to get reference line";
       continue;
     }
-<<<<<<< HEAD
-    std::lock_guard<std::mutex> lock(reference_lines_mutex_);
-    reference_lines_ = reference_lines;
-    route_segments_ = segments;
-=======
     UpdateReferenceLine(reference_lines, segments);
     double end_time = Clock::NowInSeconds();
     std::lock_guard<std::mutex> lock(reference_lines_mutex_);
     last_calculation_time_ = end_time - start_time;
->>>>>>> 5a716ba3
   }
 }
 
@@ -270,22 +259,14 @@
       return false;
     }
   } else {
-<<<<<<< HEAD
-=======
     double start_time = Clock::NowInSeconds();
->>>>>>> 5a716ba3
     if (!CreateReferenceLine(reference_lines, segments)) {
       AERROR << "Failed to create reference line";
       return false;
     }
-<<<<<<< HEAD
-    reference_lines_ = *reference_lines;
-    route_segments_ = *segments;
-=======
     UpdateReferenceLine(*reference_lines, *segments);
     double end_time = Clock::NowInSeconds();
     last_calculation_time_ = end_time - start_time;
->>>>>>> 5a716ba3
     return true;
   }
 }
@@ -502,7 +483,6 @@
   }
   return true;
 }
-
 
 void ReferenceLineProvider::GetAnchorPoints(
     const ReferenceLine &reference_line,

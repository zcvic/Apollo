/******************************************************************************
 * Copyright 2017 The Apollo Authors. All Rights Reserved.
 *
 * Licensed under the Apache License, Version 2.0 (the "License");
 * you may not use this file except in compliance with the License.
 * You may obtain a copy of the License at
 *
 * http://www.apache.org/licenses/LICENSE-2.0
 *
 * Unless required by applicable law or agreed to in writing, software
 * distributed under the License is distributed on an "AS IS" BASIS,
 * WITHOUT WARRANTIES OR CONDITIONS OF ANY KIND, either express or implied.
 * See the License for the specific language governing permissions and
 * limitations under the License.
 *****************************************************************************/

/**
 * @file
 *
 * @brief Implementation of the class ReferenceLineProvider.
 */

#include <algorithm>
#include <utility>

#include "modules/map/pnc_map/path.h"
#include "modules/planning/common/planning_gflags.h"
#include "modules/planning/reference_line/reference_line_provider.h"
#include "modules/routing/common/routing_gflags.h"

/**
 * @namespace apollo::planning
 * @brief apollo::planning
 */
namespace apollo {
namespace planning {

using apollo::common::VehicleState;
using apollo::common::math::Vec2d;
using apollo::hdmap::RouteSegments;
using apollo::hdmap::LaneWaypoint;

ReferenceLineProvider::ReferenceLineProvider() {}

ReferenceLineProvider::~ReferenceLineProvider() {
  if (thread_ && thread_->joinable()) {
    thread_->join();
  }
}

void ReferenceLineProvider::Init(
    const hdmap::HDMap *hdmap_,
    const QpSplineReferenceLineSmootherConfig &smoother_config) {
  pnc_map_.reset(new hdmap::PncMap(hdmap_));
  smoother_config_ = smoother_config;
  segment_history_.clear();
  std::vector<double> init_t_knots;
  spline_solver_.reset(new Spline2dSolver(init_t_knots, 1));
  if (FLAGS_enable_spiral_reference_line) {
    smoother_.reset(
        new SpiralReferenceLineSmoother(FLAGS_spiral_smoother_max_deviation));
  } else {
    smoother_.reset(new QpSplineReferenceLineSmoother(smoother_config_,
                                                      spline_solver_.get()));
  }
  is_initialized_ = true;
}

bool ReferenceLineProvider::IsAllowChangeLane(
    const common::math::Vec2d &point,
    const std::list<RouteSegments> &route_segments) {
  if (FLAGS_reckless_change_lane) {
    ADEBUG << "enabled reckless change lane enabled";
    return true;
  }
  if (route_segments.size() <= 1) {
    return false;
  }
  auto forward_segment = route_segments.begin();
  while (forward_segment != route_segments.end() &&
         !forward_segment->IsOnSegment()) {
    ++forward_segment;
  }
  if (forward_segment == route_segments.end()) {
    return true;
  }
  double s = 0.0;
  double l = 0.0;
  LaneWaypoint waypoint;
  if (!forward_segment->GetProjection(point, &s, &l, &waypoint)) {
    AERROR << "Failed to project to forward segment from point: "
           << point.DebugString();
    return false;
  }
  auto history_iter = segment_history_.find(forward_segment->Id());
  if (history_iter == segment_history_.end()) {
    auto &inserter = segment_history_[forward_segment->Id()];
    inserter.min_l = std::fabs(l);
    inserter.last_point = point;
    inserter.accumulate_s = 0.0;
    return false;
  } else {
    history_iter->second.min_l =
        std::min(history_iter->second.min_l, std::fabs(l));
    double dist =
        common::util::DistanceXY(history_iter->second.last_point, point);
    history_iter->second.last_point = point;
    history_iter->second.accumulate_s += dist;
    constexpr double kChangeLaneMinL = 0.25;
    constexpr double kChangeLaneMinLengthFactor = 0.6;
    if (history_iter->second.min_l < kChangeLaneMinL &&
        history_iter->second.accumulate_s >=
            kChangeLaneMinLengthFactor * FLAGS_min_length_for_lane_change) {
      return true;
    }
  }
  return false;
}

bool ReferenceLineProvider::UpdateRoutingResponse(
    const routing::RoutingResponse &routing) {
  std::lock_guard<std::mutex> lock(pnc_map_mutex_);
  if (!pnc_map_->UpdateRoutingResponse(routing)) {
    AERROR << "Failed to update routing in pnc map";
    return false;
  }
  if (!pnc_map_->IsSameRouting()) {
    segment_history_.clear();
  }
  has_routing_ = true;
  return true;
}

void ReferenceLineProvider::UpdateVehicleState(
    const VehicleState &vehicle_state) {
  std::lock_guard<std::mutex> lock(pnc_map_mutex_);
  vehicle_state_ = vehicle_state;
}

bool ReferenceLineProvider::Start() {
  if (!is_initialized_) {
    AERROR << "ReferenceLineProvider has NOT been initiated.";
    return false;
  }
<<<<<<< HEAD
  thread_.reset(new std::thread(&ReferenceLineProvider::Generate, this));
=======
  if (FLAGS_enable_reference_line_provider_thread) {
    thread_.reset(
        new std::thread(&ReferenceLineProvider::GenerateThread, this));
  }
>>>>>>> 922f69ee
  return true;
}

void ReferenceLineProvider::Stop() {
  is_stop_ = true;
  if (FLAGS_enable_reference_line_provider_thread && thread_ &&
      thread_->joinable()) {
    thread_->join();
  }
}

void ReferenceLineProvider::GenerateThread() {
  constexpr int32_t kSleepTime = 200;  // milliseconds
  while (!is_stop_) {
    std::this_thread::sleep_for(
        std::chrono::duration<double, std::milli>(kSleepTime));
    if (!has_routing_) {
      AERROR << "Routing is not ready.";
      continue;
    }
    std::list<ReferenceLine> reference_lines;
    std::list<hdmap::RouteSegments> segments;
    if (!CreateReferenceLineFromRouting(&reference_lines, &segments)) {
      AERROR << "Fail to get reference line";
      continue;
    }
    std::unique_lock<std::mutex> lock(reference_lines_mutex__);
    reference_lines_ = reference_lines;
    route_segments_ = segments;
    lock.unlock();
    cv_has_reference_line_.notify_one();
  }
}

bool ReferenceLineProvider::GetReferenceLines(
    std::list<ReferenceLine> *reference_lines,
    std::list<hdmap::RouteSegments> *segments) {
  CHECK_NOTNULL(reference_lines);
  CHECK_NOTNULL(segments);
  if (FLAGS_enable_reference_line_provider_thread) {
    std::unique_lock<std::mutex> lock(reference_lines_mutex__);
    cv_has_reference_line_.wait(lock,
                                [this]() { return !reference_lines_.empty(); });
    reference_lines->assign(reference_lines_.begin(), reference_lines_.end());
    segments->assign(route_segments_.begin(), route_segments_.end());
    lock.unlock();
    return true;
  } else {
    return CreateReferenceLineFromRouting(reference_lines, segments);
  }
}

<<<<<<< HEAD
bool ReferenceLineProvider::HasReferenceLine() {
  std::lock_guard<std::mutex> lock(reference_line_groups_mutex_);
  return !reference_line_groups_.empty();
}

bool ReferenceLineProvider::GetReferenceLines(
    std::list<ReferenceLine> *reference_lines,
    std::list<hdmap::RouteSegments> *segments) {
  // TODO(all): implement this function using the current adc position and the
  // existing reference lines. It is required that the current reference lines
  // can cover thoroughly the current adc position so that planning can be make
  // with a minimum planning distance of 100 meters ahead and 10 meters
  // backward.
  CHECK_NOTNULL(reference_lines);
  CHECK_NOTNULL(segments);
  std::lock_guard<std::mutex> lock(reference_line_groups_mutex_);
  if (reference_line_groups_.empty()) {
    return false;
  }
  reference_lines->assign(reference_line_groups_.back().begin(),
                          reference_line_groups_.back().end());
  segments->assign(route_segment_groups_.back().begin(),
                   route_segment_groups_.back().end());
  return true;
=======
void ReferenceLineProvider::PrioritzeChangeLane(
    std::list<hdmap::RouteSegments> *route_segments) {
  CHECK_NOTNULL(route_segments);
  auto iter = route_segments->begin();
  while (iter != route_segments->end()) {
    if (!iter->IsOnSegment()) {
      route_segments->splice(route_segments->begin(), *route_segments, iter);
      break;
    }
    ++iter;
  }
>>>>>>> 922f69ee
}

bool ReferenceLineProvider::CreateReferenceLineFromRouting(
    std::list<ReferenceLine> *reference_lines,
    std::list<hdmap::RouteSegments> *segments) {
  std::list<hdmap::RouteSegments> route_segments;
  double look_forward_distance =
      (vehicle_state_.linear_velocity() * FLAGS_look_forward_time_sec >
       FLAGS_look_forward_min_distance)
          ? FLAGS_look_forward_distance
          : FLAGS_look_forward_min_distance;
  common::math::Vec2d point;
  {
    std::lock_guard<std::mutex> lock(pnc_map_mutex_);
<<<<<<< HEAD
    if (!pnc_map_->UpdatePosition(position)) {
      AERROR << "Failed to update pnc_map position: "
             << position.ShortDebugString();
      return false;
    }
    if (!pnc_map_->GetRouteSegments(FLAGS_look_backward_distance,
=======
    point.set_x(vehicle_state_.x());
    point.set_y(vehicle_state_.y());
    if (!pnc_map_->GetRouteSegments(vehicle_state_,
                                    FLAGS_look_backward_distance,
>>>>>>> 922f69ee
                                    look_forward_distance, &route_segments)) {
      AERROR << "Failed to extract segments from routing";
      return false;
    }
  }
<<<<<<< HEAD

  ReferenceLineSmoother smoother;
  smoother.Init(smoother_config_);

  SpiralReferenceLineSmoother spiral_smoother;
  double max_spiral_smoother_dev = 0.1;
  spiral_smoother.set_max_point_deviation(max_spiral_smoother_dev);

  std::vector<ReferenceLine> reference_lines;
  std::vector<hdmap::RouteSegments> segments;
  for (const auto &lanes : route_segments) {
    hdmap::Path hdmap_path;
    hdmap::PncMap::CreatePathFromLaneSegments(lanes, &hdmap_path);
    if (FLAGS_enable_smooth_reference_line) {
      ReferenceLine raw_reference_line(hdmap_path);
      ReferenceLine reference_line;
      if (FLAGS_enable_spiral_reference_line) {
        if (!spiral_smoother.Smooth(raw_reference_line,
          &reference_line)) {
          AERROR << "Failed to smooth reference_line with spiral smoother";
        }
      } else {
        if (!smoother.Smooth(raw_reference_line, &reference_line,
                             spline_solver_.get())) {
          AERROR << "Failed to smooth reference line";
          continue;
        }
      }

      bool is_valid_reference_line = true;
      const double kReferenceLineDiffCheckResolution = 5.0;
      for (int s = 0.0; s < raw_reference_line.Length();
           s += kReferenceLineDiffCheckResolution) {
        auto xy_old = raw_reference_line.GetReferencePoint(s);
        auto xy_new = reference_line.GetReferencePoint(s);
        const double diff = xy_old.DistanceTo(xy_new);

        if (diff > FLAGS_smoothed_reference_line_max_diff) {
          AERROR << "Fail to provide reference line because too large diff "
                    "between smoothed and raw reference lines. diff: "
                 << diff;
          is_valid_reference_line = false;
          break;
        }
      }
      if (is_valid_reference_line) {
        reference_lines.push_back(std::move(reference_line));
        segments.emplace_back(lanes);
      }
    } else {
      reference_lines.emplace_back(hdmap_path);
      segments.emplace_back(lanes);
=======
  if (FLAGS_prioritize_change_lane) {
    PrioritzeChangeLane(&route_segments);
  }
  bool is_allow_change_lane = IsAllowChangeLane(point, route_segments);
  for (const auto &lanes : route_segments) {
    if (!is_allow_change_lane && !lanes.IsOnSegment()) {
      continue;
>>>>>>> 922f69ee
    }
    ReferenceLine reference_line;
    if (!SmoothReferenceLine(lanes, &reference_line)) {
      AERROR << "Failed to smooth reference line";
      continue;
    }
    reference_lines->emplace_back(reference_line);
    segments->emplace_back(lanes);
  }

  if (reference_lines->empty()) {
    AERROR << "No smooth reference lines available";
    return false;
  }

<<<<<<< HEAD
  if (!reference_lines.empty()) {
    std::lock_guard<std::mutex> lock(reference_line_groups_mutex_);
    reference_line_groups_.emplace_back(reference_lines);
    route_segment_groups_.emplace_back(route_segments);
    const size_t kMaxStoredReferenceLineGroups = 3;
    while (reference_line_groups_.size() > kMaxStoredReferenceLineGroups) {
      reference_line_groups_.pop_front();
      route_segment_groups_.pop_front();
=======
  return true;
}

bool ReferenceLineProvider::IsReferenceLineSmoothValid(
    const ReferenceLine &raw, const ReferenceLine &smoothed) const {
  const double kReferenceLineDiffCheckResolution = 5.0;
  for (int s = 0.0; s < raw.Length(); s += kReferenceLineDiffCheckResolution) {
    auto xy_old = raw.GetReferencePoint(s);
    auto xy_new = smoothed.GetReferencePoint(s);
    const double diff = xy_old.DistanceTo(xy_new);
    if (diff > kReferenceLineDiffCheckResolution) {
      AERROR << "Fail to provide reference line because too large diff "
                "between smoothed and raw reference lines. diff: "
             << diff;
      return false;
>>>>>>> 922f69ee
    }
  }
  return true;
}

bool ReferenceLineProvider::SmoothReferenceLine(
    const hdmap::RouteSegments &lanes, ReferenceLine *reference_line) {
  hdmap::Path path;
  hdmap::PncMap::CreatePathFromLaneSegments(lanes, &path);
  if (!FLAGS_enable_smooth_reference_line) {
    *reference_line = ReferenceLine(path);
    return true;
  }
  ReferenceLine raw_reference_line(path);
  if (!smoother_->Smooth(raw_reference_line, reference_line)) {
    AERROR << "Failed to smooth reference line";
    return false;
  }
  if (!IsReferenceLineSmoothValid(raw_reference_line, *reference_line)) {
    AERROR << "The smoothed reference line error is too large";
    return false;
  }
  return true;
}
}  // namespace planning
}  // namespace apollo<|MERGE_RESOLUTION|>--- conflicted
+++ resolved
@@ -142,14 +142,10 @@
     AERROR << "ReferenceLineProvider has NOT been initiated.";
     return false;
   }
-<<<<<<< HEAD
-  thread_.reset(new std::thread(&ReferenceLineProvider::Generate, this));
-=======
   if (FLAGS_enable_reference_line_provider_thread) {
     thread_.reset(
         new std::thread(&ReferenceLineProvider::GenerateThread, this));
   }
->>>>>>> 922f69ee
   return true;
 }
 
@@ -202,32 +198,6 @@
   }
 }
 
-<<<<<<< HEAD
-bool ReferenceLineProvider::HasReferenceLine() {
-  std::lock_guard<std::mutex> lock(reference_line_groups_mutex_);
-  return !reference_line_groups_.empty();
-}
-
-bool ReferenceLineProvider::GetReferenceLines(
-    std::list<ReferenceLine> *reference_lines,
-    std::list<hdmap::RouteSegments> *segments) {
-  // TODO(all): implement this function using the current adc position and the
-  // existing reference lines. It is required that the current reference lines
-  // can cover thoroughly the current adc position so that planning can be make
-  // with a minimum planning distance of 100 meters ahead and 10 meters
-  // backward.
-  CHECK_NOTNULL(reference_lines);
-  CHECK_NOTNULL(segments);
-  std::lock_guard<std::mutex> lock(reference_line_groups_mutex_);
-  if (reference_line_groups_.empty()) {
-    return false;
-  }
-  reference_lines->assign(reference_line_groups_.back().begin(),
-                          reference_line_groups_.back().end());
-  segments->assign(route_segment_groups_.back().begin(),
-                   route_segment_groups_.back().end());
-  return true;
-=======
 void ReferenceLineProvider::PrioritzeChangeLane(
     std::list<hdmap::RouteSegments> *route_segments) {
   CHECK_NOTNULL(route_segments);
@@ -239,7 +209,6 @@
     }
     ++iter;
   }
->>>>>>> 922f69ee
 }
 
 bool ReferenceLineProvider::CreateReferenceLineFromRouting(
@@ -254,78 +223,15 @@
   common::math::Vec2d point;
   {
     std::lock_guard<std::mutex> lock(pnc_map_mutex_);
-<<<<<<< HEAD
-    if (!pnc_map_->UpdatePosition(position)) {
-      AERROR << "Failed to update pnc_map position: "
-             << position.ShortDebugString();
-      return false;
-    }
-    if (!pnc_map_->GetRouteSegments(FLAGS_look_backward_distance,
-=======
     point.set_x(vehicle_state_.x());
     point.set_y(vehicle_state_.y());
     if (!pnc_map_->GetRouteSegments(vehicle_state_,
                                     FLAGS_look_backward_distance,
->>>>>>> 922f69ee
                                     look_forward_distance, &route_segments)) {
       AERROR << "Failed to extract segments from routing";
       return false;
     }
   }
-<<<<<<< HEAD
-
-  ReferenceLineSmoother smoother;
-  smoother.Init(smoother_config_);
-
-  SpiralReferenceLineSmoother spiral_smoother;
-  double max_spiral_smoother_dev = 0.1;
-  spiral_smoother.set_max_point_deviation(max_spiral_smoother_dev);
-
-  std::vector<ReferenceLine> reference_lines;
-  std::vector<hdmap::RouteSegments> segments;
-  for (const auto &lanes : route_segments) {
-    hdmap::Path hdmap_path;
-    hdmap::PncMap::CreatePathFromLaneSegments(lanes, &hdmap_path);
-    if (FLAGS_enable_smooth_reference_line) {
-      ReferenceLine raw_reference_line(hdmap_path);
-      ReferenceLine reference_line;
-      if (FLAGS_enable_spiral_reference_line) {
-        if (!spiral_smoother.Smooth(raw_reference_line,
-          &reference_line)) {
-          AERROR << "Failed to smooth reference_line with spiral smoother";
-        }
-      } else {
-        if (!smoother.Smooth(raw_reference_line, &reference_line,
-                             spline_solver_.get())) {
-          AERROR << "Failed to smooth reference line";
-          continue;
-        }
-      }
-
-      bool is_valid_reference_line = true;
-      const double kReferenceLineDiffCheckResolution = 5.0;
-      for (int s = 0.0; s < raw_reference_line.Length();
-           s += kReferenceLineDiffCheckResolution) {
-        auto xy_old = raw_reference_line.GetReferencePoint(s);
-        auto xy_new = reference_line.GetReferencePoint(s);
-        const double diff = xy_old.DistanceTo(xy_new);
-
-        if (diff > FLAGS_smoothed_reference_line_max_diff) {
-          AERROR << "Fail to provide reference line because too large diff "
-                    "between smoothed and raw reference lines. diff: "
-                 << diff;
-          is_valid_reference_line = false;
-          break;
-        }
-      }
-      if (is_valid_reference_line) {
-        reference_lines.push_back(std::move(reference_line));
-        segments.emplace_back(lanes);
-      }
-    } else {
-      reference_lines.emplace_back(hdmap_path);
-      segments.emplace_back(lanes);
-=======
   if (FLAGS_prioritize_change_lane) {
     PrioritzeChangeLane(&route_segments);
   }
@@ -333,7 +239,6 @@
   for (const auto &lanes : route_segments) {
     if (!is_allow_change_lane && !lanes.IsOnSegment()) {
       continue;
->>>>>>> 922f69ee
     }
     ReferenceLine reference_line;
     if (!SmoothReferenceLine(lanes, &reference_line)) {
@@ -349,16 +254,6 @@
     return false;
   }
 
-<<<<<<< HEAD
-  if (!reference_lines.empty()) {
-    std::lock_guard<std::mutex> lock(reference_line_groups_mutex_);
-    reference_line_groups_.emplace_back(reference_lines);
-    route_segment_groups_.emplace_back(route_segments);
-    const size_t kMaxStoredReferenceLineGroups = 3;
-    while (reference_line_groups_.size() > kMaxStoredReferenceLineGroups) {
-      reference_line_groups_.pop_front();
-      route_segment_groups_.pop_front();
-=======
   return true;
 }
 
@@ -374,7 +269,6 @@
                 "between smoothed and raw reference lines. diff: "
              << diff;
       return false;
->>>>>>> 922f69ee
     }
   }
   return true;

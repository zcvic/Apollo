--- conflicted
+++ resolved
@@ -2307,13 +2307,9 @@
     if (FLAGS_enable_cuda) {
       data_transfer(&obj_lam[1], lambda, m);
     } else {
-<<<<<<< HEAD
-      for (int idx = 0; idx < m; idx++) obj_lam[1 + idx] = lambda[idx];
-=======
       for (int idx = 0; idx < m; idx++) {
         obj_lam[1 + idx] = lambda[idx];
       }
->>>>>>> 97627658
     }
 
     set_param_vec(tag_L, m + 1, obj_lam);

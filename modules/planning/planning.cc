--- conflicted
+++ resolved
@@ -29,7 +29,6 @@
 #include "modules/planning/common/trajectory/trajectory_stitcher.h"
 #include "modules/planning/planner/em/em_planner.h"
 #include "modules/planning/planner/rtk/rtk_replay_planner.h"
-#include "modules/planning/planner/lattice/lattice_planner.h"
 #include "modules/planning/reference_line/reference_line_provider.h"
 
 namespace apollo {
@@ -49,8 +48,6 @@
       PlanningConfig::RTK, []() -> Planner* { return new RTKReplayPlanner(); });
   planner_factory_.Register(PlanningConfig::EM,
                             []() -> Planner* { return new EMPlanner(); });
-  planner_factory_.Register(PlanningConfig::LATTICE,
-                            []() -> Planner* { return new LatticePlanner(); });
 }
 
 Status Planning::InitFrame(const uint32_t sequence_num,
@@ -83,10 +80,6 @@
 Status Planning::Init() {
   hdmap_ = apollo::hdmap::HDMapUtil::BaseMapPtr();
   CHECK(hdmap_) << "Failed to load map file:" << apollo::hdmap::BaseMapFile();
-<<<<<<< HEAD
-  Frame::SetMap(hdmap_);
-=======
->>>>>>> 922f69ee
 
   CHECK(apollo::common::util::GetProtoFromFile(FLAGS_planning_config_file,
                                                &config_))
@@ -125,15 +118,8 @@
     AERROR << error_msg;
     return Status(ErrorCode::PLANNING_ERROR, error_msg);
   }
-<<<<<<< HEAD
-  if (FLAGS_enable_reference_line_provider_thread) {
-    ReferenceLineProvider::instance()->Init(
-        hdmap_, config_.reference_line_smoother_config());
-  }
-=======
   ReferenceLineProvider::instance()->Init(
       hdmap_, config_.qp_spline_reference_line_smoother_config());
->>>>>>> 922f69ee
 
   RegisterPlanners();
   planner_ = planner_factory_.CreateObject(config_.planner_type());
@@ -218,13 +204,8 @@
   ADEBUG << "Get chassis:" << chassis.DebugString();
 
   common::Status status =
-<<<<<<< HEAD
-      common::VehicleState::instance()->Update(localization, chassis);
-  DCHECK(IsVehicleStateValid(*common::VehicleState::instance()));
-=======
       common::VehicleStateProvider::instance()->Update(localization, chassis);
   DCHECK(IsVehicleStateValid(*common::VehicleStateProvider::instance()));
->>>>>>> 922f69ee
   if (!status.ok()) {
     AERROR << "Update VehicleStateProvider failed.";
     not_ready->set_reason("Update VehicleStateProvider failed.");
@@ -232,20 +213,6 @@
     PublishPlanningPb(&not_ready_pb, start_timestamp);
     return;
   }
-<<<<<<< HEAD
-  // if reference line is not ready, continue;
-  if (FLAGS_enable_reference_line_provider_thread) {
-    ReferenceLineProvider::instance()->UpdateRoutingResponse(
-        AdapterManager::GetRoutingResponse()->GetLatestObserved());
-    if (!ReferenceLineProvider::instance()->HasReferenceLine()) {
-      not_ready->set_reason("reference line not ready");
-      AERROR << not_ready->reason() << "; skip the planning cycle.";
-      PublishPlanningPb(&not_ready_pb, start_timestamp);
-      return;
-    }
-  }
-=======
->>>>>>> 922f69ee
 
   const double planning_cycle_time = 1.0 / FLAGS_planning_loop_rate;
 
@@ -303,13 +270,6 @@
   if (frame_) {
     auto seq_num = frame_->SequenceNum();
     FrameHistory::instance()->Add(seq_num, std::move(frame_));
-<<<<<<< HEAD
-  }
-  if (frame_) {
-    auto seq_num = frame_->SequenceNum();
-    FrameHistory::instance()->Add(seq_num, std::move(frame_));
-=======
->>>>>>> 922f69ee
   }
 }
 

--- conflicted
+++ resolved
@@ -7,16 +7,6 @@
   optional double max_spline_length = 2 [default = 15.0];
   optional double time_resolution = 3 [default = 0.1];
   optional double regularization_weight = 4 [default = 0.001];
-<<<<<<< HEAD
-  optional double derivative_weight = 5 [default = 0.0];
-  optional double second_derivative_weight = 6 [default = 0.0];
-  optional double third_derivative_weight = 7 [default = 100.0];
-  optional double reference_line_weight = 8 [default = 0.0];
-  optional uint32 num_output = 9 [default = 100];
-  optional double cross_lane_lateral_extension = 10 [default = 1.2];
-  optional double cross_lane_longitudinal_extension = 11 [default = 50.0];
-  optional double history_path_weight = 12 [default = 0.0];
-=======
   optional double first_spline_weight_factor = 5 [default = 10.0];
   optional double derivative_weight = 6 [default = 0.0];
   optional double second_derivative_weight = 7 [default = 0.0];
@@ -30,5 +20,4 @@
   optional double point_constraint_s_position = 15 [default = 110.0];
   optional double lane_change_lateral_shift = 16 [default = 1.0];
   optional double uturn_speed_limit = 17 [default = 5.0];
->>>>>>> 922f69ee
 }
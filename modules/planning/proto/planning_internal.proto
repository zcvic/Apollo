syntax = "proto2";

package apollo.planning_internal;

import "modules/common/proto/header.proto";
import "modules/canbus/proto/chassis.proto";
import "modules/common/proto/pnc_point.proto";
import "modules/localization/proto/localization.proto";
import "modules/routing/proto/routing.proto";
import "modules/prediction/proto/prediction_obstacle.proto";
import "modules/perception/proto/traffic_light_detection.proto";
import "modules/planning/proto/sl_boundary.proto";

message Debug {
  optional PlanningData planning_data = 2;
}

message SpeedPlan {
  optional string name = 1;
  repeated apollo.common.SpeedPoint speed_point = 2;
}

message StGraphBoundaryDebug {
  enum StBoundaryType {
    ST_BOUNDARY_TYPE_UNKNOWN = 1;
    ST_BOUNDARY_TYPE_STOP = 2;
    ST_BOUNDARY_TYPE_FOLLOW = 3;
    ST_BOUNDARY_TYPE_YIELD = 4;
    ST_BOUNDARY_TYPE_OVERTAKE = 5;
    ST_BOUNDARY_TYPE_KEEP_CLEAR = 6;
  }
  optional string name = 1;
  repeated apollo.common.SpeedPoint point = 2;
  optional StBoundaryType type = 3;
}

message SLFrameDebug {
  optional string name = 1;
  repeated double sampled_s = 2;
  repeated double static_obstacle_lower_bound = 3;
  repeated double dynamic_obstacle_lower_bound = 4;
  repeated double static_obstacle_upper_bound = 5;
  repeated double dynamic_obstacle_upper_bound = 6;
  repeated double map_lower_bound = 7;
  repeated double map_upper_bound = 8;
  repeated apollo.common.SLPoint sl_path = 9;
  repeated double aggregated_boundary_s = 10;
  repeated double aggregated_boundary_low = 11;
  repeated double aggregated_boundary_high = 12;
}

message STGraphDebug {
  message STGraphSpeedConstraint {
    repeated double t = 1;
    repeated double lower_bound = 2;
    repeated double upper_bound = 3;
  }
  message STGraphKernelCuiseRef {
    repeated double t = 1;
    repeated double cruise_line_s = 2;
  }
  message STGraphKernelFollowRef {
    repeated double t = 1;
    repeated double follow_line_s = 2;
  }

  optional string name = 1;
  repeated StGraphBoundaryDebug boundary = 2;
  repeated apollo.common.SpeedPoint speed_limit = 3;
  repeated apollo.common.SpeedPoint speed_profile = 4;
  optional STGraphSpeedConstraint speed_constraint = 5;
  optional STGraphKernelCuiseRef kernel_cruise_ref = 6;
  optional STGraphKernelFollowRef kernel_follow_ref = 7;
}

message SignalLightDebug {
  message SignalDebug {
    optional string light_id = 1;
    optional apollo.perception.TrafficLight.Color color = 2;
    optional double light_stop_s = 3;
    optional double adc_stop_deacceleration = 4;
    optional bool is_stop_wall_created = 5;
  }
  optional double adc_speed = 1;
  optional double adc_front_s = 2;
  repeated SignalDebug signal = 3;
}

message ObstacleDebug {
  optional string id = 1;
  optional apollo.planning.SLBoundary sl_boundary = 2;
}

<<<<<<< HEAD
=======
message ChangeLaneState {
   enum State {
       IN_CHANGE_LANE = 1; // during change lane state
       CHANGE_LANE_FAILED = 2; // change lane failed
       CHANGE_LANE_SUCCESS = 3; // change lane failed
   }
   optional State state = 1;
   // the id of the route segment that the vehicle is driving on
   optional string path_id = 2;
   // the time stamp when the state started.
   optional double timestamp = 3;
}

>>>>>>> 5a716ba3
// next id: 17
message PlanningData {
  // input
  optional apollo.localization.LocalizationEstimate adc_position = 7;
  optional apollo.canbus.Chassis chassis = 8;
  optional apollo.routing.RoutingResponse routing = 9;
  optional apollo.common.TrajectoryPoint init_point = 10;

  repeated apollo.common.Path path = 6;
  repeated SpeedPlan speed_plan = 13;
  repeated STGraphDebug st_graph = 14;
  repeated SLFrameDebug sl_frame = 15;

  optional apollo.common.Header prediction_header = 16;
  
  optional SignalLightDebug signal_light = 17;

  repeated ObstacleDebug obstacle = 18;
<<<<<<< HEAD
}
=======
}
>>>>>>> 5a716ba3
<|MERGE_RESOLUTION|>--- conflicted
+++ resolved
@@ -7,7 +7,6 @@
 import "modules/common/proto/pnc_point.proto";
 import "modules/localization/proto/localization.proto";
 import "modules/routing/proto/routing.proto";
-import "modules/prediction/proto/prediction_obstacle.proto";
 import "modules/perception/proto/traffic_light_detection.proto";
 import "modules/planning/proto/sl_boundary.proto";
 
@@ -91,8 +90,6 @@
   optional apollo.planning.SLBoundary sl_boundary = 2;
 }
 
-<<<<<<< HEAD
-=======
 message ChangeLaneState {
    enum State {
        IN_CHANGE_LANE = 1; // during change lane state
@@ -106,7 +103,6 @@
    optional double timestamp = 3;
 }
 
->>>>>>> 5a716ba3
 // next id: 17
 message PlanningData {
   // input
@@ -121,12 +117,7 @@
   repeated SLFrameDebug sl_frame = 15;
 
   optional apollo.common.Header prediction_header = 16;
-  
   optional SignalLightDebug signal_light = 17;
 
   repeated ObstacleDebug obstacle = 18;
-<<<<<<< HEAD
 }
-=======
-}
->>>>>>> 5a716ba3

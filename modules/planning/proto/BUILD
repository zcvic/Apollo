load("//tools:cpplint.bzl", "cpplint")

package(default_visibility = ["//visibility:public"])

cc_proto_library(
    name = "planning_proto",
    deps = [
        ":planning_proto_lib",
    ],
)

proto_library(
    name = "planning_proto_lib",
    srcs = [
        "planning.proto",
    ],
    deps = [
        ":decision_proto_lib",
        ":planning_internal_proto_lib",
        "//modules/canbus/proto:canbus_proto_lib",
        "//modules/common/proto:common_proto_lib",
        "//modules/common/proto:error_code_proto_lib",
        "//modules/common/proto:header_proto_lib",
        "//modules/common/proto:pnc_point_proto_lib",
        "//modules/common/proto:vehicle_signal_proto_lib",
        "//modules/localization/proto:localization_proto_lib",
        "//modules/localization/proto:pose_proto_lib",
        "//modules/map/proto:map_proto_lib",
        "//modules/perception/proto:perception_proto_lib",
        "//modules/prediction/proto:prediction_proto_lib",
        "//modules/routing/proto:routing_proto_lib",
    ],
)

cc_proto_library(
<<<<<<< HEAD
    name = "lattice_sampling_config_proto",
    deps = [
        ":lattice_sampling_config_proto_lib",
    ],
)

proto_library(
    name = "lattice_sampling_config_proto_lib",
    srcs = [
        "lattice_sampling_config.proto",
    ],
    deps =[
        "//modules/common/proto:pnc_point_proto_lib",
    ],
)

cc_proto_library(
    name = "lattice_structure_proto",
    deps = [
        ":lattice_structure_proto_lib",
    ],
)

proto_library(
    name = "lattice_structure_proto_lib",
    srcs = [
        "lattice_structure.proto",
    ],
    deps =[
        ":lattice_sampling_config_proto_lib",
         "//modules/common/proto:pnc_point_proto_lib",
    ],
)

cc_proto_library(
    name = "spiral_curve_config_proto",
=======
    name = "decision_proto",
>>>>>>> feb302c3
    deps = [
        ":decision_proto_lib",
    ],
)

proto_library(
    name = "decision_proto_lib",
    srcs = [
        "decision.proto",
    ],
    deps = [
        "//modules/common/proto:common_proto_lib",
        "//modules/common/proto:vehicle_signal_proto_lib",
        "//modules/routing/proto:routing_proto_lib",
    ],
)

cc_proto_library(
    name = "dp_poly_path_config_proto",
    deps = [
        ":dp_poly_path_config_proto_lib",
    ],
)

proto_library(
    name = "dp_poly_path_config_proto_lib",
    srcs = [
        "dp_poly_path_config.proto",
    ],
)

cc_proto_library(
    name = "dp_st_speed_config_proto",
    deps = [
        ":dp_st_speed_config_proto_lib",
    ],
)

proto_library(
    name = "dp_st_speed_config_proto_lib",
    srcs = [
        "dp_st_speed_config.proto",
    ],
    deps = [
        ":st_boundary_config_proto_lib",
    ],
)

cc_proto_library(
    name = "planning_config_proto",
    deps = [
        ":planning_config_proto_lib",
    ],
)

proto_library(
    name = "planning_config_proto_lib",
    srcs = [
        "planning_config.proto",
    ],
    deps = [
        ":dp_poly_path_config_proto_lib",
        ":dp_st_speed_config_proto_lib",
        ":poly_st_speed_config_proto_lib",
        ":qp_spline_path_config_proto_lib",
        ":qp_spline_reference_line_smoother_config_proto_lib",
        ":qp_st_speed_config_proto_lib",
    ],
)

proto_library(
    name = "planning_internal_proto_lib",
    srcs = [
        "planning_internal.proto",
    ],
    deps = [
        ":decision_proto_lib",
        ":sl_boundary_proto_lib",
        "//modules/canbus/proto:canbus_proto_lib",
        "//modules/common/proto:header_proto_lib",
        "//modules/common/proto:pnc_point_proto_lib",
        "//modules/localization/proto:localization_proto_lib",
        "//modules/perception/proto:perception_proto_lib",
        "//modules/routing/proto:routing_proto_lib",
    ],
)

cc_proto_library(
    name = "planning_stats_proto",
    deps = [
        ":planning_stats_proto_lib",
    ],
)

proto_library(
    name = "planning_stats_proto_lib",
    srcs = [
        "planning_stats.proto",
    ],
)

proto_library(
    name = "qp_spline_path_config_proto_lib",
    srcs = [
        "qp_spline_path_config.proto",
    ],
)

cc_proto_library(
    name = "qp_spline_reference_line_smoother_config_proto",
    deps = [
        ":qp_spline_reference_line_smoother_config_proto_lib",
    ],
)

proto_library(
    name = "qp_spline_reference_line_smoother_config_proto_lib",
    srcs = [
        "qp_spline_reference_line_smoother_config.proto",
    ],
)

cc_proto_library(
    name = "qp_st_speed_config_proto",
    deps = [
        ":qp_st_speed_config_proto_lib",
    ],
)

proto_library(
    name = "qp_st_speed_config_proto_lib",
    srcs = [
        "qp_st_speed_config.proto",
    ],
    deps = [
        ":st_boundary_config_proto_lib",
    ],
)

cc_proto_library(
    name = "poly_st_speed_config_proto",
    deps = [
        ":poly_st_speed_config_proto_lib",
    ],
)

proto_library(
    name = "poly_st_speed_config_proto_lib",
    srcs = [
        "poly_st_speed_config.proto",
    ],
    deps = [
        ":st_boundary_config_proto_lib",
    ],
)

proto_library(
    name = "sl_boundary_proto_lib",
    srcs = [
        "sl_boundary.proto",
    ],
)

cc_proto_library(
    name = "spiral_curve_config_proto",
    deps = [
        ":spiral_curve_config_proto_lib",
    ],
)

proto_library(
    name = "spiral_curve_config_proto_lib",
    srcs = [
        "spiral_curve_config.proto",
    ],
)

cc_proto_library(
    name = "st_boundary_config_proto",
    deps = [
        ":st_boundary_config_proto_lib",
    ],
)

proto_library(
    name = "st_boundary_config_proto_lib",
    srcs = [
        "st_boundary_config.proto",
    ],
)

cpplint()<|MERGE_RESOLUTION|>--- conflicted
+++ resolved
@@ -33,7 +33,6 @@
 )
 
 cc_proto_library(
-<<<<<<< HEAD
     name = "lattice_sampling_config_proto",
     deps = [
         ":lattice_sampling_config_proto_lib",
@@ -69,10 +68,7 @@
 )
 
 cc_proto_library(
-    name = "spiral_curve_config_proto",
-=======
     name = "decision_proto",
->>>>>>> feb302c3
     deps = [
         ":decision_proto_lib",
     ],
@@ -156,6 +152,7 @@
         "//modules/common/proto:pnc_point_proto_lib",
         "//modules/localization/proto:localization_proto_lib",
         "//modules/perception/proto:perception_proto_lib",
+        "//modules/prediction/proto:prediction_proto_lib",
         "//modules/routing/proto:routing_proto_lib",
     ],
 )

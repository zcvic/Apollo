--- conflicted
+++ resolved
@@ -75,29 +75,9 @@
   const Obstacle *AddStaticVirtualObstacle(const std::string &id,
                                            const common::math::Box2d &box);
 
-<<<<<<< HEAD
-  static bool Rerouting();
+  bool Rerouting();
 
   apollo::common::PointENU GetRoutingDestination();
-
- private:
-  /**
-   * @brief This is the function that can create one reference lines
-   * from routing result.
-   * @param position: the position near routing ( distance < 20m in current
-   * config).
-   * @param reference_line return the reference line
-   * @param segments : return the connected lanes corresponding to each
-   * reference line.
-   * @return true if at least one reference line is successfully created.
-   */
-  bool CreateReferenceLineFromRouting(
-      const common::PointENU &position,
-      std::list<ReferenceLine> *reference_lines,
-      std::list<hdmap::RouteSegments> *segments);
-=======
-  bool Rerouting();
->>>>>>> 922f69ee
 
  private:
   /**
@@ -136,16 +116,6 @@
   prediction::PredictionObstacles prediction_;
 
   ThreadSafeIndexedObstacles obstacles_;
-<<<<<<< HEAD
-
-  uint32_t sequence_num_ = 0;
-  localization::Pose init_pose_;
-  static std::unique_ptr<hdmap::PncMap> pnc_map_;
-  ReferenceLineSmootherConfig smoother_config_;
-
-  std::string collision_obstacle_id_;
-=======
->>>>>>> 922f69ee
 };
 
 class FrameHistory : public IndexedQueue<uint32_t, Frame> {

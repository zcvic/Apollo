--- conflicted
+++ resolved
@@ -70,9 +70,7 @@
 }
 
 const hdmap::RouteSegments& ReferenceLineInfo::Lanes() const { return lanes_; }
-<<<<<<< HEAD
-//<<<<<<< HEAD
-//
+
 //bool ReferenceLineInfo::HasReachedDestination() {
 //  auto* dest_obstacle = path_decision_.Find(FLAGS_destination_obstacle_id);
 //  if (!dest_obstacle) {
@@ -94,10 +92,6 @@
 //  }
 //  return false;
 //}
-//=======
-//>>>>>>> upstream/master
-=======
->>>>>>> dd9b3667
 
 const SLBoundary& ReferenceLineInfo::AdcSlBoundary() const {
   return adc_sl_boundary_;

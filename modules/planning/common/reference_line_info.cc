/******************************************************************************
 * Copyright 2017 The Apollo Authors. All Rights Reserved.
 *
 * Licensed under the Apache License, Version 2.0 (the "License");
 * you may not use this file except in compliance with the License.
 * You may obtain a copy of the License at
 *
 * http://www.apache.org/licenses/LICENSE-2.0
 *
 * Unless required by applicable law or agreed to in writing, software
 * distributed under the License is distributed on an "AS IS" BASIS,
 * WITHOUT WARRANTIES OR CONDITIONS OF ANY KIND, either express or implied.
 * See the License for the specific language governing permissions and
 * limitations under the License.
 *****************************************************************************/

/**
 * @file
 **/

#include "modules/planning/common/reference_line_info.h"

#include <functional>
#include <memory>
#include <unordered_set>
#include <utility>

#include "modules/planning/proto/sl_boundary.pb.h"

#include "modules/common/configs/vehicle_config_helper.h"
#include "modules/common/util/string_util.h"
#include "modules/common/util/util.h"
#include "modules/map/hdmap/hdmap_common.h"
#include "modules/planning/common/decider.h"
#include "modules/planning/common/planning_gflags.h"

namespace apollo {
namespace planning {

using apollo::common::math::Vec2d;
using apollo::common::SLPoint;
using apollo::common::TrajectoryPoint;
using apollo::common::VehicleConfigHelper;
using apollo::common::VehicleSignal;

ReferenceLineInfo::ReferenceLineInfo(const common::VehicleState& vehicle_state,
                                     const TrajectoryPoint& adc_planning_point,
                                     const ReferenceLine& reference_line,
<<<<<<< HEAD
                                     const hdmap::RouteSegments& segments,
                                     const TrajectoryPoint& init_adc_point)
    : pnc_map_(pnc_map),
      reference_line_(reference_line),
      init_adc_point_(init_adc_point),
=======
                                     const hdmap::RouteSegments& segments)
    : vehicle_state_(vehicle_state),
      adc_planning_point_(adc_planning_point),
      reference_line_(reference_line),
>>>>>>> 922f69ee
      lanes_(segments) {}

bool ReferenceLineInfo::Init() {
  const auto& param = VehicleConfigHelper::GetConfig().vehicle_param();
  const auto& path_point = adc_planning_point_.path_point();
  Vec2d position(path_point.x(), path_point.y());
  Vec2d vec_to_center(
      (param.left_edge_to_center() - param.right_edge_to_center()) / 2.0,
      (param.front_edge_to_center() - param.back_edge_to_center()) / 2.0);
  Vec2d center(position + vec_to_center.rotate(path_point.theta()));
  common::math::Box2d box(center, path_point.theta(), param.length(),
                          param.width());
  if (!reference_line_.GetSLBoundary(box, &adc_sl_boundary_)) {
    AERROR << "Failed to get ADC boundary from box: " << box.DebugString();
    return false;
  }
  return true;
}

const hdmap::RouteSegments& ReferenceLineInfo::Lanes() const { return lanes_; }
<<<<<<< HEAD

bool ReferenceLineInfo::HasReachedDestination() {
  auto* dest_obstacle = path_decision_.Find(FLAGS_destination_obstacle_id);
  if (!dest_obstacle) {
    return false;
  }
  if (dest_obstacle->perception_sl_boundary().start_s() >
      reference_line_.Length()) {
    return false;
  }
  if (!reference_line_.HasOverlap(
          dest_obstacle->obstacle()->PerceptionBoundingBox())) {
    return false;
  }
  const double kDistanceDelta = 0.5;
  if (dest_obstacle->perception_sl_boundary().start_s() <
      adc_sl_boundary_.end_s() + FLAGS_stop_distance_destination +
          kDistanceDelta) {
    return true;
  }
  return false;
}
=======
>>>>>>> 922f69ee

const SLBoundary& ReferenceLineInfo::AdcSlBoundary() const {
  return adc_sl_boundary_;
}

PathDecision* ReferenceLineInfo::path_decision() { return &path_decision_; }

const PathDecision& ReferenceLineInfo::path_decision() const {
  return path_decision_;
}
const common::TrajectoryPoint& ReferenceLineInfo::AdcPlanningPoint() const {
  return adc_planning_point_;
}

const ReferenceLine& ReferenceLineInfo::reference_line() const {
  return reference_line_;
}

void ReferenceLineInfo::SetTrajectory(const DiscretizedTrajectory& trajectory) {
  discretized_trajectory_ = trajectory;
}

PathObstacle* ReferenceLineInfo::AddObstacle(const Obstacle* obstacle) {
  auto path_obstacle = CreatePathObstacle(obstacle);
  if (!path_obstacle) {
    AERROR << "Failed to create path obstacle for " << obstacle->Id();
    return nullptr;
  }
  return path_decision_.AddPathObstacle(*path_obstacle);
}

bool ReferenceLineInfo::AddObstacles(
    const std::vector<const Obstacle*>& obstacles) {
  for (const auto* obstacle : obstacles) {
    if (!AddObstacle(obstacle)) {
      AERROR << "Failed to add obstacle " << obstacle->Id();
      return false;
    }
  }
  return true;
}

std::unique_ptr<PathObstacle> ReferenceLineInfo::CreatePathObstacle(
    const Obstacle* obstacle) {
  auto path_obstacle =
      std::unique_ptr<PathObstacle>(new PathObstacle(obstacle));
  if (!path_obstacle->Init(reference_line_, adc_sl_boundary_.end_s())) {
    AERROR << "Failed to create perception sl boundary for obstacle "
           << obstacle->Id();
    return nullptr;
  }
  return path_obstacle;
}

const DiscretizedTrajectory& ReferenceLineInfo::trajectory() const {
  return discretized_trajectory_;
}

bool ReferenceLineInfo::IsStartFrom(
    const ReferenceLineInfo& previous_reference_line_info) const {
  if (reference_line_.reference_points().empty()) {
    return false;
  }
  auto start_point = reference_line_.reference_points().front();
  const auto& prev_reference_line =
      previous_reference_line_info.reference_line();
  common::SLPoint sl_point;
  prev_reference_line.XYToSL(start_point, &sl_point);
  return previous_reference_line_info.reference_line_.IsOnRoad(sl_point);
}

const PathData& ReferenceLineInfo::path_data() const { return path_data_; }

const SpeedData& ReferenceLineInfo::speed_data() const { return speed_data_; }

PathData* ReferenceLineInfo::mutable_path_data() { return &path_data_; }

SpeedData* ReferenceLineInfo::mutable_speed_data() { return &speed_data_; }

bool ReferenceLineInfo::CombinePathAndSpeedProfile(
    const double relative_time,
    DiscretizedTrajectory* ptr_discretized_trajectory) {
  CHECK(ptr_discretized_trajectory != nullptr);
  // use varied resolution to reduce data load but also provide enough data
  // point for control module
  const double kDenseTimeResoltuion = FLAGS_trajectory_time_min_interval;
  const double kSparseTimeResolution = FLAGS_trajectory_time_max_interval;
  const double kDenseTimeSec = FLAGS_trajectory_time_high_density_period;
  if (path_data_.discretized_path().NumOfPoints() == 0) {
    AWARN << "path data is empty";
    return false;
  }
  for (double cur_rel_time = 0.0; cur_rel_time < speed_data_.TotalTime();
       cur_rel_time += (cur_rel_time < kDenseTimeSec ? kDenseTimeResoltuion
                                                     : kSparseTimeResolution)) {
    common::SpeedPoint speed_point;
    if (!speed_data_.EvaluateByTime(cur_rel_time, &speed_point)) {
      AERROR << "Fail to get speed point with relative time " << cur_rel_time;
      return false;
    }

    if (speed_point.s() > path_data_.discretized_path().Length()) {
      break;
    }
    common::PathPoint path_point;
    if (!path_data_.GetPathPointWithPathS(speed_point.s(), &path_point)) {
      AERROR << "Fail to get path data with s " << speed_point.s()
             << "path total length " << path_data_.discretized_path().Length();
      return false;
    }

    common::TrajectoryPoint trajectory_point;
    trajectory_point.mutable_path_point()->CopyFrom(path_point);
    trajectory_point.set_v(speed_point.v());
    trajectory_point.set_a(speed_point.a());
    trajectory_point.set_relative_time(speed_point.t() + relative_time);
    ptr_discretized_trajectory->AppendTrajectoryPoint(trajectory_point);
  }
  return true;
}

void ReferenceLineInfo::SetDriable(bool drivable) { is_drivable_ = drivable; }

bool ReferenceLineInfo::IsDrivable() const { return is_drivable_; }

bool ReferenceLineInfo::IsChangeLanePath() const {
  return !Lanes().IsOnSegment();
}

std::string ReferenceLineInfo::PathSpeedDebugString() const {
  return apollo::common::util::StrCat("path_data:", path_data_.DebugString(),
                                      "speed_data:", speed_data_.DebugString());
}

void ReferenceLineInfo::ExportTurnSignal(VehicleSignal* signal) const {
  // set vehicle change lane signal
  CHECK(signal) << "signal is null";
  signal->Clear();
  signal->set_turn_signal(VehicleSignal::TURN_NONE);
  const auto& next_action = Lanes().NextAction();
  if (next_action != routing::FORWARD) {  // change lane case
    if (next_action == routing::LEFT) {
      signal->set_turn_signal(VehicleSignal::TURN_LEFT);
    } else if (next_action == routing::RIGHT) {
      signal->set_turn_signal(VehicleSignal::TURN_RIGHT);
    }
    return;
  }
  // check lane's turn type
  double route_s = 0.0;
  const double adc_s = adc_sl_boundary_.end_s();
  for (const auto& seg : Lanes()) {
    if (route_s > adc_s + FLAGS_turn_signal_distance) {
      break;
    }
    route_s += seg.end_s - seg.start_s;
    if (route_s < adc_s) {
      continue;
    }
    const auto& turn = seg.lane->lane().turn();
    if (turn == hdmap::Lane::LEFT_TURN) {
      signal->set_turn_signal(VehicleSignal::TURN_LEFT);
      break;
    } else if (turn == hdmap::Lane::RIGHT_TURN) {
      signal->set_turn_signal(VehicleSignal::TURN_RIGHT);
      break;
    } else if (turn == hdmap::Lane::U_TURN) {
      // check left or right by geometry.
      auto start_xy =
          common::util::MakeVec2d(seg.lane->GetSmoothPoint(seg.start_s));
      auto middle_xy = common::util::MakeVec2d(
          seg.lane->GetSmoothPoint((seg.start_s + seg.end_s) / 2.0));
      auto end_xy =
          common::util::MakeVec2d(seg.lane->GetSmoothPoint(seg.end_s));
      auto start_to_middle = middle_xy - start_xy;
      auto start_to_end = end_xy - start_xy;
      if (start_to_middle.CrossProd(start_to_end) < 0) {
        signal->set_turn_signal(VehicleSignal::TURN_RIGHT);
      } else {
        signal->set_turn_signal(VehicleSignal::TURN_LEFT);
      }
      break;
    }
  }
}

bool ReferenceLineInfo::ReachedDestination() const {
  constexpr double kDestinationDeltaS = 2.0;
  const auto* dest_ptr = path_decision_.Find(FLAGS_destination_obstacle_id);
  if (!dest_ptr) {
    return false;
  }
  if (!dest_ptr->LongitudinalDecision().has_stop()) {
    return false;
  }
  if (!reference_line_.IsOnRoad(
          dest_ptr->obstacle()->PerceptionBoundingBox().center())) {
    return false;
  }
  const double stop_s = dest_ptr->perception_sl_boundary().start_s() +
                        dest_ptr->LongitudinalDecision().stop().distance_s();
  return adc_sl_boundary_.end_s() + kDestinationDeltaS > stop_s;
}

void ReferenceLineInfo::ExportDecision(DecisionResult* decision_result) const {
  Decider decider;
  decider.MakeDecision(*this, decision_result);
  ExportTurnSignal(decision_result->mutable_vehicle_signal());
  auto* main_decision = decision_result->mutable_main_decision();
  if (main_decision->has_stop()) {
    main_decision->mutable_stop()->set_change_lane_type(
        Lanes().PreviousAction());
  } else if (main_decision->has_cruise()) {
    main_decision->mutable_cruise()->set_change_lane_type(
        Lanes().PreviousAction());
  }
}

}  // namespace planning
}  // namespace apollo<|MERGE_RESOLUTION|>--- conflicted
+++ resolved
@@ -46,18 +46,10 @@
 ReferenceLineInfo::ReferenceLineInfo(const common::VehicleState& vehicle_state,
                                      const TrajectoryPoint& adc_planning_point,
                                      const ReferenceLine& reference_line,
-<<<<<<< HEAD
-                                     const hdmap::RouteSegments& segments,
-                                     const TrajectoryPoint& init_adc_point)
-    : pnc_map_(pnc_map),
-      reference_line_(reference_line),
-      init_adc_point_(init_adc_point),
-=======
                                      const hdmap::RouteSegments& segments)
     : vehicle_state_(vehicle_state),
       adc_planning_point_(adc_planning_point),
       reference_line_(reference_line),
->>>>>>> 922f69ee
       lanes_(segments) {}
 
 bool ReferenceLineInfo::Init() {
@@ -78,31 +70,31 @@
 }
 
 const hdmap::RouteSegments& ReferenceLineInfo::Lanes() const { return lanes_; }
-<<<<<<< HEAD
-
-bool ReferenceLineInfo::HasReachedDestination() {
-  auto* dest_obstacle = path_decision_.Find(FLAGS_destination_obstacle_id);
-  if (!dest_obstacle) {
-    return false;
-  }
-  if (dest_obstacle->perception_sl_boundary().start_s() >
-      reference_line_.Length()) {
-    return false;
-  }
-  if (!reference_line_.HasOverlap(
-          dest_obstacle->obstacle()->PerceptionBoundingBox())) {
-    return false;
-  }
-  const double kDistanceDelta = 0.5;
-  if (dest_obstacle->perception_sl_boundary().start_s() <
-      adc_sl_boundary_.end_s() + FLAGS_stop_distance_destination +
-          kDistanceDelta) {
-    return true;
-  }
-  return false;
-}
-=======
->>>>>>> 922f69ee
+//<<<<<<< HEAD
+//
+//bool ReferenceLineInfo::HasReachedDestination() {
+//  auto* dest_obstacle = path_decision_.Find(FLAGS_destination_obstacle_id);
+//  if (!dest_obstacle) {
+//    return false;
+//  }
+//  if (dest_obstacle->perception_sl_boundary().start_s() >
+//      reference_line_.Length()) {
+//    return false;
+//  }
+//  if (!reference_line_.HasOverlap(
+//          dest_obstacle->obstacle()->PerceptionBoundingBox())) {
+//    return false;
+//  }
+//  const double kDistanceDelta = 0.5;
+//  if (dest_obstacle->perception_sl_boundary().start_s() <
+//      adc_sl_boundary_.end_s() + FLAGS_stop_distance_destination +
+//          kDistanceDelta) {
+//    return true;
+//  }
+//  return false;
+//}
+//=======
+//>>>>>>> upstream/master
 
 const SLBoundary& ReferenceLineInfo::AdcSlBoundary() const {
   return adc_sl_boundary_;

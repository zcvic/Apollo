--- conflicted
+++ resolved
@@ -185,13 +185,10 @@
 DEFINE_bool(enable_follow_accel_constraint, true,
             "Enable follow acceleration constraint.");
 
-<<<<<<< HEAD
 // Lattice Planner
 DEFINE_int32(num_lattice_traj_to_plot, 5,
              "Number of lattice trajs to plot");
 DEFINE_double(default_cruise_speed, 5.0,
              "default cruise speed");
-=======
 // SQP solver
-DEFINE_bool(enable_sqp_solver, true, "True to enable SQP solver.");
->>>>>>> 21543ddf
+DEFINE_bool(enable_sqp_solver, true, "True to enable SQP solver.");
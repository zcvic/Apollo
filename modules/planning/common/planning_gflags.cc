/******************************************************************************
 * Copyright 2017 The Apollo Authors. All Rights Reserved.
 *
 * Licensed under the Apache License, Version 2.0 (the "License");
 * you may not use this file except in compliance with the License.
 * You may obtain a copy of the License at
 *
 * http://www.apache.org/licenses/LICENSE-2.0
 *
 * Unless required by applicable law or agreed to in writing, software
 * distributed under the License is distributed on an "AS IS" BASIS,
 * WITHOUT WARRANTIES OR CONDITIONS OF ANY KIND, either express or implied.
 * See the License for the specific language governing permissions and
 * limitations under the License.
 *****************************************************************************/

#include "modules/planning/common/planning_gflags.h"

DEFINE_bool(planning_test_mode, false, "Enable planning test mode.");

DEFINE_double(test_duration, -1.0,
              "The runtime duration in test mode. There is no runtime limit if "
              "the value is not positive");

DEFINE_int32(planning_loop_rate, 10, "Loop rate for planning node");

// TODO(all) enable this when perception issue is fixed.
DEFINE_bool(enable_collision_detection, false,
            "enable collision detection in planning");

// scenario related
DEFINE_string(
    scenario_lane_follow_config_file,
    "/apollo/modules/planning/conf/scenario/lane_follow_config.pb.txt",
    "The lane follow scenario configuration file");
DEFINE_string(scenario_side_pass_config_file,
              "/apollo/modules/planning/conf/scenario/side_pass_config.pb.txt",
              "side pass scenario configuration file");
DEFINE_string(scenario_stop_sign_unprotected_config_file,
              "/apollo/modules/planning/conf/"
              "scenario/stop_sign_unprotected_config.pb.txt",
              "stop_sign_unprotected scenario configuration file");
DEFINE_string(scenario_traffic_light_protected_config_file,
              "/apollo/modules/planning/conf/"
              "scenario/traffic_light_protected_config.pb.txt",
              "scenario_traffic_light_protected config file");
DEFINE_string(scenario_traffic_light_unprotected_left_turn_config_file,
              "/apollo/modules/planning/conf/"
              "scenario/traffic_light_unprotected_left_turn_config.pb.txt",
              "scenario_traffic_light_unprotected_left_turn config file");
DEFINE_string(scenario_traffic_light_unprotected_right_turn_config_file,
              "/apollo/modules/planning/conf/"
              "scenario/traffic_light_unprotected_right_turn_config.pb.txt",
              "scenario_traffic_light_unprotected_right_turn config file");
DEFINE_string(scenario_valet_parking_config_file,
              "/apollo/modules/planning/conf/"
              "scenario/valet_parking_config.pb.txt",
              "scenario_valet_parking config file");
DEFINE_string(scenario_narrow_street_u_turn_config_file,
              "/apollo/modules/planning/conf/"
              "scenario/narrow_street_u_turn_config.pb.txt",
              "scenario_narrow_street_u_turn config file");

DEFINE_bool(enable_scenario_side_pass, true,
            "enable side pass scenario in planning");
DEFINE_double(side_pass_min_signal_intersection_distance, 50.0,
              "meter, for intersection has signal, ADC will enter side pass "
              "scenario only when it is farther than this threshoold");
DEFINE_bool(enable_scenario_side_pass_multiple_parked_obstacles, true,
            "enable ADC to side-pass multiple parked obstacles without"
            "worrying if the obstacles are blocked by others.");

DEFINE_bool(enable_scenario_stop_sign, true,
            "enable stop_sign scenarios in planning");
DEFINE_bool(enable_scenario_traffic_light, false,
            "enable traffic_light scenarios in planning");

DEFINE_string(traffic_rule_config_filename,
              "/apollo/modules/planning/conf/traffic_rule_config.pb.txt",
              "Traffic rule config filename");

DEFINE_string(smoother_config_filename,
              "/apollo/modules/planning/conf/qp_spline_smoother_config.pb.txt",
              "The configuration file for qp_spline smoother");

DEFINE_string(reopt_smoother_config_filename,
              "/apollo/modules/planning/conf/qp_spline_smoother_config.pb.txt",
              "The configuration file for qp_spline smoother");

DEFINE_string(rtk_trajectory_filename, "modules/planning/data/garage.csv",
              "Loop rate for planning node");

DEFINE_uint64(rtk_trajectory_forward, 800,
              "The number of points to be included in RTK trajectory "
              "after the matched point");

DEFINE_double(rtk_trajectory_resolution, 0.01,
              "The time resolution of output trajectory for rtk planner.");

DEFINE_bool(publish_estop, false, "publish estop decision in planning");
DEFINE_bool(enable_trajectory_stitcher, true, "enable stitching trajectory");

DEFINE_bool(enable_reference_line_stitching, true,
            "Enable stitching reference line, which can reducing computing "
            "time and improve stability");
DEFINE_double(look_forward_extend_distance, 50,
              "The step size when extending reference line.");
DEFINE_double(reference_line_stitch_overlap_distance, 20,
              "The overlap distance with the existing reference line when "
              "stitching the existing reference line");
DEFINE_double(reference_line_lateral_buffer, 0.5,
              "When creating reference line, the minimum distance with road "
              "curb for a vehicle driving on this line.");

DEFINE_bool(enable_smooth_reference_line, true,
            "enable smooth the map reference line");

DEFINE_bool(prioritize_change_lane, false,
            "change lane strategy has higher priority, always use a valid "
            "change lane path if such path exists");
DEFINE_bool(reckless_change_lane, false,
            "Always allow the vehicle change lane. The vehicle may continue "
            "changing lane. This is mainly test purpose");
DEFINE_double(change_lane_fail_freeze_time, 3.0,
              "seconds. Not allowed to change lane this amount of time "
              "if it just finished change lane or failed to change lane");
DEFINE_double(change_lane_success_freeze_time, 3.0,
              "seconds. Not allowed to change lane this amount of time "
              "if it just finished change lane or failed to change lane");
DEFINE_double(change_lane_min_length, 30.0,
              "meters. If the change lane target has longer length than this "
              "threshold, it can shortcut the default lane.");
DEFINE_bool(enable_change_lane_decider, false,
            "True to use change lane state machine decider.");
DEFINE_double(change_lane_speed_relax_percentage, 0.05,
              "The percentage of change lane speed relaxation.");
DEFINE_int32(max_history_frame_num, 1, "The maximum history frame number");

DEFINE_double(max_collision_distance, 0.1,
              "considered as collision if distance (meters) is smaller than or "
              "equal to this (meters)");

DEFINE_bool(ignore_overlapped_obstacle, false,
            "ignore obstacle that overlapps with ADC. Only enable this flag "
            "when you found fake obstacle result from poorly lidar");

DEFINE_double(replan_lateral_distance_threshold, 0.5,
              "The lateral distance threshold of replan");
DEFINE_double(replan_longitudinal_distance_threshold, 2.5,
              "The longitudinal distance threshold of replan");
DEFINE_bool(estimate_current_vehicle_state, true,
            "Estimate current vehicle state.");

DEFINE_bool(enable_reference_line_provider_thread, true,
            "Enable reference line provider thread.");

DEFINE_double(default_reference_line_width, 4.0,
              "Default reference line width");

DEFINE_double(smoothed_reference_line_max_diff, 5.0,
              "Maximum position difference between the smoothed and the raw "
              "reference lines.");

DEFINE_double(planning_upper_speed_limit, 31.3,
              "Maximum speed (m/s) in planning.");

DEFINE_double(trajectory_time_length, 8.0, "Trajectory time length");

// planning trajectory output time density control
DEFINE_double(
    trajectory_time_min_interval, 0.02,
    "(seconds) Trajectory time interval when publish. The is the min value.");
DEFINE_double(
    trajectory_time_max_interval, 0.1,
    "(seconds) Trajectory time interval when publish. The is the max value.");
DEFINE_double(
    trajectory_time_high_density_period, 1.0,
    "(seconds) Keep high density in the next this amount of seconds. ");

DEFINE_bool(enable_trajectory_check, false,
            "Enable sanity check for planning trajectory.");

DEFINE_double(speed_lower_bound, -0.1, "The lowest speed allowed.");
DEFINE_double(speed_upper_bound, 40.0, "The highest speed allowed.");

DEFINE_double(longitudinal_acceleration_lower_bound, -4.5,
              "The lowest longitudinal acceleration allowed.");
DEFINE_double(longitudinal_acceleration_upper_bound, 4.0,
              "The highest longitudinal acceleration allowed.");
DEFINE_double(lateral_acceleration_bound, 4.0,
              "Bound of lateral acceleration; symmetric for left and right");

DEFINE_double(longitudinal_jerk_lower_bound, -4.0,
              "The lower bound of longitudinal jerk.");
DEFINE_double(longitudinal_jerk_upper_bound, 4.0,
              "The upper bound of longitudinal jerk.");
DEFINE_double(lateral_jerk_bound, 4.0,
              "Bound of lateral jerk; symmetric for left and right");

DEFINE_double(dl_bound, 0.10,
              "The bound for derivative l in s-l coordinate system.");
DEFINE_double(kappa_bound, 0.20, "The bound for trajectory curvature");
DEFINE_double(dkappa_bound, 0.02,
              "The bound for trajectory curvature change rate");

// ST Boundary
DEFINE_double(st_max_s, 100, "the maximum s of st boundary");
DEFINE_double(st_max_t, 8, "the maximum t of st boundary");

// Decision Part
DEFINE_bool(enable_nudge_decision, true, "enable nudge decision");
DEFINE_bool(enable_nudge_slowdown, true,
            "True to slow down when nudge obstacles.");

DEFINE_bool(enable_side_radar, false,
            "If there is no radar on the side,ignore it");
DEFINE_double(static_decision_nudge_l_buffer, 0.3, "l buffer for nudge");
DEFINE_double(lateral_ignore_buffer, 3.0,
              "If an obstacle's lateral distance is further away than this "
              "distance, ignore it");
DEFINE_double(max_stop_distance_obstacle, 10.0,
              "max stop distance from in-lane obstacle (meters)");
DEFINE_double(min_stop_distance_obstacle, 6.0,
              "min stop distance from in-lane obstacle (meters)");
DEFINE_double(nudge_distance_obstacle, 0.3,
              "minimum distance to nudge a obstacle (meters)");
DEFINE_double(follow_min_distance, 3.0,
              "min follow distance for vehicles/bicycles/moving objects");
DEFINE_double(follow_min_obs_lateral_distance, 2.5,
              "obstacle min lateral distance to follow");
DEFINE_double(yield_distance, 3.0,
              "min yield distance for vehicles/moving objects "
              "other than pedestrians/bicycles");
DEFINE_double(yield_distance_pedestrian_bycicle, 5.0,
              "min yield distance for pedestrians/bicycles");
DEFINE_double(follow_time_buffer, 2.5,
              "time buffer in second to calculate the following distance.");
DEFINE_double(follow_min_time_sec, 0.1,
              "min follow time in st region before considering a valid follow");
DEFINE_double(stop_line_stop_distance, 1.0, "stop distance from stop line");
DEFINE_double(max_stop_speed, 0.2, "max speed(m/s) to be considered as a stop");
DEFINE_double(signal_light_min_pass_s_distance, 4.0,
              "min s_distance for adc to be considered "
              "have passed signal_light (stop_line_end_s)");

DEFINE_string(destination_obstacle_id, "DEST",
              "obstacle id for converting destination to an obstacle");
DEFINE_double(destination_check_distance, 5.0,
              "if the distance between destination and ADC is less than this,"
              " it is considered to reach destination");

DEFINE_double(virtual_stop_wall_length, 0.1,
              "virtual stop wall length (meters)");
DEFINE_double(virtual_stop_wall_height, 2.0,
              "virtual stop wall height (meters)");

// Prediction Part
DEFINE_double(prediction_total_time, 5.0, "Total prediction time");
DEFINE_bool(align_prediction_time, false,
            "enable align prediction data based planning time");

// Trajectory

// according to DMV's rule, turn signal should be on within 200 ft from
// intersection.
DEFINE_double(
    turn_signal_distance, 100.00,
    "In meters. If there is a turn within this distance, use turn signal");

// planning config file
DEFINE_string(planning_config_file,
              "/apollo/modules/planning/conf/planning_config.pb.txt",
              "planning config file");

DEFINE_int32(trajectory_point_num_for_debug, 10,
             "number of output trajectory points for debugging");

DEFINE_bool(enable_lag_prediction, true,
            "Enable lagged prediction, which is more tolerant to obstacles "
            "that appear and disappear quickly");
DEFINE_int32(lag_prediction_min_appear_num, 5,
             "The minimum of appearance of the obstacle for lagged prediction");
DEFINE_double(lag_prediction_max_disappear_num, 3,
              "In lagged prediction, ignore obstacle disappeared for more "
              "than this value");
DEFINE_double(lag_prediction_protection_distance, 30,
              "Within this distance, we do not use lagged prediction");

DEFINE_double(perception_confidence_threshold, 0.4,
              "Skip the obstacle if its confidence is lower than "
              "this threshold.");

// QpSt optimizer
DEFINE_double(slowdown_profile_deceleration, -1.0,
              "The deceleration to generate slowdown profile. unit: m/s^2.");
DEFINE_bool(enable_follow_accel_constraint, true,
            "Enable follow acceleration constraint.");

// SQP solver
DEFINE_bool(enable_sqp_solver, true, "True to enable SQP solver.");

/// thread pool
DEFINE_uint32(max_planning_thread_pool_size, 15,
              "num of thread used in planning thread pool.");
DEFINE_bool(use_multi_thread_to_add_obstacles, false,
            "use multiple thread to add obstacles.");
DEFINE_bool(
    enable_multi_thread_in_dp_poly_path, false,
    "Enable multiple thread to calculation curve cost in dp_poly_path.");
DEFINE_bool(enable_multi_thread_in_dp_st_graph, false,
            "Enable multiple thread to calculation curve cost in dp_st_graph.");

/// Lattice Planner
DEFINE_double(lattice_epsilon, 1e-6, "Epsilon in lattice planner.");
DEFINE_double(default_cruise_speed, 5.0, "default cruise speed");
DEFINE_bool(enable_auto_tuning, false, "enable auto tuning data emission");
DEFINE_double(trajectory_time_resolution, 0.1,
              "Trajectory time resolution in planning");
DEFINE_double(trajectory_space_resolution, 1.0,
              "Trajectory space resolution in planning");
DEFINE_double(decision_horizon, 200.0,
              "Longitudinal horizon for decision making");
DEFINE_uint32(num_velocity_sample, 6,
              "The number of velocity samples in end condition sampler.");
DEFINE_bool(enable_backup_trajectory, true,
            "If generate backup trajectory when planning fail");
DEFINE_double(backup_trajectory_cost, 1000.0,
              "Default cost of backup trajectory");
DEFINE_double(min_velocity_sample_gap, 1.0,
              "Minimal sampling gap for velocity");
DEFINE_double(lon_collision_buffer, 2.0,
              "The longitudinal buffer to keep distance to other vehicles");
DEFINE_double(lat_collision_buffer, 0.1,
              "The lateral buffer to keep distance to other vehicles");
DEFINE_uint32(num_sample_follow_per_timestamp, 3,
              "The number of sample points for each timestamp to follow");

// Lattice Evaluate Parameters
DEFINE_double(weight_lon_objective, 10.0, "Weight of longitudinal travel cost");
DEFINE_double(weight_lon_jerk, 1.0, "Weight of longitudinal jerk cost");
DEFINE_double(weight_lon_collision, 5.0,
              "Weight of logitudinal collision cost");
DEFINE_double(weight_lat_offset, 2.0, "Weight of lateral offset cost");
DEFINE_double(weight_lat_comfort, 10.0, "Weight of lateral comfort cost");
DEFINE_double(weight_centripetal_acceleration, 1.5,
              "Weight of centripetal acceleration");
DEFINE_double(cost_non_priority_reference_line, 5.0,
              "The cost of planning on non-priority reference line.");
DEFINE_double(weight_same_side_offset, 1.0,
              "Weight of same side lateral offset cost");
DEFINE_double(weight_opposite_side_offset, 10.0,
              "Weight of opposite side lateral offset cost");
DEFINE_double(weight_dist_travelled, 10.0, "Weight of travelled distance cost");
DEFINE_double(weight_target_speed, 1.0, "Weight of target speed cost");
DEFINE_double(lat_offset_bound, 3.0, "The bound of lateral offset");
DEFINE_double(lon_collision_yield_buffer, 1.0,
              "Longitudinal collision buffer for yield");
DEFINE_double(lon_collision_overtake_buffer, 5.0,
              "Longitudinal collision buffer for overtake");
DEFINE_double(lon_collision_cost_std, 0.5,
              "The standard deviation of logitudinal collision cost function");
DEFINE_double(default_lon_buffer, 5.0,
              "Default longitudinal buffer to sample path-time points.");
DEFINE_double(time_min_density, 1.0,
              "Minimal time density to search sample points.");
DEFINE_double(comfort_acceleration_factor, 0.5,
              "Factor for comfort acceleration.");
DEFINE_double(polynomial_minimal_param, 0.01,
              "Minimal time parameter in polynomials.");
DEFINE_double(lattice_stop_buffer, 0.02,
              "The buffer before the stop s to check trajectories.");

DEFINE_bool(lateral_optimization, true,
            "whether using optimization for lateral trajectory generation");
DEFINE_double(weight_lateral_offset, 1.0,
              "weight for lateral offset "
              "in lateral trajectory optimization");
DEFINE_double(weight_lateral_derivative, 500.0,
              "weight for lateral derivative "
              "in lateral trajectory optimization");
DEFINE_double(weight_lateral_second_order_derivative, 1000.0,
              "weight for lateral second order derivative "
              "in lateral trajectory optimization");
DEFINE_double(weight_lateral_third_order_derivative, 1000.0,
              "weight for lateral third order derivative "
              "in lateral trajectory optimization");
DEFINE_double(
    weight_lateral_obstacle_distance, 0.0,
    "weight for lateral obstacle distance in lateral trajectory optimization");
DEFINE_double(lateral_third_order_derivative_max, 0.1,
              "the maximal allowance for lateral third order derivative");
DEFINE_double(lateral_derivative_bound_default, 2.0,
              "the default value for lateral derivative bound.");
DEFINE_double(max_s_lateral_optimization, 60.0,
              "The maximal s for lateral optimization.");
DEFINE_double(default_delta_s_lateral_optimization, 1.0,
              "The default delta s for lateral optimization.");
DEFINE_double(bound_buffer, 0.1, "buffer to boundary for lateral optimization");
DEFINE_double(nudge_buffer, 0.3, "buffer to nudge for lateral optimization");

DEFINE_bool(use_planning_fallback, true,
            "Use fallback trajectory for planning.");
DEFINE_double(fallback_total_time, 3.0, "total fallback trajectory time");
DEFINE_double(fallback_time_unit, 0.02,
              "fallback trajectory unit time in seconds");
DEFINE_double(polynomial_speed_fallback_velocity, 3.5,
              "velocity to use polynomial speed fallback.");

DEFINE_double(speed_bump_speed_limit, 4.4704,
              "the speed limit when passing a speed bump, m/s. The default "
              "speed limit is 10 mph.");

// navigation mode
DEFINE_double(navigation_fallback_cruise_time, 8.0,
              "The time range of fallback cruise under navigation mode.");

DEFINE_bool(enable_planning_pad_msg, false,
            "To control whether to enable planning pad message.");

// TODO(all): open space planner, merge with planning conf
DEFINE_string(planner_open_space_config_filename,
              "/apollo/modules/planning/conf/planner_open_space_config.pb.txt",
              "The open space planner configuration file");

DEFINE_double(open_space_planning_period, 4.0,
              "estimated time for open space planner planning period");

DEFINE_double(open_space_prediction_time_horizon, 2.0,
              "the time in second we use from the trajectory of obstacles "
              "given by prediction");

DEFINE_bool(enable_perception_obstacles, true,
            "enable the open space planner to take perception obstacles into "
            "consideration");

DEFINE_bool(enable_open_space_planner_thread, true,
            "Enable thread in open space planner for trajectory publish.");

DEFINE_bool(open_space_planner_switchable, false,
            "true for std planning being able to switch to open space planner "
            "when close enough to target parking spot");

DEFINE_bool(use_dual_variable_warm_start, true,
            "whether or not enable dual variable warm start ");

DEFINE_bool(use_gear_shift_trajectory, false,
            "allow some time for the vehicle to shift gear");

DEFINE_bool(use_osqp_optimizer_for_qp_st, false,
            "Use OSQP optimizer for QpSt speed optimization.");
DEFINE_bool(use_osqp_optimizer_for_reference_line, true,
            "Use OSQP optimizer for reference line optimization.");
DEFINE_bool(enable_osqp_debug, false,
            "True to turn on OSQP verbose debug output in log.");

DEFINE_bool(export_chart, false, "export chart in planning");
DEFINE_bool(enable_record_debug, true,
            "True to enable record debug info in chart format");

DEFINE_double(
    default_front_clear_distance, 300.0,
    "default front clear distance value in case there is no obstacle around.");

DEFINE_double(max_trajectory_len, 1000.0,
              "(unit: meter) max possible trajectory length.");
DEFINE_bool(enable_rss_fallback, false, "trigger rss fallback");
DEFINE_bool(enable_rss_info, true, "enable rss_info in trajectory_pb");

DEFINE_bool(
    enable_planning_smoother, true,
    "True to enable planning smoother among different planning cycles.");
DEFINE_double(smoother_stop_distance, 10.0,
              "(unit: meter) for ADC stop, if it is close to the stop point "
              "within this threshold, current planning will be smoothed.");

DEFINE_double(side_pass_road_buffer, 0.05,
              "(unit: meter) for side pass scenario ");
DEFINE_double(side_pass_obstacle_l_buffer, 0.1,
              "(unit: meter) for side pass scenario ");
DEFINE_double(side_pass_obstacle_s_buffer, 2.0,
              "(unit: meter) for side pass scenario ");
DEFINE_double(side_pass_extra_road_buffer_during_turning, 0.1,
              "(unit: meter) for side pass scenario ");
DEFINE_double(side_pass_vehicle_buffer, 0.1,
              "(unit: meter) for side pass scenario ");
DEFINE_double(side_pass_off_road_center_threshold, 0.4,
              "(unit: meter) for side pass scenario ");
DEFINE_double(side_pass_trim_watch_window, 12.0,
              "(unit: meter) for side pass scenario ");
DEFINE_bool(side_pass_use_actual_laneinfo_for_path_generation, false,
            "Whether to use the actual laneinfo for side-pass path generation,"
            " or to use the planning starting-point's laneinfo all the time.");
DEFINE_double(side_pass_driving_width_l_buffer, 0.1,
              "(unit: meter) for side pass driving width l buffer");

DEFINE_bool(enable_parallel_hybrid_a, false,
            "True to enable hybrid a* parallel implementation.");
DEFINE_bool(enable_parallel_open_space_smoother, false,
            "True to enable open space smoother parallel implementation.");
<<<<<<< HEAD
DEFINE_bool(enable_cuda, false,
            "True to enable cuda parallel implementation.");
=======
DEFINE_bool(enable_cuda, false, "True to enable cuda parallel implementation.");
>>>>>>> f8315ded
<|MERGE_RESOLUTION|>--- conflicted
+++ resolved
@@ -497,9 +497,4 @@
             "True to enable hybrid a* parallel implementation.");
 DEFINE_bool(enable_parallel_open_space_smoother, false,
             "True to enable open space smoother parallel implementation.");
-<<<<<<< HEAD
-DEFINE_bool(enable_cuda, false,
-            "True to enable cuda parallel implementation.");
-=======
-DEFINE_bool(enable_cuda, false, "True to enable cuda parallel implementation.");
->>>>>>> f8315ded
+DEFINE_bool(enable_cuda, false, "True to enable cuda parallel implementation.");
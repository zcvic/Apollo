--- conflicted
+++ resolved
@@ -514,10 +514,7 @@
 DEFINE_bool(enable_soft_speed_limit, false,
             "True to set soft speed limit guided by path optimization result");
 
-<<<<<<< HEAD
 DEFINE_double(message_latency_threshold, 0.02,
               "Threshold for message delay");
-=======
 DEFINE_bool(enable_lane_change_urgency_checking, false,
-            "True to check the urgency of lane changing");
->>>>>>> a0271915
+            "True to check the urgency of lane changing");
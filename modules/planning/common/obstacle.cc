/******************************************************************************
 * Copyright 2017 The Apollo Authors. All Rights Reserved.
 *
 * Licensed under the Apache License, Version 2.0 (the "License");
 * you may not use this file except in compliance with the License.
 * You may obtain a copy of the License at
 *
 * http://www.apache.org/licenses/LICENSE-2.0
 *
 * Unless required by applicable law or agreed to in writing, software
 * distributed under the License is distributed on an "AS IS" BASIS,
 * WITHOUT WARRANTIES OR CONDITIONS OF ANY KIND, either express or implied.
 * See the License for the specific language governing permissions and
 * limitations under the License.
 *****************************************************************************/

/**
 * @file obstacle.cc
 **/

#include "modules/planning/common/obstacle.h"

#include <algorithm>
#include <cmath>
#include <string>

#include "modules/common/log.h"
#include "modules/common/util/string_util.h"
#include "modules/common/util/util.h"
#include "modules/planning/common/planning_gflags.h"
#include "modules/planning/common/planning_util.h"

namespace apollo {
namespace planning {

using apollo::perception::PerceptionObstacle;

const std::string& Obstacle::Id() const { return id_; }

std::int32_t Obstacle::PerceptionId() const { return perception_id_; }

Obstacle::Obstacle(const std::string& id,
                   const PerceptionObstacle& perception_obstacle)
    : id_(id),
      perception_id_(perception_obstacle.id()),
      perception_obstacle_(perception_obstacle),
      perception_bounding_box_({perception_obstacle_.position().x(),
                                perception_obstacle_.position().y()},
                               perception_obstacle_.theta(),
                               perception_obstacle_.length(),
                               perception_obstacle_.width()) {
  CHECK(perception_obstacle.polygon_point_size() > 2)
      << "object " << id << "has less than 3 polygon points";
  std::vector<common::math::Vec2d> polygon_points;
  for (const auto& point : perception_obstacle.polygon_point()) {
    polygon_points.emplace_back(point.x(), point.y());
  }
  CHECK(common::math::Polygon2d::ComputeConvexHull(polygon_points,
                                                   &perception_polygon_))
      << "object[" << id << "] polygon is not a valid convex hull";

  is_static_ = IsStaticObstacle(perception_obstacle);
  is_virtual_ = IsVirtualObstacle(perception_obstacle);
}

Obstacle::Obstacle(const std::string& id,
                   const PerceptionObstacle& perception_obstacle,
                   const prediction::Trajectory& trajectory)
    : Obstacle(id, perception_obstacle) {
  has_trajectory_ = true;
  trajectory_ = trajectory;
  auto& trajectory_points = *trajectory_.mutable_trajectory_point();
  double cumulative_s = 0.0;
  if (trajectory_points.size() > 0) {
    trajectory_points[0].mutable_path_point()->set_s(0.0);
  }
  for (int i = 1; i < trajectory_points.size(); ++i) {
    cumulative_s +=
        common::util::DistanceXY(trajectory_points[i - 1].path_point(),
                                 trajectory_points[i].path_point());

    trajectory_points[i].mutable_path_point()->set_s(cumulative_s);
  }
}

bool Obstacle::IsStatic() const { return is_static_; }

bool Obstacle::IsVirtual() const { return is_virtual_; }

bool Obstacle::IsStaticObstacle(const PerceptionObstacle& perception_obstacle) {
  if (perception_obstacle.type() == PerceptionObstacle::UNKNOWN_UNMOVABLE) {
    return true;
  }
  auto moving_speed = std::hypot(perception_obstacle.velocity().x(),
                                 perception_obstacle.velocity().y());
  return moving_speed <= FLAGS_static_obstacle_speed_threshold;
}

bool Obstacle::IsVirtualObstacle(
    const PerceptionObstacle& perception_obstacle) {
  return perception_obstacle.id() < 0;
}

common::TrajectoryPoint Obstacle::GetPointAtTime(
    const double relative_time) const {
  const auto& points = trajectory_.trajectory_point();
  if (points.size() < 2) {
    common::TrajectoryPoint point;
    point.mutable_path_point()->set_x(perception_obstacle_.position().x());
    point.mutable_path_point()->set_y(perception_obstacle_.position().y());
    point.mutable_path_point()->set_z(perception_obstacle_.position().z());
    point.mutable_path_point()->set_theta(perception_obstacle_.theta());
    point.mutable_path_point()->set_s(0.0);
    point.mutable_path_point()->set_kappa(0.0);
    point.mutable_path_point()->set_dkappa(0.0);
    point.mutable_path_point()->set_ddkappa(0.0);
    point.set_v(0.0);
    point.set_a(0.0);
    point.set_relative_time(0.0);
    return point;
  } else {
    auto comp = [](const common::TrajectoryPoint p, const double time) {
      return p.relative_time() < time;
    };

    auto it_lower =
        std::lower_bound(points.begin(), points.end(), relative_time, comp);

    if (it_lower == points.begin()) {
      return *points.begin();
    } else if (it_lower == points.end()) {
      return *points.rbegin();
    }
    return util::interpolate(*(it_lower - 1), *it_lower, relative_time);
  }
}

common::math::Box2d Obstacle::GetBoundingBox(
    const common::TrajectoryPoint& point) const {
  return common::math::Box2d({point.path_point().x(), point.path_point().y()},
                             point.path_point().theta(),
                             perception_obstacle_.length(),
                             perception_obstacle_.width());
}

const common::math::Box2d& Obstacle::PerceptionBoundingBox() const {
  return perception_bounding_box_;
}

const prediction::Trajectory& Obstacle::Trajectory() const {
  return trajectory_;
}

const PerceptionObstacle& Obstacle::Perception() const {
  return perception_obstacle_;
}

const common::math::Polygon2d& Obstacle::PerceptionPolygon() const {
  return perception_polygon_;
}

std::list<std::unique_ptr<Obstacle>> Obstacle::CreateObstacles(
    const prediction::PredictionObstacles& predictions) {
  std::list<std::unique_ptr<Obstacle>> obstacles;
  for (const auto& prediction_obstacle : predictions.prediction_obstacle()) {
    const auto perception_id =
        std::to_string(prediction_obstacle.perception_obstacle().id());
    if (prediction_obstacle.trajectory().empty()) {
      obstacles.emplace_back(new Obstacle(
          perception_id, prediction_obstacle.perception_obstacle()));
      continue;
    }

    int trajectory_index = 0;
    for (const auto& trajectory : prediction_obstacle.trajectory()) {
      bool is_valid_trajectory = true;
      for (const auto& point : trajectory.trajectory_point()) {
        if (!IsValidTrajectoryPoint(point)) {
<<<<<<< HEAD
          AERROR << "TrajectoryPoint: " << point.ShortDebugString()
=======
          AERROR << "obj:" << perception_id
                 << " TrajectoryPoint: " << trajectory.ShortDebugString()
>>>>>>> 922f69ee
                 << " is NOT valid.";
          is_valid_trajectory = false;
          break;
        }
      }
      if (!is_valid_trajectory) {
        continue;
      }

      const std::string obstacle_id =
          apollo::common::util::StrCat(perception_id, "_", trajectory_index);
      obstacles.emplace_back(new Obstacle(
          obstacle_id, prediction_obstacle.perception_obstacle(), trajectory));
      ++trajectory_index;
    }
  }
  return obstacles;
}

bool Obstacle::IsValidTrajectoryPoint(const common::TrajectoryPoint& point) {
<<<<<<< HEAD
  if (point.has_path_point()) {
    if (std::isnan(point.path_point().x()) ||
        std::isnan(point.path_point().y()) ||
        std::isnan(point.path_point().z()) ||
        std::isnan(point.path_point().kappa()) ||
        std::isnan(point.path_point().s()) ||
        std::isnan(point.path_point().dkappa()) ||
        std::isnan(point.path_point().ddkappa())) {
      return false;
    }
  }
  if (std::isnan(point.v()) || std::isnan(point.a()) ||
      std::isnan(point.relative_time())) {
    return false;
  }
  return true;
=======
  return !((!point.has_path_point()) || std::isnan(point.path_point().x()) ||
           std::isnan(point.path_point().y()) ||
           std::isnan(point.path_point().z()) ||
           std::isnan(point.path_point().kappa()) ||
           std::isnan(point.path_point().s()) ||
           std::isnan(point.path_point().dkappa()) ||
           std::isnan(point.path_point().ddkappa()) || std::isnan(point.v()) ||
           std::isnan(point.a()) || std::isnan(point.relative_time()));
>>>>>>> 922f69ee
}

std::unique_ptr<Obstacle> Obstacle::CreateStaticVirtualObstacles(
    const std::string& id, const common::math::Box2d& obstacle_box) {
  // create a "virtual" perception_obstacle
  perception::PerceptionObstacle perception_obstacle;
  // simulator needs a valid integer
  perception_obstacle.set_id(-(std::hash<std::string>{}(id) >> 1));
  perception_obstacle.mutable_position()->set_x(obstacle_box.center().x());
  perception_obstacle.mutable_position()->set_y(obstacle_box.center().y());
  perception_obstacle.set_theta(obstacle_box.heading());
  perception_obstacle.mutable_velocity()->set_x(0);
  perception_obstacle.mutable_velocity()->set_y(0);
  perception_obstacle.set_length(obstacle_box.length());
  perception_obstacle.set_width(obstacle_box.width());
  perception_obstacle.set_height(FLAGS_virtual_stop_wall_height);
  perception_obstacle.set_type(
      perception::PerceptionObstacle::UNKNOWN_UNMOVABLE);
  perception_obstacle.set_tracking_time(1.0);

  std::vector<common::math::Vec2d> corner_points;
  obstacle_box.GetAllCorners(&corner_points);
  for (const auto& corner_point : corner_points) {
    auto* point = perception_obstacle.add_polygon_point();
    point->set_x(corner_point.x());
    point->set_y(corner_point.y());
  }
  return std::unique_ptr<Obstacle>(new Obstacle(id, perception_obstacle));
}

}  // namespace planning
}  // namespace apollo<|MERGE_RESOLUTION|>--- conflicted
+++ resolved
@@ -176,12 +176,8 @@
       bool is_valid_trajectory = true;
       for (const auto& point : trajectory.trajectory_point()) {
         if (!IsValidTrajectoryPoint(point)) {
-<<<<<<< HEAD
-          AERROR << "TrajectoryPoint: " << point.ShortDebugString()
-=======
           AERROR << "obj:" << perception_id
                  << " TrajectoryPoint: " << trajectory.ShortDebugString()
->>>>>>> 922f69ee
                  << " is NOT valid.";
           is_valid_trajectory = false;
           break;
@@ -202,24 +198,6 @@
 }
 
 bool Obstacle::IsValidTrajectoryPoint(const common::TrajectoryPoint& point) {
-<<<<<<< HEAD
-  if (point.has_path_point()) {
-    if (std::isnan(point.path_point().x()) ||
-        std::isnan(point.path_point().y()) ||
-        std::isnan(point.path_point().z()) ||
-        std::isnan(point.path_point().kappa()) ||
-        std::isnan(point.path_point().s()) ||
-        std::isnan(point.path_point().dkappa()) ||
-        std::isnan(point.path_point().ddkappa())) {
-      return false;
-    }
-  }
-  if (std::isnan(point.v()) || std::isnan(point.a()) ||
-      std::isnan(point.relative_time())) {
-    return false;
-  }
-  return true;
-=======
   return !((!point.has_path_point()) || std::isnan(point.path_point().x()) ||
            std::isnan(point.path_point().y()) ||
            std::isnan(point.path_point().z()) ||
@@ -228,7 +206,6 @@
            std::isnan(point.path_point().dkappa()) ||
            std::isnan(point.path_point().ddkappa()) || std::isnan(point.v()) ||
            std::isnan(point.a()) || std::isnan(point.relative_time()));
->>>>>>> 922f69ee
 }
 
 std::unique_ptr<Obstacle> Obstacle::CreateStaticVirtualObstacles(

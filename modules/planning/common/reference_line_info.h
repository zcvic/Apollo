--- conflicted
+++ resolved
@@ -46,23 +46,10 @@
   explicit ReferenceLineInfo(const common::VehicleState& vehicle_state,
                              const common::TrajectoryPoint& adc_planning_point,
                              const ReferenceLine& reference_line,
-<<<<<<< HEAD
-                             const hdmap::RouteSegments& segments,
-                             const common::TrajectoryPoint& init_adc_point);
-
-  bool Init();
-
-  /**
-   * Check if vehicle has reached destination.
-   */
-  bool HasReachedDestination();
-
-=======
                              const hdmap::RouteSegments& segments);
 
   bool Init();
 
->>>>>>> 922f69ee
   bool AddObstacles(const std::vector<const Obstacle*>& obstacles);
   PathObstacle* AddObstacle(const Obstacle* obstacle);
 
@@ -107,8 +94,6 @@
   const SLBoundary& AdcSlBoundary() const;
   std::string PathSpeedDebugString() const;
 
-<<<<<<< HEAD
-=======
   /**
    * Check if the current reference line is a change lane reference line, i.e.,
    * ADC's current position is not on this reference line.
@@ -121,7 +106,6 @@
   void SetDriable(bool drivable);
   bool IsDrivable() const;
 
->>>>>>> 922f69ee
   const hdmap::RouteSegments& Lanes() const;
 
   void ExportDecision(DecisionResult* decision_result) const;

/******************************************************************************
 * Copyright 2017 The Apollo Authors. All Rights Reserved.
 *
 * Licensed under the Apache License, Version 2.0 (the "License");
 * you may not use this file except in compliance with the License.
 * You may obtain a copy of the License at
 *
 * http://www.apache.org/licenses/LICENSE-2.0
 *
 * Unless required by applicable law or agreed to in writing, software
 * distributed under the License is distributed on an "AS IS" BASIS,
 * WITHOUT WARRANTIES OR CONDITIONS OF ANY KIND, either express or implied.
 * See the License for the specific language governing permissions and
 * limitations under the License.
 *****************************************************************************/

/**
 * @file frame.cc
 **/
#include "modules/planning/common/frame.h"

#include <algorithm>
#include <cmath>
#include <functional>
#include <limits>
#include <list>
#include <string>
#include <utility>

#include "modules/routing/proto/routing.pb.h"

#include "modules/common/adapters/adapter_manager.h"
#include "modules/common/configs/vehicle_config_helper.h"
#include "modules/common/log.h"
#include "modules/common/math/vec2d.h"
#include "modules/common/vehicle_state/vehicle_state_provider.h"
#include "modules/map/hdmap/hdmap_util.h"
#include "modules/planning/common/planning_gflags.h"
#include "modules/planning/reference_line/reference_line_provider.h"

namespace apollo {
namespace planning {

using apollo::common::ErrorCode;
using apollo::common::Status;
using apollo::common::VehicleStateProvider;
using apollo::common::adapter::AdapterManager;
using apollo::common::math::Box2d;
using apollo::common::math::Vec2d;
using apollo::prediction::PredictionObstacles;

FrameHistory::FrameHistory()
    : IndexedQueue<uint32_t, Frame>(FLAGS_max_history_frame_num) {}

Frame::Frame(uint32_t sequence_num,
             const common::TrajectoryPoint &planning_start_point,
             const double start_time, const common::VehicleState &vehicle_state,
             ReferenceLineProvider *reference_line_provider)
    : sequence_num_(sequence_num),
      planning_start_point_(planning_start_point),
      start_time_(start_time),
      vehicle_state_(vehicle_state),
      reference_line_provider_(reference_line_provider) {
  if (FLAGS_enable_lag_prediction) {
    lag_predictor_.reset(
        new LagPrediction(FLAGS_lag_prediction_min_appear_num,
                          FLAGS_lag_prediction_max_disappear_num));
  }
}

const common::TrajectoryPoint &Frame::PlanningStartPoint() const {
  return planning_start_point_;
}

const common::VehicleState &Frame::vehicle_state() const {
  return vehicle_state_;
}

bool Frame::Rerouting() {
  if (FLAGS_use_navigation_mode) {
    AERROR << "Rerouting not supported in navigation mode";
    return false;
  }
  auto *adapter_manager = AdapterManager::instance();
  if (adapter_manager->GetRoutingResponse()->Empty()) {
    AERROR << "No previous routing available";
    return false;
  }
  auto request = adapter_manager->GetRoutingResponse()
                     ->GetLatestObserved()
                     .routing_request();
  request.clear_header();
  AdapterManager::FillRoutingRequestHeader("planning", &request);
  auto point = common::util::MakePointENU(
      vehicle_state_.x(), vehicle_state_.y(), vehicle_state_.z());
  double s = 0.0;
  double l = 0.0;
  hdmap::LaneInfoConstPtr lane;
  if (hdmap_->GetNearestLaneWithHeading(point, 5.0, vehicle_state_.heading(),
                                        M_PI / 3.0, &lane, &s, &l) != 0) {
    AERROR << "Failed to find nearest lane from map at position: "
           << point.DebugString() << ", heading:" << vehicle_state_.heading();
    return false;
  }
  request.clear_waypoint();
  auto *start_point = request.add_waypoint();
  start_point->set_id(lane->id().id());
  start_point->set_s(s);
  start_point->mutable_pose()->CopyFrom(point);
  for (const auto &waypoint :
       reference_line_provider_->FutureRouteWaypoints()) {
    request.add_waypoint()->CopyFrom(waypoint);
  }
  if (request.waypoint_size() <= 1) {
    AERROR << "Failed to find future waypoints";
    return false;
  }
  AdapterManager::PublishRoutingRequest(request);
  return true;
}

std::list<ReferenceLineInfo> &Frame::reference_line_info() {
  return reference_line_info_;
}

bool Frame::CreateReferenceLineInfo() {
  std::list<ReferenceLine> reference_lines;
  std::list<hdmap::RouteSegments> segments;
  if (!reference_line_provider_->GetReferenceLines(&reference_lines,
                                                   &segments)) {
    AERROR << "Failed to create reference line";
    return false;
  }
  DCHECK_EQ(reference_lines.size(), segments.size());

  auto forword_limit =
      ReferenceLineProvider::LookForwardDistance(vehicle_state_);

  for (auto &ref_line : reference_lines) {
    if (!ref_line.Shrink(Vec2d(vehicle_state_.x(), vehicle_state_.y()),
                         FLAGS_look_backward_distance, forword_limit)) {
      AERROR << "Fail to shrink reference line.";
      return false;
    }
  }
  for (auto &seg : segments) {
    if (!seg.Shrink(Vec2d(vehicle_state_.x(), vehicle_state_.y()),
                    FLAGS_look_backward_distance, forword_limit)) {
      AERROR << "Fail to shrink routing segments.";
      return false;
    }
  }

  reference_line_info_.clear();
  auto ref_line_iter = reference_lines.begin();
  auto segments_iter = segments.begin();
  while (ref_line_iter != reference_lines.end()) {
    if (segments_iter->StopForDestination()) {
      is_near_destination_ = true;
    }
    reference_line_info_.emplace_back(vehicle_state_, planning_start_point_,
                                      *ref_line_iter, *segments_iter);
    ++ref_line_iter;
    ++segments_iter;
  }

  if (FLAGS_enable_change_lane_decider &&
      !change_lane_decider_.Apply(&reference_line_info_)) {
    AERROR << "Failed to apply change lane decider";
    return false;
  }

  if (reference_line_info_.size() == 2) {
    common::math::Vec2d xy_point(vehicle_state_.x(), vehicle_state_.y());
    common::SLPoint first_sl;
    if (!reference_line_info_.front().reference_line().XYToSL(xy_point,
                                                              &first_sl)) {
      return false;
    }
    common::SLPoint second_sl;
    if (!reference_line_info_.back().reference_line().XYToSL(xy_point,
                                                             &second_sl)) {
      return false;
    }
    const double offset = first_sl.l() - second_sl.l();
    reference_line_info_.front().SetOffsetToOtherReferenceLine(offset);
    reference_line_info_.back().SetOffsetToOtherReferenceLine(-offset);
  }

  bool has_valid_reference_line = false;
  for (auto &ref_info : reference_line_info_) {
    if (!ref_info.Init(obstacles())) {
      AERROR << "Failed to init reference line";
      continue;
    } else {
      has_valid_reference_line = true;
    }
  }
  return has_valid_reference_line;
}

/**
 * @brief: create static virtual object with lane width,
 *         mainly used for virtual stop wall
 */
const Obstacle *Frame::CreateStopObstacle(
    ReferenceLineInfo *const reference_line_info,
    const std::string &obstacle_id, const double obstacle_s) {
  if (reference_line_info == nullptr) {
    AERROR << "reference_line_info nullptr";
    return nullptr;
  }

  const auto &reference_line = reference_line_info->reference_line();
  const double box_center_s = obstacle_s + FLAGS_virtual_stop_wall_length / 2.0;
  auto box_center = reference_line.GetReferencePoint(box_center_s);
  double heading = reference_line.GetReferencePoint(obstacle_s).heading();
  double lane_left_width = 0.0;
  double lane_right_width = 0.0;
  reference_line.GetLaneWidth(obstacle_s, &lane_left_width, &lane_right_width);
  Box2d stop_wall_box{box_center, heading, FLAGS_virtual_stop_wall_length,
                      lane_left_width + lane_right_width};

  return CreateStaticVirtualObstacle(obstacle_id, stop_wall_box);
}

/**
 * @brief: create static virtual object with lane width,
 *         mainly used for virtual stop wall
 */
const Obstacle *Frame::CreateStopObstacle(const std::string &obstacle_id,
                                          const std::string &lane_id,
                                          const double lane_s) {
  const auto lane = hdmap_->GetLaneById(hdmap::MakeMapId(lane_id));
  if (!lane) {
    AERROR << "Failed to find lane[" << lane_id << "]";
    return nullptr;
  }

  double dest_lane_s = std::max(0.0, lane_s);
  auto dest_point = lane->GetSmoothPoint(dest_lane_s);
<<<<<<< HEAD
=======
  AERROR << "---111 dest_lane_s[" << dest_lane_s << "] x[" << dest_point.x()
         << "] y[" << dest_point.y() << "]";
>>>>>>> a5bd8c0e

  double lane_left_width = 0.0;
  double lane_right_width = 0.0;
  lane->GetWidth(dest_lane_s, &lane_left_width, &lane_right_width);

  Box2d stop_wall_box{{dest_point.x(), dest_point.y()},
                      lane->Heading(dest_lane_s),
                      FLAGS_virtual_stop_wall_length,
                      lane_left_width + lane_right_width};

  return CreateStaticVirtualObstacle(obstacle_id, stop_wall_box);
}

/**
 * @brief: create static virtual object with lane width,
 */
const Obstacle *Frame::CreateStaticObstacle(
    ReferenceLineInfo *const reference_line_info,
    const std::string &obstacle_id, const double obstacle_start_s,
    const double obstacle_end_s) {
  if (reference_line_info == nullptr) {
    AERROR << "reference_line_info nullptr";
    return nullptr;
  }

  const auto &reference_line = reference_line_info->reference_line();

  // start_xy
  common::SLPoint sl_point;
  sl_point.set_s(obstacle_start_s);
  sl_point.set_l(0.0);
  common::math::Vec2d obstacle_start_xy;
  if (!reference_line.SLToXY(sl_point, &obstacle_start_xy)) {
    AERROR << "Failed to get start_xy from sl: " << sl_point.DebugString();
    return nullptr;
  }

  // end_xy
  sl_point.set_s(obstacle_end_s);
  sl_point.set_l(0.0);
  common::math::Vec2d obstacle_end_xy;
  if (!reference_line.SLToXY(sl_point, &obstacle_end_xy)) {
    AERROR << "Failed to get end_xy from sl: " << sl_point.DebugString();
    return nullptr;
  }

  double left_lane_width = 0.0;
  double right_lane_width = 0.0;
  if (!reference_line.GetLaneWidth(obstacle_start_s, &left_lane_width,
                                   &right_lane_width)) {
    AERROR << "Failed to get lane width at s[" << obstacle_start_s << "]";
    return nullptr;
  }

  common::math::Box2d obstacle_box{
      common::math::LineSegment2d(obstacle_start_xy, obstacle_end_xy),
      left_lane_width + right_lane_width};

  return CreateStaticVirtualObstacle(obstacle_id, obstacle_box);
}

const Obstacle *Frame::CreateStaticVirtualObstacle(const std::string &id,
                                                   const Box2d &box) {
  const auto *object = obstacles_.Find(id);
  if (object) {
    AWARN << "obstacle " << id << " already exist.";
    return object;
  }
  auto *ptr =
      obstacles_.Add(id, *Obstacle::CreateStaticVirtualObstacles(id, box));
  if (!ptr) {
    AERROR << "Failed to create virtual obstacle " << id;
  }
  return ptr;
}

Status Frame::Init() {
  hdmap_ = hdmap::HDMapUtil::BaseMapPtr();
  vehicle_state_ = common::VehicleStateProvider::instance()->vehicle_state();
  const auto &point = common::util::MakePointENU(
      vehicle_state_.x(), vehicle_state_.y(), vehicle_state_.z());
  if (std::isnan(point.x()) || std::isnan(point.y())) {
    AERROR << "init point is not set";
    return Status(ErrorCode::PLANNING_ERROR, "init point is not set");
  }
  ADEBUG << "Enabled align prediction time ? : " << std::boolalpha
         << FLAGS_align_prediction_time;

  // prediction
  if (FLAGS_enable_prediction && AdapterManager::GetPrediction() &&
      !AdapterManager::GetPrediction()->Empty()) {
    if (FLAGS_enable_lag_prediction && lag_predictor_) {
      lag_predictor_->GetLaggedPrediction(&prediction_);
    } else {
      prediction_.CopyFrom(
          AdapterManager::GetPrediction()->GetLatestObserved());
    }
    if (FLAGS_align_prediction_time) {
      AlignPredictionTime(vehicle_state_.timestamp(), &prediction_);
    }
    for (auto &ptr : Obstacle::CreateObstacles(prediction_)) {
      AddObstacle(*ptr);
    }
  }
  const auto *collision_obstacle = FindCollisionObstacle();
  if (collision_obstacle) {
    AERROR << "Found collision with obstacle: " << collision_obstacle->Id();
    return Status(ErrorCode::PLANNING_ERROR,
                  "Collision found with " + collision_obstacle->Id());
  }
  if (!CreateReferenceLineInfo()) {
    AERROR << "Failed to init reference line info";
    return Status(ErrorCode::PLANNING_ERROR,
                  "failed to init reference line info");
  }

  return Status::OK();
}

const Obstacle *Frame::FindCollisionObstacle() const {
  if (obstacles_.Items().empty()) {
    return nullptr;
  }
  const auto &param =
      common::VehicleConfigHelper::instance()->GetConfig().vehicle_param();
  Vec2d position(vehicle_state_.x(), vehicle_state_.y());
  Vec2d vec_to_center(
      (param.front_edge_to_center() - param.back_edge_to_center()) / 2.0,
      (param.left_edge_to_center() - param.right_edge_to_center()) / 2.0);
  Vec2d center(position + vec_to_center.rotate(vehicle_state_.heading()));
  Box2d adc_box(center, vehicle_state_.heading(), param.length(),
                param.width());
  const double adc_half_diagnal = adc_box.diagonal() / 2.0;
  for (const auto &obstacle : obstacles_.Items()) {
    if (obstacle->IsVirtual()) {
      continue;
    }

    double center_dist =
        adc_box.center().DistanceTo(obstacle->PerceptionBoundingBox().center());
    if (center_dist > obstacle->PerceptionBoundingBox().diagonal() / 2.0 +
                          adc_half_diagnal + FLAGS_max_collision_distance) {
      ADEBUG << "Obstacle : " << obstacle->Id() << " is too far to collide";
      continue;
    }
    if (obstacle->PerceptionPolygon().DistanceTo(adc_box) <
        FLAGS_max_collision_distance) {
      AERROR << "Found collision with obstacle " << obstacle->Id();
      return obstacle;
    }
  }
  return nullptr;
}

uint32_t Frame::SequenceNum() const { return sequence_num_; }

std::string Frame::DebugString() const {
  return "Frame: " + std::to_string(sequence_num_);
}

void Frame::RecordInputDebug(planning_internal::Debug *debug) {
  if (!debug) {
    ADEBUG << "Skip record input into debug";
    return;
  }
  auto *planning_data = debug->mutable_planning_data();
  auto *adc_position = planning_data->mutable_adc_position();
  const auto &localization =
      AdapterManager::GetLocalization()->GetLatestObserved();
  adc_position->CopyFrom(localization);

  const auto &chassis = AdapterManager::GetChassis()->GetLatestObserved();
  auto debug_chassis = planning_data->mutable_chassis();
  debug_chassis->CopyFrom(chassis);

  if (!FLAGS_use_navigation_mode) {
    auto debug_routing = planning_data->mutable_routing();
    debug_routing->CopyFrom(
        AdapterManager::GetRoutingResponse()->GetLatestObserved());
  }

  planning_data->mutable_prediction_header()->CopyFrom(prediction_.header());

  auto relative_map = AdapterManager::GetRelativeMap();
  if (!relative_map->Empty()) {
    planning_data->mutable_relative_map()->mutable_header()->CopyFrom(
        relative_map->GetLatestObserved().header());
  }
}

void Frame::AlignPredictionTime(const double planning_start_time,
                                PredictionObstacles *prediction_obstacles) {
  if (!prediction_obstacles || !prediction_obstacles->has_header() ||
      !prediction_obstacles->header().has_timestamp_sec()) {
    return;
  }
  double prediction_header_time =
      prediction_obstacles->header().timestamp_sec();
  for (auto &obstacle : *prediction_obstacles->mutable_prediction_obstacle()) {
    for (auto &trajectory : *obstacle.mutable_trajectory()) {
      for (auto &point : *trajectory.mutable_trajectory_point()) {
        point.set_relative_time(prediction_header_time + point.relative_time() -
                                planning_start_time);
      }
      if (!trajectory.trajectory_point().empty() &&
          trajectory.trajectory_point().begin()->relative_time() < 0) {
        auto it = trajectory.trajectory_point().begin();
        while (it != trajectory.trajectory_point().end() &&
               it->relative_time() < 0) {
          ++it;
        }
        trajectory.mutable_trajectory_point()->erase(
            trajectory.trajectory_point().begin(), it);
      }
    }
  }
}

Obstacle *Frame::Find(const std::string &id) { return obstacles_.Find(id); }

void Frame::AddObstacle(const Obstacle &obstacle) {
  obstacles_.Add(obstacle.Id(), obstacle);
}

const ReferenceLineInfo *Frame::FindDriveReferenceLineInfo() {
  double min_cost = std::numeric_limits<double>::infinity();
  drive_reference_line_info_ = nullptr;
  for (const auto &reference_line_info : reference_line_info_) {
    if (reference_line_info.ReachedDestination()) {
      drive_reference_line_info_ = &reference_line_info;
      return drive_reference_line_info_;
    } else if (reference_line_info.IsDrivable() &&
               reference_line_info.Cost() < min_cost) {
      drive_reference_line_info_ = &reference_line_info;
      min_cost = reference_line_info.Cost();
    }
  }
  return drive_reference_line_info_;
}

const ReferenceLineInfo *Frame::DriveReferenceLineInfo() const {
  return drive_reference_line_info_;
}

const std::vector<const Obstacle *> Frame::obstacles() const {
  return obstacles_.Items();
}

}  // namespace planning
}  // namespace apollo<|MERGE_RESOLUTION|>--- conflicted
+++ resolved
@@ -239,11 +239,6 @@
 
   double dest_lane_s = std::max(0.0, lane_s);
   auto dest_point = lane->GetSmoothPoint(dest_lane_s);
-<<<<<<< HEAD
-=======
-  AERROR << "---111 dest_lane_s[" << dest_lane_s << "] x[" << dest_point.x()
-         << "] y[" << dest_point.y() << "]";
->>>>>>> a5bd8c0e
 
   double lane_left_width = 0.0;
   double lane_right_width = 0.0;

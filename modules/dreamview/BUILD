--- conflicted
+++ resolved
@@ -48,16 +48,12 @@
     targets = ["dreamview"],
     deps = [
         ":pb_dreamview",
-        ":pb_hdrs", 
+        ":pb_hdrs",
         "//modules/dreamview/backend/common:install",
         "//modules/dreamview/backend/hmi:install",
-<<<<<<< HEAD
-        "//modules/dreamview/backend/map:install"
-=======
         "//modules/dreamview/backend/map:install",
         "//modules/dreamview/backend:install",
         "//modules/dreamview/backend/sim_control_manager/common:install",
->>>>>>> 5d58fdd7
     ],
 )
 
@@ -73,19 +69,13 @@
         "//modules/dreamview/proto:preprocess_table_cc_proto",
         "//modules/dreamview/proto:simulation_world_cc_proto",
         "//modules/dreamview/proto:scenario_cc_proto",
-<<<<<<< HEAD
-=======
         "//modules/dreamview/proto:record_cc_proto",
->>>>>>> 5d58fdd7
         "//modules/dreamview/proto:dv_plugin_msg_cc_proto",
         "//modules/dreamview/proto:plugin_config_cc_proto",
         "//modules/dreamview/backend/teleop/proto:daemon_cmd_cc_proto",
         "//modules/dreamview/backend/teleop/proto:daemon_rpt_cc_proto",
         "//modules/dreamview/backend/teleop/proto:modem_info_cc_proto",
-<<<<<<< HEAD
-=======
         "//modules/dreamview/backend/sim_control_manager/proto:sim_control_internal_cc_proto",
->>>>>>> 5d58fdd7
     ],
 )
 

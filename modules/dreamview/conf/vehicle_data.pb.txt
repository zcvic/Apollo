data_files {
  source_path: "vehicle_param.pb.txt"
  dest_path: "/apollo/modules/common/data/vehicle_param.pb.txt"
}
data_files {
  source_path: "control_conf.pb.txt"
  dest_path: "/apollo/modules/control/conf/control_conf.pb.txt"
}
data_files {
  source_path: "cancard_params"
  dest_path: "/apollo/modules/canbus/conf"
}
data_files {
  source_path: "dreamview_conf/data_collection_table.pb.txt"
  dest_path: "/apollo/modules/dreamview/conf/data_collection_table.pb.txt"
}
data_files {
  source_path: "navigation_lincoln.pb.txt"
  dest_path: "/apollo/modules/control/conf/navigation_lincoln.pb.txt"
}
data_files {
  source_path: "novatel_localization_extrinsics.yaml"
  dest_path: "/apollo/modules/localization/msf/params"
}
data_files {
  source_path: "velodyne_params"
  dest_path: "/apollo/modules/drivers/velodyne/params"
}
data_files {
  source_path: "velodyne_params"
  dest_path: "/apollo/modules/localization/msf/params/velodyne_params"
}
data_files {
  source_path: "velodyne_params"
  dest_path: "/apollo/modules/perception/data/params"
}
data_files {
  source_path: "camera_params"
  dest_path: "/apollo/modules/perception/data/params"
}
data_files {
  source_path: "radar_params"
  dest_path: "/apollo/modules/perception/data/params"
}
data_files {
  source_path: "microphone_params"
  dest_path: "/apollo/modules/audio/conf/respeaker_extrinsics.yaml"
}
data_files {
  source_path: "gnss_params/ant_imu_leverarm.yaml"
  dest_path: "/apollo/modules/localization/msf/params/gnss_params/ant_imu_leverarm.yaml"
}
data_files {
  source_path: "vehicle_params"
  dest_path: "/apollo/modules/localization/msf/params/vehicle_params"
}
data_files {
  source_path: "vehicle_info.pb.txt"
  dest_path: "/apollo/modules/tools/ota/vehicle_info.pb.txt"
}
data_files {
  source_path: "radar_conf"
  dest_path: "/apollo/modules/drivers/radar/conti_radar/conf"
}
data_files {
  source_path: "gnss_conf"
  dest_path: "/apollo/modules/drivers/gnss/conf"
}
data_files {
  source_path: "velodyne_conf"
  dest_path: "/apollo/modules/drivers/velodyne/conf"
}
data_files {
  source_path: "camera_conf"
  dest_path: "/apollo/modules/drivers/camera/conf"
}
data_files {
  source_path: "camera_dag"
  dest_path: "/apollo/modules/drivers/camera/dag"
}
data_files {
  source_path: "video_conf"
  dest_path: "/apollo/modules/drivers/video/conf"
}
data_files {
  source_path: "video_dag"
  dest_path: "/apollo/modules/drivers/video/dag"
}
data_files {
  source_path: "cyber_conf"
  dest_path: "/apollo/cyber/conf"
}
data_files {
  source_path: "teleop_conf/voip_decoder/voip_decoder_conf.pb.txt"
  dest_path: "/apollo/modules/teleop/voip_decoder/conf/voip_decoder_conf.pb.txt"
}
data_files {
  source_path: "teleop_conf/voip_encoder/voip_encoder_conf.pb.txt"
  dest_path: "/apollo/modules/teleop/voip_encoder/conf/voip_encoder_conf.pb.txt"
}
data_files {
  source_path: "teleop_conf/daemon/daemon_conf.pb.txt"
  dest_path: "/apollo/modules/teleop/daemon/conf/daemon_conf.pb.txt"
}
data_files {
  source_path: "teleop_conf/modem/modem_conf.pb.txt"
  dest_path: "/apollo/modules/teleop/modem/conf/modem_conf.pb.txt"
}
data_files {
  source_path: "teleop_conf/router/router_conf.pb.txt"
  dest_path: "/apollo/modules/teleop/router/conf/router_conf.pb.txt"
}
data_files {
  source_path: "teleop_conf/router/initial_routes_and_filters.pb.txt"
  dest_path: "/apollo/modules/teleop/router/conf/initial_routes_and_filters.pb.txt"
}
data_files {
  source_path: "transform_conf/static_transform_conf.pb.txt"
  dest_path: "/apollo/modules/transform/conf/static_transform_conf.pb.txt"
}
data_files {
  source_path: "planning_conf"
  dest_path: "/apollo/modules/planning/conf"
}
data_files {
  source_path: "localization_conf"
  dest_path: "/apollo/modules/localization/conf"
}
data_files {
  source_path: "localization_dag"
  dest_path: "/apollo/modules/localization/dag"
}
data_files {
  source_path: "perception_dag"
  dest_path: "/apollo/modules/perception/production/dag"
}
data_files {
  source_path: "perception_launch"
  dest_path: "/apollo/modules/perception/production/launch"
}
data_files {
<<<<<<< HEAD
  source_path: "perception_conf"
  dest_path: "/apollo/modules/perception/production/conf/perception"
}
data_files {
  source_path: "velodyne_dag"
  dest_path: "/apollo/modules/drivers/velodyne/dag"
}
data_files {
  source_path: "control_conf"
  dest_path: "/apollo/modules/control/conf/"
=======
  source_path: "lidar_dag"
  dest_path: "/apollo/modules/drivers/lidar/dag"
}
data_files {
  source_path: "lidar_conf"
  dest_path: "/apollo/modules/drivers/lidar/conf"
>>>>>>> 0fe6d355
}<|MERGE_RESOLUTION|>--- conflicted
+++ resolved
@@ -139,7 +139,6 @@
   dest_path: "/apollo/modules/perception/production/launch"
 }
 data_files {
-<<<<<<< HEAD
   source_path: "perception_conf"
   dest_path: "/apollo/modules/perception/production/conf/perception"
 }
@@ -150,12 +149,10 @@
 data_files {
   source_path: "control_conf"
   dest_path: "/apollo/modules/control/conf/"
-=======
   source_path: "lidar_dag"
   dest_path: "/apollo/modules/drivers/lidar/dag"
 }
 data_files {
   source_path: "lidar_conf"
   dest_path: "/apollo/modules/drivers/lidar/conf"
->>>>>>> 0fe6d355
 }
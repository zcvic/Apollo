/******************************************************************************
 * Copyright 2017 The Apollo Authors. All Rights Reserved.
 *
 * Licensed under the Apache License, Version 2.0 (the "License");
 * you may not use this file except in compliance with the License.
 * You may obtain a copy of the License at
 *
 * http://www.apache.org/licenses/LICENSE-2.0
 *
 * Unless required by applicable law or agreed to in writing, software
 * distributed under the License is distributed on an "AS IS" BASIS,
 * WITHOUT WARRANTIES OR CONDITIONS OF ANY KIND, either express or implied.
 * See the License for the specific language governing permissions and
 * limitations under the License.
 *****************************************************************************/

/**
 * @file
 */

#ifndef MODULES_DREAMVIEW_BACKEND_SIM_CONTROL_SIM_CONTROL_H_
#define MODULES_DREAMVIEW_BACKEND_SIM_CONTROL_SIM_CONTROL_H_

#include <string>

#include "gtest/gtest_prod.h"
#include "modules/common/adapters/adapter_manager.h"
#include "modules/dreamview/backend/common/dreamview_gflags.h"
#include "modules/dreamview/backend/map/map_service.h"

/**
 * @namespace apollo::dreamview
 * @brief apollo::dreamview
 */
namespace apollo {
namespace dreamview {

/**
 * @class SimControl
 * @brief A module that simulates a 'perfect control' algorithm, which assumes
 * an ideal world where the car can be perfectly placed wherever the planning
 * asks it to be, with the expected speed, acceleration, etc.
 */
class SimControl {
 public:
  /**
   * @brief Constructor of SimControl.
   * @param map_service the pointer of MapService.
   */
  explicit SimControl(const MapService *map_service);

  /**
   * @brief setup callbacks and timer
   * @param set_start_point initialize localization.
   */
<<<<<<< HEAD
  void Init(bool set_start_point);
=======
  void Init(bool set_start_point,
            double start_velocity = 0.0,
            double start_acceleration = 0.0);
>>>>>>> 922f69ee

  /**
   * @brief Starts the timer to publish simulated localization and chassis
   * messages.
   */
  void Start();

  /**
   * @brief Stops the timer.
   */
  void Stop();

  /**
   * @brief Clears the current received planning data.
   */
  void ClearPlanning();

  /**
   * @brief Publish simulated localization and chassis.
   */
  void RunOnce();

  /**
   * @brief Publish simulated localization and chassis.
   */
  void RunOnce();

 private:
  void OnPlanning(const apollo::planning::ADCTrajectory &trajectory);
  void OnRoutingResponse(const apollo::routing::RoutingResponse &routing);

  // Reset the start point, which can be a dummy point on the map or received
  // from the routing module.
  void SetStartPoint(const double x, const double y);

  void Freeze();

  double AbsoluteTimeOfNextPoint();
  bool NextPointWithinRange();

  void TimerCallback(const ros::TimerEvent &event);

  void PublishChassis(double lambda);
  void PublishLocalization(double lambda);

  template <typename T>
  T Interpolate(T prev, T next, double lambda) {
    return (1 - lambda) * prev + lambda * next;
  }

  const MapService *map_service_;

  // The timer to publish simulated localization and chassis messages.
  ros::Timer sim_control_timer_;

  // Time interval of the timer, in seconds.
  static constexpr double kSimControlInterval = 0.01;

  // The latest received planning trajectory.
  apollo::planning::ADCTrajectory current_trajectory_;
  // The index of the previous and next point with regard to the
  // current_trajectory.
  int prev_point_index_;
  int next_point_index_;

  // Whether there's a planning received after the most recent routing.
  bool received_planning_;

<<<<<<< HEAD
=======
  // Number of planning received in terms of one RoutingResponse.
  int planning_count_;

  bool re_routing_triggered_;

>>>>>>> 922f69ee
  // Whether the sim control is enabled.
  bool enabled_;

  // The header of the routing planning is following.
  apollo::common::Header current_routing_header_;

  apollo::common::TrajectoryPoint prev_point_;
  apollo::common::TrajectoryPoint next_point_;

  // Initial velocity and acceleration of the main vehicle
  double start_velocity_ = 0.0;
  double start_acceleration_ = 0.0;

  static constexpr int kPlanningCountToStart = 5;

  FRIEND_TEST(SimControlTest, Test);
};

}  // namespace dreamview
}  // namespace apollo

#endif  // MODULES_DREAMVIEW_BACKEND_SIM_CONTROL_SIM_CONTROL_H_<|MERGE_RESOLUTION|>--- conflicted
+++ resolved
@@ -53,13 +53,9 @@
    * @brief setup callbacks and timer
    * @param set_start_point initialize localization.
    */
-<<<<<<< HEAD
-  void Init(bool set_start_point);
-=======
   void Init(bool set_start_point,
             double start_velocity = 0.0,
             double start_acceleration = 0.0);
->>>>>>> 922f69ee
 
   /**
    * @brief Starts the timer to publish simulated localization and chassis
@@ -76,11 +72,6 @@
    * @brief Clears the current received planning data.
    */
   void ClearPlanning();
-
-  /**
-   * @brief Publish simulated localization and chassis.
-   */
-  void RunOnce();
 
   /**
    * @brief Publish simulated localization and chassis.
@@ -128,14 +119,11 @@
   // Whether there's a planning received after the most recent routing.
   bool received_planning_;
 
-<<<<<<< HEAD
-=======
   // Number of planning received in terms of one RoutingResponse.
   int planning_count_;
 
   bool re_routing_triggered_;
 
->>>>>>> 922f69ee
   // Whether the sim control is enabled.
   bool enabled_;
 

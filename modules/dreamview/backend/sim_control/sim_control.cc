--- conflicted
+++ resolved
@@ -64,18 +64,12 @@
       prev_point_index_(0),
       next_point_index_(0),
       received_planning_(false),
-<<<<<<< HEAD
-      enabled_(FLAGS_enable_sim_control) {}
-
-void SimControl::Init(bool set_start_point) {
-=======
       planning_count_(-1),
       re_routing_triggered_(false),
       enabled_(FLAGS_enable_sim_control) {}
 
 void SimControl::Init(bool set_start_point,
     double start_velocity, double start_acceleration) {
->>>>>>> 922f69ee
   // Setup planning and routing result data callback.
   AdapterManager::AddPlanningCallback(&SimControl::OnPlanning, this);
   AdapterManager::AddRoutingResponseCallback(&SimControl::OnRoutingResponse,
@@ -121,29 +115,17 @@
   received_planning_ = false;
 
   Start();
-<<<<<<< HEAD
-=======
 }
 
 void SimControl::ClearPlanning() {
   current_trajectory_.Clear();
   received_planning_ = false;
   planning_count_ = 0;
->>>>>>> 922f69ee
 }
 
 void SimControl::OnRoutingResponse(const RoutingResponse& routing) {
   CHECK_LE(2, routing.routing_request().waypoint_size());
   const auto& start_pose = routing.routing_request().waypoint(0).pose();
-<<<<<<< HEAD
-
-  // If this is from a planning re-routing request, don't reset car's location.
-  if (routing.routing_request().header().module_name() != "planning") {
-    SetStartPoint(start_pose.x(), start_pose.y());
-  }
-}
-
-=======
 
   current_routing_header_ = routing.header();
 
@@ -156,7 +138,6 @@
   }
 }
 
->>>>>>> 922f69ee
 void SimControl::Start() {
   if (enabled_) {
     sim_control_timer_.start();

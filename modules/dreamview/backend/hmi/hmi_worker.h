--- conflicted
+++ resolved
@@ -47,13 +47,8 @@
 // Singleton worker which does the actual work of HMI actions.
 class HMIWorker {
  public:
-<<<<<<< HEAD
- 
-  using DvCallback = std::function<bool(const std::string &function_name,
-=======
 
   using DvCallback = std::function<nlohmann::json(const std::string &function_name,
->>>>>>> 5d58fdd7
                                         const nlohmann::json &param_json)>;
   HMIWorker() : HMIWorker(cyber::CreateNode("HMI")) {}
   explicit HMIWorker(const std::shared_ptr<apollo::cyber::Node>& node);
@@ -94,15 +89,12 @@
   HMIStatus GetStatus() const;
 
   bool UpdateScenarioSetToStatus(const std::string& scenario_set_id, const std::string& scenario_set_name);
-<<<<<<< HEAD
-=======
   bool UpdateScenarioSet(const std::string& scenario_set_id, const std::string& scenario_set_name,ScenarioSet& new_scenario_set);
   bool UpdateDynamicModelToStatus(std::string& dynamic_model_name);
   void UpdateComponentStatus();
   bool UpdateRecordToStatus(const std::string& record_id,
                       const std::string& record_status);
 
->>>>>>> 5d58fdd7
   void GetScenarioSetPath(const std::string& scenario_set_id, std::string& scenario_set_path);
 
   // Load HMIConfig and HMIMode.
@@ -124,17 +116,9 @@
   bool ChangeMap(const std::string& map_name);
   void ChangeVehicle(const std::string& vehicle_name);
   void ChangeScenarioSet(const std::string& scenario_set_id);
-<<<<<<< HEAD
-  void DeleteScenarioSet(const std::string& scenario_set_id);
-  void ChangeScenario(const std::string& scenario_id);
-  bool LoadScenarios();
-  void GetScenarioResourcePath(std::string& scenario_resource_path);
-  bool UpdateScenarioSet(const std::string& scenario_set_id, const std::string& scenario_set_name,ScenarioSet& new_scenario_set);
-=======
   void ChangeRecord(const std::string& record_id);
   void ChangeDynamicModel(const std::string& dynamic_model_name);
   void ChangeScenario(const std::string& scenario_id);
->>>>>>> 5d58fdd7
   bool ChangeDrivingMode(const apollo::canbus::Chassis::DrivingMode mode);
 
   bool LoadScenarios();
@@ -154,10 +138,7 @@
   void StartModule(const std::string& module) const;
   void StopModule(const std::string& module) const;
   bool StopModuleByCommand(const std::string& stop_command) const;
-<<<<<<< HEAD
-=======
   void StopRecordPlay();
->>>>>>> 5d58fdd7
 
   void ResetComponentStatusTimer();
 

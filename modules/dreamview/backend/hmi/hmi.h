/******************************************************************************
 * Copyright 2017 The Apollo Authors. All Rights Reserved.
 *
 * Licensed under the Apache License, Version 2.0 (the "License");
 * you may not use this file except in compliance with the License.
 * You may obtain a copy of the License at
 *
 * http://www.apache.org/licenses/LICENSE-2.0
 *
 * Unless required by applicable law or agreed to in writing, software
 * distributed under the License is distributed on an "AS IS" BASIS,
 * WITHOUT WARRANTIES OR CONDITIONS OF ANY KIND, either express or implied.
 * See the License for the specific language governing permissions and
 * limitations under the License.
 *****************************************************************************/

#pragma once

#include <memory>
#include <string>

#include "modules/common/monitor_log/monitor_log_buffer.h"
#include "modules/dreamview/backend/handlers/websocket_handler.h"
#include "modules/dreamview/backend/hmi/hmi_worker.h"
#include "modules/dreamview/backend/map/map_service.h"

/**
 * @namespace apollo::dreamview
 * @brief apollo::dreamview
 */
namespace apollo {
namespace dreamview {

class HMI {
 public:
<<<<<<< HEAD
  using DvCallback = std::function<bool(const std::string &function_name,
=======
  using DvCallback = std::function<nlohmann::json(const std::string &function_name,
>>>>>>> 5d58fdd7
                                        const nlohmann::json &param_json)>;
  HMI(WebSocketHandler *websocket, MapService *map_service);
  void Start(DvCallback callback_api);
  void Stop();
  bool UpdateScenarioSetToStatus(const std::string& scenario_set_id, const std::string& scenario_set_name);
<<<<<<< HEAD
=======
  bool UpdateDynamicModelToStatus(std::string& dynamic_model_name);
  bool UpdateRecordToStatus(const std::string &record_id,
                            const std::string &record_status);
>>>>>>> 5d58fdd7

 private:
  // Send VehicleParam to the given conn, or broadcast if conn is null.
  void SendVehicleParam(WebSocketHandler::Connection *conn = nullptr);
  void SendStatus(WebSocketHandler::Connection *conn = nullptr);

  void RegisterMessageHandlers();

  std::unique_ptr<HMIWorker> hmi_worker_;
  apollo::common::monitor::MonitorLogBuffer monitor_log_buffer_;

  // No ownership.
  WebSocketHandler *websocket_;
  MapService *map_service_;
};

}  // namespace dreamview
}  // namespace apollo<|MERGE_RESOLUTION|>--- conflicted
+++ resolved
@@ -33,22 +33,15 @@
 
 class HMI {
  public:
-<<<<<<< HEAD
-  using DvCallback = std::function<bool(const std::string &function_name,
-=======
   using DvCallback = std::function<nlohmann::json(const std::string &function_name,
->>>>>>> 5d58fdd7
                                         const nlohmann::json &param_json)>;
   HMI(WebSocketHandler *websocket, MapService *map_service);
   void Start(DvCallback callback_api);
   void Stop();
   bool UpdateScenarioSetToStatus(const std::string& scenario_set_id, const std::string& scenario_set_name);
-<<<<<<< HEAD
-=======
   bool UpdateDynamicModelToStatus(std::string& dynamic_model_name);
   bool UpdateRecordToStatus(const std::string &record_id,
                             const std::string &record_status);
->>>>>>> 5d58fdd7
 
  private:
   // Send VehicleParam to the given conn, or broadcast if conn is null.

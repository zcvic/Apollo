/******************************************************************************
 * Copyright 2017 The Apollo Authors. All Rights Reserved.
 *
 * Licensed under the Apache License, Version 2.0 (the "License");
 * you may not use this file except in compliance with the License.
 * You may obtain a copy of the License at
 *
 * http://www.apache.org/licenses/LICENSE-2.0
 *
 * Unless required by applicable law or agreed to in writing, software
 * distributed under the License is distributed on an "AS IS" BASIS,
 * WITHOUT WARRANTIES OR CONDITIONS OF ANY KIND, either express or implied.
 * See the License for the specific language governing permissions and
 * limitations under the License.
 *****************************************************************************/

#include "modules/dreamview/backend/hmi/hmi.h"

#include <cstdlib>
<<<<<<< HEAD
#include "gflags/gflags.h"
#include "google/protobuf/util/json_util.h"
=======
#include <vector>
>>>>>>> 922f69ee

#include "gflags/gflags.h"
#include "google/protobuf/util/json_util.h"
#include "modules/common/adapters/adapter_manager.h"
#include "modules/common/util/map_util.h"
#include "modules/common/util/string_tokenizer.h"
#include "modules/common/util/string_util.h"
#include "modules/common/util/util.h"
#include "modules/control/proto/pad_msg.pb.h"
#include "modules/dreamview/backend/common/dreamview_gflags.h"
#include "modules/dreamview/backend/hmi/vehicle_manager.h"
#include "modules/monitor/proto/system_status.pb.h"

DEFINE_string(global_flagfile, "modules/common/data/global_flagfile.txt",
              "Global flagfile shared by all modules.");

DEFINE_string(map_data_path, "modules/map/data", "Path to map data.");

DEFINE_string(vehicle_data_path, "modules/calibration/data",
              "Path to vehicle data.");

DEFINE_string(global_flagfile, "modules/common/data/global_flagfile.txt",
              "Global flagfile shared by all modules.");

namespace apollo {
namespace dreamview {
namespace {

using apollo::canbus::Chassis;
using apollo::common::adapter::AdapterManager;
<<<<<<< HEAD
using apollo::control::DrivingAction;
using google::protobuf::Map;
using Json = WebSocketHandler::Json;

namespace {

std::string ProtoToTypedJsonString(const std::string &json_type,
                                   const google::protobuf::Message &proto) {
  std::string json_string;
  google::protobuf::util::MessageToJsonString(proto, &json_string);

  Json json_obj;
  json_obj["type"] = json_type;
  json_obj["data"] = Json::parse(json_string);
  return json_obj.dump();
}

}  // namespace
=======
using apollo::common::util::FindOrNull;
using apollo::common::util::StringTokenizer;
using apollo::control::DrivingAction;
using google::protobuf::Map;
using Json = WebSocketHandler::Json;
>>>>>>> 922f69ee

std::string ProtoToTypedJson(const std::string &json_type,
                             const google::protobuf::Message &proto) {
  std::string json_string;
  google::protobuf::util::MessageToJsonString(proto, &json_string);

<<<<<<< HEAD
  // Init status of modules and hardware.
  for (const auto iter : config_.modules()) {
    status_.mutable_modules()->insert({iter.first, {}});
  }
  for (const auto iter : config_.hardware()) {
    status_.mutable_hardware()->insert({iter.first, {}});
  }

  // Register websocket message handlers.
  if (websocket_) {
    // Newly opened HMI client retrieves current config and status.
    websocket_->RegisterMessageHandler(
        "RetrieveHMIConfig",
        [this](const Json &json, WebSocketHandler::Connection *conn) {
          CHECK_NOTNULL(websocket_)->SendData(
              conn, ProtoToTypedJsonString("HMIConfig", config_));
        });
    websocket_->RegisterMessageHandler(
        "RetrieveHMIStatus",
        [this](const Json &json, WebSocketHandler::Connection *conn) {
          CHECK_NOTNULL(websocket_)->SendData(
              conn, ProtoToTypedJsonString("HMIStatus", status_));
        });

    // HMI client asks for executing module command.
    websocket_->RegisterMessageHandler(
        "ExecuteModuleCommand",
        [this](const Json &json, WebSocketHandler::Connection *conn) {
          // json should contain
          // {module: "module_name", command: "command_name"}.
          const auto module = json.find("module");
          const auto command = json.find("command");
          if (module == json.end() || command == json.end()) {
            AERROR << "Truncated module command.";
            return;
          }
          ExecuteComponentCommand(config_.modules(), *module, *command);
        });

    // HMI client asks for executing hardware command.
    websocket_->RegisterMessageHandler(
        "ExecuteHardwareCommand",
        [this](const Json &json, WebSocketHandler::Connection *conn) {
          // json should contain
          // {hardware: "hardware_name", command: "command_name"}.
          const auto hardware = json.find("hardware");
          const auto command = json.find("command");
          if (hardware == json.end() || command == json.end()) {
            AERROR << "Truncated hardware command.";
            return;
          }
          ExecuteComponentCommand(config_.hardware(), *hardware, *command);
        });

    // HMI client asks for changing driving mode.
    websocket_->RegisterMessageHandler(
        "ChangeDrivingMode",
        [this](const Json &json, WebSocketHandler::Connection *conn) {
          // json should contain {new_mode: "DrivingModeName"}.
          // DrivingModeName should be one of canbus::Chassis::DrivingMode.
          // For now it is either COMPLETE_MANUAL or COMPLETE_AUTO_DRIVE.
          const auto new_mode = json.find("new_mode");
          if (new_mode == json.end()) {
            AERROR << "Truncated ChangeDrivingMode request.";
            return;
          }
          ChangeDrivingModeTo(*new_mode);
        });

    // HMI client asks for changing map.
    websocket_->RegisterMessageHandler(
        "ChangeMap",
        [this](const Json &json, WebSocketHandler::Connection *conn) {
          // json should contain {new_map: "MapName"}.
          // MapName should be a key of config_.available_maps.
          const auto new_map = json.find("new_map");
          if (new_map == json.end()) {
            AERROR << "Truncated ChangeMap request.";
            return;
          }
          ChangeMapTo(*new_map);
        });

    // HMI client asks for changing vehicle.
    websocket_->RegisterMessageHandler(
        "ChangeVehicle",
        [this](const Json &json, WebSocketHandler::Connection *conn) {
          // json should contain {new_vehicle: "VehicleName"}.
          // VehicleName should be a key of config_.available_vehicles.
          const auto new_vehicle = json.find("new_vehicle");
          if (new_vehicle == json.end()) {
            AERROR << "Truncated ChangeVehicle request.";
            return;
          }
          ChangeVehicleTo(*new_vehicle);
        });
=======
  Json json_obj;
  json_obj["type"] = json_type;
  json_obj["data"] = Json::parse(json_string);
  return json_obj.dump();
}

// Convert a string to be title-like. E.g.: "hello_world" -> "Hello World".
std::string TitleCase(const std::string &origin,
                      const std::string &delimiter = "_") {
  std::vector<std::string> parts = StringTokenizer::Split(origin, delimiter);
  for (auto &part : parts) {
    if (!part.empty()) {
      // Upper case the first char.
      part[0] = toupper(part[0]);
    }
>>>>>>> 922f69ee
  }

  return apollo::common::util::PrintIter(parts);
}

// List subdirs and return a dict of {subdir_title: subdir_path}.
Map<std::string, std::string> ListDirAsDict(const std::string &dir) {
  Map<std::string, std::string> result;
  const auto subdirs = apollo::common::util::ListSubDirectories(dir);
  for (const auto &subdir : subdirs) {
    const auto subdir_title = TitleCase(subdir);
    const auto subdir_path = apollo::common::util::StrCat(dir, "/", subdir);
    result.insert({subdir_title, subdir_path});
  }
  return result;
}

<<<<<<< HEAD
void HMI::OnHMIStatus(const HMIStatus &hmi_status) {
  // Note that we only merged status of modules and hardware, which matches the
  // hmi_status_helper.
  for (const auto &new_status : hmi_status.modules()) {
    const std::string &module_name = new_status.first;
    auto iter = status_.mutable_modules()->find(module_name);
    if (iter != status_.mutable_modules()->end()) {
      iter->second.MergeFrom(new_status.second);
    } else {
      AERROR << "Updating HMIStatus, unknown module " << module_name;
    }
  }
  for (const auto &new_status : hmi_status.hardware()) {
    const std::string &hardware_name = new_status.first;
    auto iter = status_.mutable_hardware()->find(hardware_name);
    if (iter != status_.mutable_hardware()->end()) {
      iter->second.MergeFrom(new_status.second);
    } else {
      AERROR << "Updating HMIStatus, unknown hardware " << hardware_name;
    }
=======
}  // namespace

HMI::HMI(WebSocketHandler *websocket) : websocket_(websocket) {
  CHECK(common::util::GetProtoFromFile(FLAGS_hmi_config_filename, &config_))
      << "Unable to parse HMI config file " << FLAGS_hmi_config_filename;
  // If the module path doesn't exist, remove it from list.
  auto *modules = config_.mutable_modules();
  for (auto iter = modules->begin(); iter != modules->end();) {
    const auto &conf = iter->second;
    if (conf.has_path() && !common::util::PathExists(conf.path())) {
      iter = modules->erase(iter);
    } else {
      ++iter;
    }
  }

  // Get available maps and vehicles by listing data directory.
  *config_.mutable_available_maps() = ListDirAsDict(FLAGS_map_data_path);
  *config_.mutable_available_vehicles() =
      ListDirAsDict(FLAGS_vehicle_data_path);
  ADEBUG << "Loaded HMI config: " << config_.DebugString();

  // Register websocket message handlers.
  if (websocket_) {
    RegisterMessageHandlers();
>>>>>>> 922f69ee
  }
}

void HMI::RegisterMessageHandlers() {
  // Send current config and status to new HMI client.
  websocket_->RegisterConnectionReadyHandler(
      [this](WebSocketHandler::Connection *conn) {
        websocket_->SendData(conn, ProtoToTypedJson("HMIConfig", config_));
        websocket_->SendData(conn, ProtoToTypedJson("HMIStatus", status_));
      });

  // HMI client asks for executing module command.
  websocket_->RegisterMessageHandler(
      "ExecuteModuleCommand",
      [this](const Json &json, WebSocketHandler::Connection *conn) {
        // json should contain {module: "module_name", command: "command_name"}.
        // If module_name is "all", then run the command on all modules.
        const auto module = json.find("module");
        const auto command = json.find("command");
        if (module == json.end() || command == json.end()) {
          AERROR << "Truncated module command.";
          return;
        }
        if (*module == "all") {
          RunCommandOnAllModules(*command);
        } else {
          RunComponentCommand(config_.modules(), *module, *command);
        }
      });

  // HMI client asks for executing tool command.
  websocket_->RegisterMessageHandler(
      "ExecuteToolCommand",
      [this](const Json &json, WebSocketHandler::Connection *conn) {
        // json should contain {tool: "tool_name", command: "command_name"}.
        const auto tool = json.find("tool");
        const auto command = json.find("command");
        if (tool == json.end() || command == json.end()) {
          AERROR << "Truncated tool command.";
          return;
        }
        RunComponentCommand(config_.tools(), *tool, *command);
      });

  // HMI client asks for changing driving mode.
  websocket_->RegisterMessageHandler(
      "ChangeDrivingMode",
      [this](const Json &json, WebSocketHandler::Connection *conn) {
        // json should contain {new_mode: "DrivingModeName"}.
        // DrivingModeName should be one of canbus::Chassis::DrivingMode.
        // For now it is either COMPLETE_MANUAL or COMPLETE_AUTO_DRIVE.
        const auto new_mode = json.find("new_mode");
        if (new_mode == json.end()) {
          AERROR << "Truncated ChangeDrivingMode request.";
          return;
        }
        ChangeDrivingModeTo(*new_mode);
      });

  // HMI client asks for changing map.
  websocket_->RegisterMessageHandler(
      "ChangeMap",
      [this](const Json &json, WebSocketHandler::Connection *conn) {
        // json should contain {new_map: "MapName"}.
        // MapName should be a key of config_.available_maps.
        const auto new_map = json.find("new_map");
        if (new_map == json.end()) {
          AERROR << "Truncated ChangeMap request.";
          return;
        }
        ChangeMapTo(*new_map);
      });

  // HMI client asks for changing vehicle.
  websocket_->RegisterMessageHandler(
      "ChangeVehicle",
      [this](const Json &json, WebSocketHandler::Connection *conn) {
        // json should contain {new_vehicle: "VehicleName"}.
        // VehicleName should be a key of config_.available_vehicles.
        const auto new_vehicle = json.find("new_vehicle");
        if (new_vehicle == json.end()) {
          AERROR << "Truncated ChangeVehicle request.";
          return;
        }
        ChangeVehicleTo(*new_vehicle);
      });

  // Received new system status, broadcast to clients.
  AdapterManager::AddSystemStatusCallback(
      [this](const monitor::SystemStatus &system_status) {
        *status_.mutable_system_status() = system_status;
        BroadcastHMIStatus();
      });
}

void HMI::BroadcastHMIStatus() const {
  // In unit tests, we may leave websocket_ as NULL and skip broadcasting.
  if (websocket_) {
<<<<<<< HEAD
    websocket_->BroadcastData(ProtoToTypedJsonString("HMIStatus", status_));
  }
}

int HMI::ExecuteComponentCommand(const Map<std::string, Component> &components,
                                 const std::string &component_name,
                                 const std::string &command_name) {
  const auto component = components.find(component_name);
  if (component == components.end()) {
    AERROR << "Cannot find component with name " << component_name;
    return -1;
  }
  const auto &supported_commands = component->second.supported_commands();
  const auto cmd = supported_commands.find(command_name);
  if (cmd == supported_commands.end()) {
    AERROR << "Cannot find command with name " << command_name
           << " for component " << component_name;
    return -1;
  }
  AINFO << "Execute system command: " << cmd->second;
  int ret = std::system(cmd->second.c_str());

  AERROR_IF(ret != 0) << "Command returns " << ret << ": " << cmd->second;
  return ret;
}

void HMI::ChangeDrivingModeTo(const std::string &new_mode) {
  Chassis::DrivingMode mode;
  if (!Chassis::DrivingMode_Parse(new_mode, &mode)) {
    AERROR << "Unknown driving mode " << new_mode;
    return;
=======
    websocket_->BroadcastData(ProtoToTypedJson("HMIStatus", status_));
>>>>>>> 922f69ee
  }
}

<<<<<<< HEAD
  auto driving_action = DrivingAction::RESET;
  switch (mode) {
    case Chassis::COMPLETE_MANUAL:
      // Default driving action: RESET.
      break;
    case Chassis::COMPLETE_AUTO_DRIVE:
      driving_action = DrivingAction::START;
      break;
    default:
      AERROR << "Unknown action to change driving mode to " << new_mode;
      return;
  }

  control::PadMessage pad;
  pad.set_action(driving_action);
  AdapterManager::FillPadHeader("HMI", &pad);
  AdapterManager::PublishPad(pad);
}

void HMI::ChangeMapTo(const std::string &map_name) {
  const auto iter = config_.available_maps().find(map_name);
  if (iter == config_.available_maps().end()) {
    AERROR << "Unknown map " << map_name;
    return;
  }
  // Append new map_dir flag to global flagfile.
  std::ofstream fout(FLAGS_global_flagfile, std::ios_base::app);
  CHECK(fout) << "Fail to open " << FLAGS_global_flagfile;
  fout << "\n--map_dir=" << iter->second << std::endl;

  // TODO(xiaoxq): Reset all modules.
  status_.set_current_map(map_name);
}

void HMI::ChangeVehicleTo(const std::string &vehicle_name) {
  const auto iter = config_.available_vehicles().find(vehicle_name);
  if (iter == config_.available_vehicles().end()) {
    AERROR << "Unknown vehicle " << vehicle_name;
    return;
  }

  // TODO(xiaoxq): Copy vehicle params to target position, and reset all modules
  // and hardware.
  status_.set_current_vehicle(vehicle_name);
=======
int HMI::RunComponentCommand(const Map<std::string, Component> &components,
                             const std::string &component_name,
                             const std::string &command_name) {
  const auto *component = FindOrNull(components, component_name);
  if (component == nullptr) {
    AERROR << "Cannot find component " << component_name;
    return -1;
  }
  const auto *cmd = FindOrNull(component->supported_commands(), command_name);
  if (cmd == nullptr) {
    AERROR << "Cannot find command " << component_name << "." << command_name;
    return -1;
  }
  ADEBUG << "Execute system command: " << *cmd;
  const int ret = std::system(cmd->c_str());

  AERROR_IF(ret != 0) << "Command returns " << ret << ": " << *cmd;
  return ret;
}

int HMI::RunCommandOnAllModules(const std::string &command_name) {
  int failed = 0;
  const auto &modules = config_.modules();
  for (const auto &module : modules) {
    const int ret = RunComponentCommand(modules, module.first, command_name);
    if (ret != 0) {
      ++failed;
    }
  }
  return failed;
}

void HMI::ChangeDrivingModeTo(const std::string &new_mode) {
  Chassis::DrivingMode mode;
  if (!Chassis::DrivingMode_Parse(new_mode, &mode)) {
    AERROR << "Unknown driving mode " << new_mode;
    return;
  }

  auto driving_action = DrivingAction::RESET;
  switch (mode) {
    case Chassis::COMPLETE_MANUAL:
      // Default driving action: RESET.
      break;
    case Chassis::COMPLETE_AUTO_DRIVE:
      driving_action = DrivingAction::START;
      break;
    default:
      AERROR << "Unknown action to change driving mode to " << new_mode;
      return;
  }

  control::PadMessage pad;
  pad.set_action(driving_action);
  AdapterManager::FillPadHeader("HMI", &pad);
  AdapterManager::PublishPad(pad);
}

void HMI::ChangeMapTo(const std::string &map_name) {
  const auto *map_dir = FindOrNull(config_.available_maps(), map_name);
  if (map_dir == nullptr) {
    AERROR << "Unknown map " << map_name;
    return;
  }
  // Append new map_dir flag to global flagfile.
  std::ofstream fout(FLAGS_global_flagfile, std::ios_base::app);
  CHECK(fout) << "Fail to open " << FLAGS_global_flagfile;
  fout << "\n--map_dir=" << *map_dir << std::endl;

  RunCommandOnAllModules("stop");
  status_.set_current_map(map_name);
  BroadcastHMIStatus();
}

void HMI::ChangeVehicleTo(const std::string &vehicle_name) {
  const auto *vehicle = FindOrNull(config_.available_vehicles(), vehicle_name);
  if (vehicle == nullptr) {
    AERROR << "Unknown vehicle " << vehicle_name;
    return;
  }
  CHECK(VehicleManager::UseVehicle(*vehicle));

  RunCommandOnAllModules("stop");
  status_.set_current_vehicle(vehicle_name);
  BroadcastHMIStatus();
>>>>>>> 922f69ee
}

}  // namespace dreamview
}  // namespace apollo<|MERGE_RESOLUTION|>--- conflicted
+++ resolved
@@ -17,12 +17,7 @@
 #include "modules/dreamview/backend/hmi/hmi.h"
 
 #include <cstdlib>
-<<<<<<< HEAD
-#include "gflags/gflags.h"
-#include "google/protobuf/util/json_util.h"
-=======
 #include <vector>
->>>>>>> 922f69ee
 
 #include "gflags/gflags.h"
 #include "google/protobuf/util/json_util.h"
@@ -44,145 +39,23 @@
 DEFINE_string(vehicle_data_path, "modules/calibration/data",
               "Path to vehicle data.");
 
-DEFINE_string(global_flagfile, "modules/common/data/global_flagfile.txt",
-              "Global flagfile shared by all modules.");
-
 namespace apollo {
 namespace dreamview {
 namespace {
 
 using apollo::canbus::Chassis;
 using apollo::common::adapter::AdapterManager;
-<<<<<<< HEAD
-using apollo::control::DrivingAction;
-using google::protobuf::Map;
-using Json = WebSocketHandler::Json;
-
-namespace {
-
-std::string ProtoToTypedJsonString(const std::string &json_type,
-                                   const google::protobuf::Message &proto) {
-  std::string json_string;
-  google::protobuf::util::MessageToJsonString(proto, &json_string);
-
-  Json json_obj;
-  json_obj["type"] = json_type;
-  json_obj["data"] = Json::parse(json_string);
-  return json_obj.dump();
-}
-
-}  // namespace
-=======
 using apollo::common::util::FindOrNull;
 using apollo::common::util::StringTokenizer;
 using apollo::control::DrivingAction;
 using google::protobuf::Map;
 using Json = WebSocketHandler::Json;
->>>>>>> 922f69ee
 
 std::string ProtoToTypedJson(const std::string &json_type,
                              const google::protobuf::Message &proto) {
   std::string json_string;
   google::protobuf::util::MessageToJsonString(proto, &json_string);
 
-<<<<<<< HEAD
-  // Init status of modules and hardware.
-  for (const auto iter : config_.modules()) {
-    status_.mutable_modules()->insert({iter.first, {}});
-  }
-  for (const auto iter : config_.hardware()) {
-    status_.mutable_hardware()->insert({iter.first, {}});
-  }
-
-  // Register websocket message handlers.
-  if (websocket_) {
-    // Newly opened HMI client retrieves current config and status.
-    websocket_->RegisterMessageHandler(
-        "RetrieveHMIConfig",
-        [this](const Json &json, WebSocketHandler::Connection *conn) {
-          CHECK_NOTNULL(websocket_)->SendData(
-              conn, ProtoToTypedJsonString("HMIConfig", config_));
-        });
-    websocket_->RegisterMessageHandler(
-        "RetrieveHMIStatus",
-        [this](const Json &json, WebSocketHandler::Connection *conn) {
-          CHECK_NOTNULL(websocket_)->SendData(
-              conn, ProtoToTypedJsonString("HMIStatus", status_));
-        });
-
-    // HMI client asks for executing module command.
-    websocket_->RegisterMessageHandler(
-        "ExecuteModuleCommand",
-        [this](const Json &json, WebSocketHandler::Connection *conn) {
-          // json should contain
-          // {module: "module_name", command: "command_name"}.
-          const auto module = json.find("module");
-          const auto command = json.find("command");
-          if (module == json.end() || command == json.end()) {
-            AERROR << "Truncated module command.";
-            return;
-          }
-          ExecuteComponentCommand(config_.modules(), *module, *command);
-        });
-
-    // HMI client asks for executing hardware command.
-    websocket_->RegisterMessageHandler(
-        "ExecuteHardwareCommand",
-        [this](const Json &json, WebSocketHandler::Connection *conn) {
-          // json should contain
-          // {hardware: "hardware_name", command: "command_name"}.
-          const auto hardware = json.find("hardware");
-          const auto command = json.find("command");
-          if (hardware == json.end() || command == json.end()) {
-            AERROR << "Truncated hardware command.";
-            return;
-          }
-          ExecuteComponentCommand(config_.hardware(), *hardware, *command);
-        });
-
-    // HMI client asks for changing driving mode.
-    websocket_->RegisterMessageHandler(
-        "ChangeDrivingMode",
-        [this](const Json &json, WebSocketHandler::Connection *conn) {
-          // json should contain {new_mode: "DrivingModeName"}.
-          // DrivingModeName should be one of canbus::Chassis::DrivingMode.
-          // For now it is either COMPLETE_MANUAL or COMPLETE_AUTO_DRIVE.
-          const auto new_mode = json.find("new_mode");
-          if (new_mode == json.end()) {
-            AERROR << "Truncated ChangeDrivingMode request.";
-            return;
-          }
-          ChangeDrivingModeTo(*new_mode);
-        });
-
-    // HMI client asks for changing map.
-    websocket_->RegisterMessageHandler(
-        "ChangeMap",
-        [this](const Json &json, WebSocketHandler::Connection *conn) {
-          // json should contain {new_map: "MapName"}.
-          // MapName should be a key of config_.available_maps.
-          const auto new_map = json.find("new_map");
-          if (new_map == json.end()) {
-            AERROR << "Truncated ChangeMap request.";
-            return;
-          }
-          ChangeMapTo(*new_map);
-        });
-
-    // HMI client asks for changing vehicle.
-    websocket_->RegisterMessageHandler(
-        "ChangeVehicle",
-        [this](const Json &json, WebSocketHandler::Connection *conn) {
-          // json should contain {new_vehicle: "VehicleName"}.
-          // VehicleName should be a key of config_.available_vehicles.
-          const auto new_vehicle = json.find("new_vehicle");
-          if (new_vehicle == json.end()) {
-            AERROR << "Truncated ChangeVehicle request.";
-            return;
-          }
-          ChangeVehicleTo(*new_vehicle);
-        });
-=======
   Json json_obj;
   json_obj["type"] = json_type;
   json_obj["data"] = Json::parse(json_string);
@@ -198,7 +71,6 @@
       // Upper case the first char.
       part[0] = toupper(part[0]);
     }
->>>>>>> 922f69ee
   }
 
   return apollo::common::util::PrintIter(parts);
@@ -216,28 +88,6 @@
   return result;
 }
 
-<<<<<<< HEAD
-void HMI::OnHMIStatus(const HMIStatus &hmi_status) {
-  // Note that we only merged status of modules and hardware, which matches the
-  // hmi_status_helper.
-  for (const auto &new_status : hmi_status.modules()) {
-    const std::string &module_name = new_status.first;
-    auto iter = status_.mutable_modules()->find(module_name);
-    if (iter != status_.mutable_modules()->end()) {
-      iter->second.MergeFrom(new_status.second);
-    } else {
-      AERROR << "Updating HMIStatus, unknown module " << module_name;
-    }
-  }
-  for (const auto &new_status : hmi_status.hardware()) {
-    const std::string &hardware_name = new_status.first;
-    auto iter = status_.mutable_hardware()->find(hardware_name);
-    if (iter != status_.mutable_hardware()->end()) {
-      iter->second.MergeFrom(new_status.second);
-    } else {
-      AERROR << "Updating HMIStatus, unknown hardware " << hardware_name;
-    }
-=======
 }  // namespace
 
 HMI::HMI(WebSocketHandler *websocket) : websocket_(websocket) {
@@ -263,7 +113,6 @@
   // Register websocket message handlers.
   if (websocket_) {
     RegisterMessageHandlers();
->>>>>>> 922f69ee
   }
 }
 
@@ -362,31 +211,40 @@
 void HMI::BroadcastHMIStatus() const {
   // In unit tests, we may leave websocket_ as NULL and skip broadcasting.
   if (websocket_) {
-<<<<<<< HEAD
-    websocket_->BroadcastData(ProtoToTypedJsonString("HMIStatus", status_));
-  }
-}
-
-int HMI::ExecuteComponentCommand(const Map<std::string, Component> &components,
-                                 const std::string &component_name,
-                                 const std::string &command_name) {
-  const auto component = components.find(component_name);
-  if (component == components.end()) {
-    AERROR << "Cannot find component with name " << component_name;
+    websocket_->BroadcastData(ProtoToTypedJson("HMIStatus", status_));
+  }
+}
+
+int HMI::RunComponentCommand(const Map<std::string, Component> &components,
+                             const std::string &component_name,
+                             const std::string &command_name) {
+  const auto *component = FindOrNull(components, component_name);
+  if (component == nullptr) {
+    AERROR << "Cannot find component " << component_name;
     return -1;
   }
-  const auto &supported_commands = component->second.supported_commands();
-  const auto cmd = supported_commands.find(command_name);
-  if (cmd == supported_commands.end()) {
-    AERROR << "Cannot find command with name " << command_name
-           << " for component " << component_name;
+  const auto *cmd = FindOrNull(component->supported_commands(), command_name);
+  if (cmd == nullptr) {
+    AERROR << "Cannot find command " << component_name << "." << command_name;
     return -1;
   }
-  AINFO << "Execute system command: " << cmd->second;
-  int ret = std::system(cmd->second.c_str());
-
-  AERROR_IF(ret != 0) << "Command returns " << ret << ": " << cmd->second;
+  ADEBUG << "Execute system command: " << *cmd;
+  const int ret = std::system(cmd->c_str());
+
+  AERROR_IF(ret != 0) << "Command returns " << ret << ": " << *cmd;
   return ret;
+}
+
+int HMI::RunCommandOnAllModules(const std::string &command_name) {
+  int failed = 0;
+  const auto &modules = config_.modules();
+  for (const auto &module : modules) {
+    const int ret = RunComponentCommand(modules, module.first, command_name);
+    if (ret != 0) {
+      ++failed;
+    }
+  }
+  return failed;
 }
 
 void HMI::ChangeDrivingModeTo(const std::string &new_mode) {
@@ -394,13 +252,8 @@
   if (!Chassis::DrivingMode_Parse(new_mode, &mode)) {
     AERROR << "Unknown driving mode " << new_mode;
     return;
-=======
-    websocket_->BroadcastData(ProtoToTypedJson("HMIStatus", status_));
->>>>>>> 922f69ee
-  }
-}
-
-<<<<<<< HEAD
+  }
+
   auto driving_action = DrivingAction::RESET;
   switch (mode) {
     case Chassis::COMPLETE_MANUAL:
@@ -421,90 +274,6 @@
 }
 
 void HMI::ChangeMapTo(const std::string &map_name) {
-  const auto iter = config_.available_maps().find(map_name);
-  if (iter == config_.available_maps().end()) {
-    AERROR << "Unknown map " << map_name;
-    return;
-  }
-  // Append new map_dir flag to global flagfile.
-  std::ofstream fout(FLAGS_global_flagfile, std::ios_base::app);
-  CHECK(fout) << "Fail to open " << FLAGS_global_flagfile;
-  fout << "\n--map_dir=" << iter->second << std::endl;
-
-  // TODO(xiaoxq): Reset all modules.
-  status_.set_current_map(map_name);
-}
-
-void HMI::ChangeVehicleTo(const std::string &vehicle_name) {
-  const auto iter = config_.available_vehicles().find(vehicle_name);
-  if (iter == config_.available_vehicles().end()) {
-    AERROR << "Unknown vehicle " << vehicle_name;
-    return;
-  }
-
-  // TODO(xiaoxq): Copy vehicle params to target position, and reset all modules
-  // and hardware.
-  status_.set_current_vehicle(vehicle_name);
-=======
-int HMI::RunComponentCommand(const Map<std::string, Component> &components,
-                             const std::string &component_name,
-                             const std::string &command_name) {
-  const auto *component = FindOrNull(components, component_name);
-  if (component == nullptr) {
-    AERROR << "Cannot find component " << component_name;
-    return -1;
-  }
-  const auto *cmd = FindOrNull(component->supported_commands(), command_name);
-  if (cmd == nullptr) {
-    AERROR << "Cannot find command " << component_name << "." << command_name;
-    return -1;
-  }
-  ADEBUG << "Execute system command: " << *cmd;
-  const int ret = std::system(cmd->c_str());
-
-  AERROR_IF(ret != 0) << "Command returns " << ret << ": " << *cmd;
-  return ret;
-}
-
-int HMI::RunCommandOnAllModules(const std::string &command_name) {
-  int failed = 0;
-  const auto &modules = config_.modules();
-  for (const auto &module : modules) {
-    const int ret = RunComponentCommand(modules, module.first, command_name);
-    if (ret != 0) {
-      ++failed;
-    }
-  }
-  return failed;
-}
-
-void HMI::ChangeDrivingModeTo(const std::string &new_mode) {
-  Chassis::DrivingMode mode;
-  if (!Chassis::DrivingMode_Parse(new_mode, &mode)) {
-    AERROR << "Unknown driving mode " << new_mode;
-    return;
-  }
-
-  auto driving_action = DrivingAction::RESET;
-  switch (mode) {
-    case Chassis::COMPLETE_MANUAL:
-      // Default driving action: RESET.
-      break;
-    case Chassis::COMPLETE_AUTO_DRIVE:
-      driving_action = DrivingAction::START;
-      break;
-    default:
-      AERROR << "Unknown action to change driving mode to " << new_mode;
-      return;
-  }
-
-  control::PadMessage pad;
-  pad.set_action(driving_action);
-  AdapterManager::FillPadHeader("HMI", &pad);
-  AdapterManager::PublishPad(pad);
-}
-
-void HMI::ChangeMapTo(const std::string &map_name) {
   const auto *map_dir = FindOrNull(config_.available_maps(), map_name);
   if (map_dir == nullptr) {
     AERROR << "Unknown map " << map_name;
@@ -531,7 +300,6 @@
   RunCommandOnAllModules("stop");
   status_.set_current_vehicle(vehicle_name);
   BroadcastHMIStatus();
->>>>>>> 922f69ee
 }
 
 }  // namespace dreamview

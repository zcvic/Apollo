load("@rules_cc//cc:defs.bzl", "cc_binary", "cc_library", "cc_test")
load("//tools:cpplint.bzl", "cpplint")
load("//tools/install:install.bzl", "install")

package(default_visibility = ["//visibility:public"])

DREAMVIEW_COPTS = ['-DMODULE_NAME=\\"dreamview\\"']

install(
    name = "install",
    library_dest = "dreamview/lib",
    runtime_dest = "dreamview/bin",
    targets = [
        ":libhmi_worker.so",
        ":vehicle_manager_main",
    ],
    visibility = ["//visibility:public"],
)

cc_library(
    name = "vehicle_manager",
    srcs = ["vehicle_manager.cc"],
    hdrs = ["vehicle_manager.h"],
    copts = DREAMVIEW_COPTS,
    deps = [
        "//cyber",
        "//modules/common/configs:vehicle_config_helper",
        "//modules/dreamview/proto:hmi_config_cc_proto",
        "@com_github_gflags_gflags//:gflags",
        "@com_google_absl//:absl",
    ],
)

cc_binary(
    name = "vehicle_manager_main",
    srcs = ["vehicle_manager_main.cc"],
    copts = DREAMVIEW_COPTS,
    deps = [
        ":vehicle_manager",
        "//cyber",
        "@com_github_gflags_gflags//:gflags",
    ],
)

cc_test(
    name = "vehicle_manager_test",
    size = "small",
    srcs = ["vehicle_manager_test.cc"],
    data = glob(["testdata/**"]),
    deps = [
        ":vehicle_manager",
        "//cyber",
        "@com_github_gflags_gflags//:gflags",
        "@com_google_absl//:absl",
        "@com_google_googletest//:gtest_main",
    ],
)

cc_library(
    name = "hmi",
    srcs = ["hmi.cc"],
    hdrs = ["hmi.h"],
    copts = DREAMVIEW_COPTS,
    alwayslink = True,
    deps = [
        ":hmi_worker",
        "//cyber",
        "//modules/common/adapters:adapter_gflags",
        "//modules/common/configs:vehicle_config_helper",
        "//modules/common/monitor_log",
        "//modules/common/util:util_tool",
        "//modules/dreamview/backend/common:dreamview_gflags",
        "//modules/dreamview/backend/fuel_monitor:fuel_monitor_manager",
        "//modules/dreamview/backend/handlers:websocket_handler",
        "//modules/dreamview/backend/map:map_service",
        "//modules/dreamview/backend/point_cloud:point_cloud_updater",
        "//modules/dreamview/proto:preprocess_table_cc_proto",
    ],
)

cc_binary(
    name = "libhmi_worker.so",
    srcs = [
        "hmi_worker.cc",
        "hmi_worker.h",
    ],
    linkshared = True,
    linkstatic = True,
    copts = DREAMVIEW_COPTS,
    deps = [
        ":vehicle_manager",
        "//cyber",
        "//cyber/proto:dag_conf_cc_proto",
        "//modules/common_msgs/audio_msgs:audio_event_cc_proto",
        "//modules/common_msgs/basic_msgs:drive_event_cc_proto",
        "//modules/common_msgs/chassis_msgs:chassis_cc_proto",
        "//modules/common_msgs/control_msgs:pad_msg_cc_proto",
<<<<<<< HEAD
        "//modules/common_msgs/dreamview_msgs:hmi_status_cc_proto",
=======
>>>>>>> 5d58fdd7
        "//modules/common_msgs/localization_msgs:localization_cc_proto",
        "//modules/common_msgs/monitor_msgs:system_status_cc_proto",
        "//modules/common/adapters:adapter_gflags",
        "//modules/common/configs:config_gflags",
        "//modules/common/kv_db",
        "//modules/common/util:util_tool",
        "//modules/dreamview/backend/common:dreamview_gflags",
        "//modules/dreamview/backend/fuel_monitor:data_collection_monitor",
        "//modules/dreamview/backend/fuel_monitor:fuel_monitor_gflags",
        "//modules/dreamview/backend/fuel_monitor:fuel_monitor_manager",
        "//modules/dreamview/backend/fuel_monitor:preprocess_monitor",
        "//modules/dreamview/proto:hmi_config_cc_proto",
<<<<<<< HEAD
        "//modules/dreamview/proto:scenario_cc_proto",
=======
        "//modules/common_msgs/dreamview_msgs:hmi_status_cc_proto",
        "//modules/dreamview/proto:scenario_cc_proto",
        "//modules/dreamview/proto:record_cc_proto",
>>>>>>> 5d58fdd7
        "//modules/dreamview/proto:hmi_mode_cc_proto",
        "@boost",
        "@com_google_absl//:absl",
    ],
)

cc_library(
    name = "hmi_worker",
    srcs = ["libhmi_worker.so"],
    hdrs = ["hmi_worker.h"],
    copts = DREAMVIEW_COPTS,
    deps = [
        "//cyber",
        "//cyber/proto:dag_conf_cc_proto",
        "//modules/common_msgs/audio_msgs:audio_event_cc_proto",
        "//modules/common_msgs/basic_msgs:drive_event_cc_proto",
        "//modules/common_msgs/chassis_msgs:chassis_cc_proto",
        "//modules/common_msgs/control_msgs:pad_msg_cc_proto",
<<<<<<< HEAD
        "//modules/common_msgs/dreamview_msgs:hmi_status_cc_proto",
=======
>>>>>>> 5d58fdd7
        "//modules/common_msgs/localization_msgs:localization_cc_proto",
        "//modules/common/adapters:adapter_gflags",
        "//modules/common/configs:config_gflags",
        "//modules/common/configs:vehicle_config_helper",
        "//modules/common/kv_db",
        "//modules/common/util:util_tool",
        "//modules/dreamview/backend/common:dreamview_gflags",
        "//modules/dreamview/proto:hmi_config_cc_proto",
<<<<<<< HEAD
        "//modules/dreamview/proto:hmi_mode_cc_proto",
=======
        "//modules/common_msgs/dreamview_msgs:hmi_status_cc_proto",
        "//modules/dreamview/proto:hmi_mode_cc_proto",
        "//modules/dreamview/proto:record_cc_proto",
>>>>>>> 5d58fdd7
        "@boost",
        "@com_google_absl//:absl",
    ],
)

cc_test(
    name = "hmi_worker_test",
    size = "small",
    srcs = ["hmi_worker_test.cc"],
    deps = [
        ":hmi_worker",
        "@com_google_googletest//:gtest_main",
    ],
)

cpplint()<|MERGE_RESOLUTION|>--- conflicted
+++ resolved
@@ -95,10 +95,6 @@
         "//modules/common_msgs/basic_msgs:drive_event_cc_proto",
         "//modules/common_msgs/chassis_msgs:chassis_cc_proto",
         "//modules/common_msgs/control_msgs:pad_msg_cc_proto",
-<<<<<<< HEAD
-        "//modules/common_msgs/dreamview_msgs:hmi_status_cc_proto",
-=======
->>>>>>> 5d58fdd7
         "//modules/common_msgs/localization_msgs:localization_cc_proto",
         "//modules/common_msgs/monitor_msgs:system_status_cc_proto",
         "//modules/common/adapters:adapter_gflags",
@@ -111,13 +107,9 @@
         "//modules/dreamview/backend/fuel_monitor:fuel_monitor_manager",
         "//modules/dreamview/backend/fuel_monitor:preprocess_monitor",
         "//modules/dreamview/proto:hmi_config_cc_proto",
-<<<<<<< HEAD
-        "//modules/dreamview/proto:scenario_cc_proto",
-=======
         "//modules/common_msgs/dreamview_msgs:hmi_status_cc_proto",
         "//modules/dreamview/proto:scenario_cc_proto",
         "//modules/dreamview/proto:record_cc_proto",
->>>>>>> 5d58fdd7
         "//modules/dreamview/proto:hmi_mode_cc_proto",
         "@boost",
         "@com_google_absl//:absl",
@@ -136,10 +128,6 @@
         "//modules/common_msgs/basic_msgs:drive_event_cc_proto",
         "//modules/common_msgs/chassis_msgs:chassis_cc_proto",
         "//modules/common_msgs/control_msgs:pad_msg_cc_proto",
-<<<<<<< HEAD
-        "//modules/common_msgs/dreamview_msgs:hmi_status_cc_proto",
-=======
->>>>>>> 5d58fdd7
         "//modules/common_msgs/localization_msgs:localization_cc_proto",
         "//modules/common/adapters:adapter_gflags",
         "//modules/common/configs:config_gflags",
@@ -148,13 +136,9 @@
         "//modules/common/util:util_tool",
         "//modules/dreamview/backend/common:dreamview_gflags",
         "//modules/dreamview/proto:hmi_config_cc_proto",
-<<<<<<< HEAD
-        "//modules/dreamview/proto:hmi_mode_cc_proto",
-=======
         "//modules/common_msgs/dreamview_msgs:hmi_status_cc_proto",
         "//modules/dreamview/proto:hmi_mode_cc_proto",
         "//modules/dreamview/proto:record_cc_proto",
->>>>>>> 5d58fdd7
         "@boost",
         "@com_google_absl//:absl",
     ],

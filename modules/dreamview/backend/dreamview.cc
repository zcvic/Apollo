/******************************************************************************
 * Copyright 2017 The Apollo Authors. All Rights Reserved.
 *
 * Licensed under the Apache License, Version 2.0 (the "License");
 * you may not use this file except in compliance with the License.
 * You may obtain a copy of the License at
 *
 * http://www.apache.org/licenses/LICENSE-2.0
 *
 * Unless required by applicable law or agreed to in writing, software
 * distributed under the License is distributed on an "AS IS" BASIS,
 * WITHOUT WARRANTIES OR CONDITIONS OF ANY KIND, either express or implied.
 * See the License for the specific language governing permissions and
 * limitations under the License.
 *****************************************************************************/

#include "modules/dreamview/backend/dreamview.h"

#include <vector>

#include "cyber/common/file.h"
#include "cyber/time/clock.h"
#include "modules/common/configs/vehicle_config_helper.h"
#include "modules/dreamview/backend/common/dreamview_gflags.h"
namespace {
<<<<<<< HEAD
std::map<std::string, int> plugin_function_map = {{"UpdateScenarioSetToStatus", 0}};
std::map<std::string, int> hmi_function_map = {{"SimControlRestart", 0},{"MapServiceReloadMap", 1}};
=======
std::map<std::string, int> plugin_function_map = {{"UpdateScenarioSetToStatus", 0},{"UpdateRecordToStatus",1},
{"UpdateDynamicModelToStatus", 2}};
std::map<std::string, int> hmi_function_map = {
    {"SimControlRestart", 0},
    {"MapServiceReloadMap", 1},
    {"LoadDynamicModels", 2},
    {"ChangeDynamicModel", 3},
    {"DeleteDynamicModel", 4},
    {"AddDynamicModel",5},
};
>>>>>>> 5d58fdd7
}

namespace apollo {
namespace dreamview {

using apollo::common::Status;
using apollo::common::VehicleConfigHelper;
using cyber::common::PathExists;

Dreamview::~Dreamview() { Stop(); }

void Dreamview::TerminateProfilingMode() {
  Stop();
  AWARN << "Profiling timer called shutdown!";
}

Status Dreamview::Init() {
  VehicleConfigHelper::Init();

  if (FLAGS_dreamview_profiling_mode &&
      FLAGS_dreamview_profiling_duration > 0.0) {
    exit_timer_.reset(new cyber::Timer(
        FLAGS_dreamview_profiling_duration,
        [this]() { this->TerminateProfilingMode(); }, false));

    exit_timer_->Start();
    AWARN << "============================================================";
    AWARN << "| Dreamview running in profiling mode, exit in "
          << FLAGS_dreamview_profiling_duration << " seconds |";
    AWARN << "============================================================";
  }

  // Initialize and run the web server which serves the dreamview htmls and
  // javascripts and handles websocket requests.
  std::vector<std::string> options = {
      "document_root",         FLAGS_static_file_dir,
      "listening_ports",       FLAGS_server_ports,
      "websocket_timeout_ms",  FLAGS_websocket_timeout_ms,
      "request_timeout_ms",    FLAGS_request_timeout_ms,
      "enable_keep_alive",     "yes",
      "tcp_nodelay",           "1",
      "keep_alive_timeout_ms", "500"};
  if (PathExists(FLAGS_ssl_certificate)) {
    options.push_back("ssl_certificate");
    options.push_back(FLAGS_ssl_certificate);
  } else if (FLAGS_ssl_certificate.size() > 0) {
    AERROR << "Certificate file " << FLAGS_ssl_certificate
           << " does not exist!";
  }
  server_.reset(new CivetServer(options));

  websocket_.reset(new WebSocketHandler("SimWorld"));
  map_ws_.reset(new WebSocketHandler("Map"));
  point_cloud_ws_.reset(new WebSocketHandler("PointCloud"));
  camera_ws_.reset(new WebSocketHandler("Camera"));
  plugin_ws_.reset(new WebSocketHandler("Plugin"));

  map_service_.reset(new MapService());
  image_.reset(new ImageHandler());
  sim_control_manager_.reset(new SimControlManager());
  perception_camera_updater_.reset(
      new PerceptionCameraUpdater(camera_ws_.get()));
<<<<<<< HEAD
  
  hmi_.reset(new HMI(websocket_.get(), map_service_.get()));
  plugin_manager_.reset(new PluginManager(plugin_ws_.get()));
  sim_world_updater_.reset(new SimulationWorldUpdater(
      websocket_.get(), map_ws_.get(), camera_ws_.get(), sim_control_.get(),
=======

  hmi_.reset(new HMI(websocket_.get(), map_service_.get()));
  plugin_manager_.reset(new PluginManager(plugin_ws_.get()));
  sim_world_updater_.reset(new SimulationWorldUpdater(
      websocket_.get(), map_ws_.get(), camera_ws_.get(),
      sim_control_manager_.get(),
>>>>>>> 5d58fdd7
      plugin_ws_.get(), map_service_.get(), perception_camera_updater_.get(),
      plugin_manager_.get(),
      FLAGS_routing_from_file));
  point_cloud_updater_.reset(
      new PointCloudUpdater(point_cloud_ws_.get(), sim_world_updater_.get()));

  server_->addWebSocketHandler("/websocket", *websocket_);
  server_->addWebSocketHandler("/map", *map_ws_);
  server_->addWebSocketHandler("/pointcloud", *point_cloud_ws_);
  server_->addWebSocketHandler("/camera", *camera_ws_);
  server_->addWebSocketHandler("/plugin",*plugin_ws_);
  server_->addHandler("/image", *image_);
#if WITH_TELEOP == 1
  teleop_ws_.reset(new WebSocketHandler("Teleop"));
  teleop_.reset(new TeleopService(teleop_ws_.get()));
  server_->addWebSocketHandler("/teleop", *teleop_ws_);
#endif
  return Status::OK();
}

Status Dreamview::Start() {
  sim_world_updater_->Start();
  point_cloud_updater_->Start();
  hmi_->Start([this](const std::string& function_name,
<<<<<<< HEAD
                            const nlohmann::json& param_json) -> bool {
    return HMICallbackSimControl(function_name, param_json);
=======
                     const nlohmann::json& param_json) -> nlohmann::json {
    nlohmann::json ret = HMICallbackSimControl(function_name, param_json);
    ADEBUG << "ret: " << ret.dump();
    return ret;
>>>>>>> 5d58fdd7
  });
  perception_camera_updater_->Start();
  plugin_manager_->Start([this](const std::string& function_name,
                            const nlohmann::json& param_json) -> bool {
    return PluginCallbackHMI(function_name, param_json);
  });
#if WITH_TELEOP == 1
  teleop_->Start();
#endif
  return Status::OK();
}

void Dreamview::Stop() {
  server_->close();
  sim_control_manager_->Stop();
  point_cloud_updater_->Stop();
  hmi_->Stop();
  perception_camera_updater_->Stop();
  plugin_manager_->Stop();
}

<<<<<<< HEAD
bool Dreamview::HMICallbackSimControl(const std::string& function_name,
                                  const nlohmann::json& param_json) {
  if (hmi_function_map.find(function_name) == hmi_function_map.end()) {
    AERROR << "Donnot support this callback";
    return false;
  }
  bool callback_res = false;
=======
nlohmann::json Dreamview::HMICallbackSimControl(const std::string& function_name,
                                  const nlohmann::json& param_json) {
  nlohmann::json callback_res = {};
  callback_res["result"] = false;
  if (hmi_function_map.find(function_name) == hmi_function_map.end()) {
    AERROR << "Donnot support this callback";
    return callback_res;
  }
  std::string dynamic_model_name;
>>>>>>> 5d58fdd7
  switch(hmi_function_map[function_name]) {
    case 0: {
      // 解析结果
      if (param_json.contains("x") &&
          param_json.contains("y")) {
        const double x = param_json["x"];
        const double y = param_json["y"];
<<<<<<< HEAD
        sim_control_->Restart(x,y);
        callback_res = true;
=======
        sim_control_manager_->Restart(x, y);
        callback_res["result"] = true;
>>>>>>> 5d58fdd7
      }
    } break;
    case 1:{
      map_service_->ReloadMap(true);
<<<<<<< HEAD
=======
      callback_res["result"]= true;
      break;
    }
    case 2:{
      // loadDynamicModels
      if(sim_control_manager_->IsEnabled()){
        nlohmann::json load_res = sim_control_manager_->LoadDynamicModels();
        callback_res["loaded_dynamic_models"] =
            load_res["loaded_dynamic_models"];
        callback_res["result"] = true;
      } else {
        AERROR << "Sim control is not enabled!";
      }
      break;
    }
    case 3:{
      // 解析结果
      if (param_json.contains("dynamic_model_name") &&
          sim_control_manager_->IsEnabled()) {
        dynamic_model_name = param_json["dynamic_model_name"];
        callback_res["result"] =
            sim_control_manager_->ChangeDynamicModel(dynamic_model_name);
      } else {
        AERROR << "Sim control is not enabled or missing dynamic model name "
                  "param!";
      }
      break;
    }
    case 4:{
      // 解析结果
      if (param_json.contains("dynamic_model_name")&&sim_control_manager_->IsEnabled()) {
        dynamic_model_name = param_json["dynamic_model_name"];
        callback_res["result"]=sim_control_manager_->DeleteDynamicModel(dynamic_model_name);
      }else{
        AERROR<<"Sim control is not enabled or missing dynamic model name param!";
      }
     break;
    }
    case 5:
    {
      // addDynamicModel
      if (param_json.contains("dynamic_model_name") && sim_control_manager_->IsEnabled())
      {
        dynamic_model_name = param_json["dynamic_model_name"];
        callback_res["result"] = sim_control_manager_->AddDynamicModel(dynamic_model_name);
      }
      else
      {
        AERROR << "Sim control is not enabled or missing dynamic model name param!";
      }
>>>>>>> 5d58fdd7
      break;
    }
    default:
      break;
  }
  return callback_res;
}

bool Dreamview::PluginCallbackHMI(const std::string& function_name,
                                  const nlohmann::json& param_json) {
<<<<<<< HEAD
=======
  bool callback_res;
>>>>>>> 5d58fdd7
  if (plugin_function_map.find(function_name) == plugin_function_map.end()) {
    AERROR << "Donnot support this callback";
    return false;
  }
<<<<<<< HEAD
  bool callback_res = false;
=======
>>>>>>> 5d58fdd7
  switch(plugin_function_map[function_name]) {
    case 0: {
      // 解析结果
      if (param_json.contains("scenario_set_id") &&
          param_json.contains("scenario_set_name")) {
        const std::string scenario_set_id = param_json["scenario_set_id"];
        const std::string scenario_set_name = param_json["scenario_set_name"];
        if (!scenario_set_id.empty() && !scenario_set_name.empty()) {
          callback_res = hmi_->UpdateScenarioSetToStatus(scenario_set_id,
                                                         scenario_set_name);
        }
      }
    } break;
<<<<<<< HEAD
=======
    case 1:{
      if(param_json.contains("record_id")&&param_json.contains("status")){
        const std::string record_id = param_json["record_id"];
        const std::string record_status = param_json["status"];
        if(!record_id.empty()&&record_status.empty()){
          callback_res = hmi_->UpdateRecordToStatus(record_id,record_status);
        }
      }
    } break;
    case 2: {
      if (param_json.contains("dynamic_model_name")) {
        std::string dynamic_model_name = param_json["dynamic_model_name"];
        if (!dynamic_model_name.empty()) {
          callback_res = hmi_->UpdateDynamicModelToStatus(dynamic_model_name);
        }
      }
    }
>>>>>>> 5d58fdd7
    default:
      break;
  }
  return callback_res;
}

}  // namespace dreamview
}  // namespace apollo<|MERGE_RESOLUTION|>--- conflicted
+++ resolved
@@ -23,10 +23,6 @@
 #include "modules/common/configs/vehicle_config_helper.h"
 #include "modules/dreamview/backend/common/dreamview_gflags.h"
 namespace {
-<<<<<<< HEAD
-std::map<std::string, int> plugin_function_map = {{"UpdateScenarioSetToStatus", 0}};
-std::map<std::string, int> hmi_function_map = {{"SimControlRestart", 0},{"MapServiceReloadMap", 1}};
-=======
 std::map<std::string, int> plugin_function_map = {{"UpdateScenarioSetToStatus", 0},{"UpdateRecordToStatus",1},
 {"UpdateDynamicModelToStatus", 2}};
 std::map<std::string, int> hmi_function_map = {
@@ -37,7 +33,6 @@
     {"DeleteDynamicModel", 4},
     {"AddDynamicModel",5},
 };
->>>>>>> 5d58fdd7
 }
 
 namespace apollo {
@@ -100,20 +95,12 @@
   sim_control_manager_.reset(new SimControlManager());
   perception_camera_updater_.reset(
       new PerceptionCameraUpdater(camera_ws_.get()));
-<<<<<<< HEAD
-  
-  hmi_.reset(new HMI(websocket_.get(), map_service_.get()));
-  plugin_manager_.reset(new PluginManager(plugin_ws_.get()));
-  sim_world_updater_.reset(new SimulationWorldUpdater(
-      websocket_.get(), map_ws_.get(), camera_ws_.get(), sim_control_.get(),
-=======
 
   hmi_.reset(new HMI(websocket_.get(), map_service_.get()));
   plugin_manager_.reset(new PluginManager(plugin_ws_.get()));
   sim_world_updater_.reset(new SimulationWorldUpdater(
       websocket_.get(), map_ws_.get(), camera_ws_.get(),
       sim_control_manager_.get(),
->>>>>>> 5d58fdd7
       plugin_ws_.get(), map_service_.get(), perception_camera_updater_.get(),
       plugin_manager_.get(),
       FLAGS_routing_from_file));
@@ -138,15 +125,10 @@
   sim_world_updater_->Start();
   point_cloud_updater_->Start();
   hmi_->Start([this](const std::string& function_name,
-<<<<<<< HEAD
-                            const nlohmann::json& param_json) -> bool {
-    return HMICallbackSimControl(function_name, param_json);
-=======
                      const nlohmann::json& param_json) -> nlohmann::json {
     nlohmann::json ret = HMICallbackSimControl(function_name, param_json);
     ADEBUG << "ret: " << ret.dump();
     return ret;
->>>>>>> 5d58fdd7
   });
   perception_camera_updater_->Start();
   plugin_manager_->Start([this](const std::string& function_name,
@@ -168,15 +150,6 @@
   plugin_manager_->Stop();
 }
 
-<<<<<<< HEAD
-bool Dreamview::HMICallbackSimControl(const std::string& function_name,
-                                  const nlohmann::json& param_json) {
-  if (hmi_function_map.find(function_name) == hmi_function_map.end()) {
-    AERROR << "Donnot support this callback";
-    return false;
-  }
-  bool callback_res = false;
-=======
 nlohmann::json Dreamview::HMICallbackSimControl(const std::string& function_name,
                                   const nlohmann::json& param_json) {
   nlohmann::json callback_res = {};
@@ -186,7 +159,6 @@
     return callback_res;
   }
   std::string dynamic_model_name;
->>>>>>> 5d58fdd7
   switch(hmi_function_map[function_name]) {
     case 0: {
       // 解析结果
@@ -194,19 +166,12 @@
           param_json.contains("y")) {
         const double x = param_json["x"];
         const double y = param_json["y"];
-<<<<<<< HEAD
-        sim_control_->Restart(x,y);
-        callback_res = true;
-=======
         sim_control_manager_->Restart(x, y);
         callback_res["result"] = true;
->>>>>>> 5d58fdd7
       }
     } break;
     case 1:{
       map_service_->ReloadMap(true);
-<<<<<<< HEAD
-=======
       callback_res["result"]= true;
       break;
     }
@@ -257,7 +222,6 @@
       {
         AERROR << "Sim control is not enabled or missing dynamic model name param!";
       }
->>>>>>> 5d58fdd7
       break;
     }
     default:
@@ -268,18 +232,11 @@
 
 bool Dreamview::PluginCallbackHMI(const std::string& function_name,
                                   const nlohmann::json& param_json) {
-<<<<<<< HEAD
-=======
   bool callback_res;
->>>>>>> 5d58fdd7
   if (plugin_function_map.find(function_name) == plugin_function_map.end()) {
     AERROR << "Donnot support this callback";
     return false;
   }
-<<<<<<< HEAD
-  bool callback_res = false;
-=======
->>>>>>> 5d58fdd7
   switch(plugin_function_map[function_name]) {
     case 0: {
       // 解析结果
@@ -293,8 +250,6 @@
         }
       }
     } break;
-<<<<<<< HEAD
-=======
     case 1:{
       if(param_json.contains("record_id")&&param_json.contains("status")){
         const std::string record_id = param_json["record_id"];
@@ -312,7 +267,6 @@
         }
       }
     }
->>>>>>> 5d58fdd7
     default:
       break;
   }

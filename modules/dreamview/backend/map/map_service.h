/******************************************************************************
 * Copyright 2017 The Apollo Authors. All Rights Reserved.
 *
 * Licensed under the Apache License, Version 2.0 (the "License");
 * you may not use this file except in compliance with the License.
 * You may obtain a copy of the License at
 *
 * http://www.apache.org/licenses/LICENSE-2.0
 *
 * Unless required by applicable law or agreed to in writing, software
 * distributed under the License is distributed on an "AS IS" BASIS,
 * WITHOUT WARRANTIES OR CONDITIONS OF ANY KIND, either express or implied.
 * See the License for the specific language governing permissions and
 * limitations under the License.
 *****************************************************************************/

/**
 * @file
 */

#ifndef MODULES_DREAMVIEW_BACKEND_MAP_MAP_SERVICE_H_
#define MODULES_DREAMVIEW_BACKEND_MAP_MAP_SERVICE_H_

#include <string>
#include <vector>

#include "boost/thread/locks.hpp"
#include "boost/thread/shared_mutex.hpp"

#include "modules/map/pnc_map/pnc_map.h"
#include "third_party/json/json.hpp"

/**
 * @namespace apollo::dreamview
 * @brief apollo::dreamview
 */
namespace apollo {
namespace dreamview {

struct MapElementIds {
  std::vector<std::string> lane;
  std::vector<std::string> crosswalk;
  std::vector<std::string> junction;
  std::vector<std::string> signal;
  std::vector<std::string> stop_sign;
  std::vector<std::string> yield;
  std::vector<std::string> overlap;

  MapElementIds() = default;
  explicit MapElementIds(const nlohmann::json &json_object);

  void LogDebugInfo() const {
    AINFO << "Lanes: " << lane.size();
    AINFO << "Crosswalks: " << crosswalk.size();
    AINFO << "Junctions: " << junction.size();
    AINFO << "Signals: " << signal.size();
    AINFO << "StopSigns: " << stop_sign.size();
    AINFO << "YieldSigns: " << yield.size();
    AINFO << "Overlaps: " << overlap.size();
  }

  size_t Hash() const;
  nlohmann::json Json() const;
};

class MapService {
 public:
  explicit MapService(bool use_sim_map = true);

  MapElementIds CollectMapElementIds(const apollo::common::PointENU &point,
                                     double raidus) const;

  bool GetPathsFromRouting(const apollo::routing::RoutingResponse &routing,
                           std::vector<apollo::hdmap::Path> *paths) const;

  // The returned value is of a hdmap::Map proto. This
  // makes it easy to convert to a JSON object and to send to the
  // javascript clients.
  hdmap::Map RetrieveMapElements(const MapElementIds &ids) const;

  bool GetPoseWithRegardToLane(const double x, const double y, double *theta,
                               double *s) const;

  // Get a point on the map to serve as dummy start point of SimControl
  bool GetStartPoint(apollo::common::PointENU *start_point) const;

  /**
   * @brief The function fills out proper routing lane waypoint
   * from the given (x,y) position.
   * @param x position
   * @param y position
   * @param laneWayPoint RoutingRequest's lane waypoint
   * @return True if the lane waypoint is filled successfully.
   */
  bool ConstructLaneWayPoint(const double x, const double y,
                             routing::LaneWaypoint *laneWayPoint) const;

<<<<<<< HEAD
 private:
  const hdmap::HDMap &BaseMap() const {
    return *hdmap_;
  }
=======
  // Reload map from current FLAGS_map_dir.
  bool ReloadMap();
>>>>>>> dd9b3667

 private:
  bool GetNearestLane(const double x, const double y,
                      apollo::hdmap::LaneInfoConstPtr *nearest_lane,
                      double *nearest_s, double *nearest_l) const;

  bool CreatePathsFromRouting(const routing::RoutingResponse &routing,
                              std::vector<apollo::hdmap::Path> *paths) const;

  bool AddPathFromPassageRegion(const routing::Passage &passage_region,
                                std::vector<apollo::hdmap::Path> *paths) const;

<<<<<<< HEAD
  const hdmap::HDMap *hdmap_;
  // A downsampled map for dreamview frontend display.
  const hdmap::HDMap *sim_map_;
=======
  const bool use_sim_map_;
  const hdmap::HDMap *hdmap_ = nullptr;
  // A downsampled map for dreamview frontend display.
  const hdmap::HDMap *sim_map_ = nullptr;

  // RW lock to protect map data
  mutable boost::shared_mutex mutex_;
>>>>>>> dd9b3667
};

}  // namespace dreamview
}  // namespace apollo

#endif  // MODULES_DREAMVIEW_BACKEND_MAP_MAP_SERVICE_H_<|MERGE_RESOLUTION|>--- conflicted
+++ resolved
@@ -95,15 +95,8 @@
   bool ConstructLaneWayPoint(const double x, const double y,
                              routing::LaneWaypoint *laneWayPoint) const;
 
-<<<<<<< HEAD
- private:
-  const hdmap::HDMap &BaseMap() const {
-    return *hdmap_;
-  }
-=======
   // Reload map from current FLAGS_map_dir.
   bool ReloadMap();
->>>>>>> dd9b3667
 
  private:
   bool GetNearestLane(const double x, const double y,
@@ -116,11 +109,6 @@
   bool AddPathFromPassageRegion(const routing::Passage &passage_region,
                                 std::vector<apollo::hdmap::Path> *paths) const;
 
-<<<<<<< HEAD
-  const hdmap::HDMap *hdmap_;
-  // A downsampled map for dreamview frontend display.
-  const hdmap::HDMap *sim_map_;
-=======
   const bool use_sim_map_;
   const hdmap::HDMap *hdmap_ = nullptr;
   // A downsampled map for dreamview frontend display.
@@ -128,7 +116,6 @@
 
   // RW lock to protect map data
   mutable boost::shared_mutex mutex_;
->>>>>>> dd9b3667
 };
 
 }  // namespace dreamview

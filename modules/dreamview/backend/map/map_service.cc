--- conflicted
+++ resolved
@@ -477,10 +477,6 @@
   return true;
 }
 
-<<<<<<< HEAD
-bool MapService::CheckRoutingPointWithHeading(
-  const double x, const double y, const double heading) const {
-=======
 bool MapService::CheckRoutingPointLaneId(
     const double x, const double y, std::vector<std::string> idsArr) const {
   if (idsArr.empty()) {
@@ -500,7 +496,6 @@
 
 bool MapService::CheckRoutingPointWithHeading(const double x, const double y,
                                               const double heading) const {
->>>>>>> 98e3729c
   double s, l;
   LaneInfoConstPtr lane;
   if (!GetNearestLaneWithHeading(x, y, &lane, &s, &l, heading)) {

/******************************************************************************
 * Copyright 2017 The Apollo Authors. All Rights Reserved.
 *
 * Licensed under the Apache License, Version 2.0 (the "License");
 * you may not use this file except in compliance with the License.
 * You may obtain a copy of the License at
 *
 * http://www.apache.org/licenses/LICENSE-2.0
 *
 * Unless required by applicable law or agreed to in writing, software
 * distributed under the License is distributed on an "AS IS" BASIS,
 * WITHOUT WARRANTIES OR CONDITIONS OF ANY KIND, either express or implied.
 * See the License for the specific language governing permissions and
 * limitations under the License.
 *****************************************************************************/

#include "modules/dreamview/backend/simulation_world/simulation_world_updater.h"

#include "google/protobuf/util/json_util.h"

#include "cyber/common/file.h"
#include "modules/common/util/json_util.h"
#include "modules/common/util/map_util.h"
#include "modules/dreamview/backend/common/dreamview_gflags.h"
#include "modules/dreamview/backend/fuel_monitor/fuel_monitor_manager.h"
#include "modules/map/hdmap/hdmap_util.h"

namespace apollo {
namespace dreamview {

using apollo::common::monitor::MonitorMessageItem;
using apollo::common::util::ContainsKey;
using apollo::common::util::JsonUtil;
using apollo::cyber::common::GetProtoFromASCIIFile;
using apollo::cyber::common::SetProtoToASCIIFile;
using apollo::hdmap::DefaultRoutingFile;
using apollo::hdmap::EndWayPointFile;
using apollo::relative_map::NavigationInfo;
using apollo::routing::LaneWaypoint;
using apollo::routing::RoutingRequest;
using apollo::task_manager::CycleRoutingTask;
using apollo::task_manager::DeadEndRoutingTask;
using apollo::task_manager::ParkingRoutingTask;
using apollo::task_manager::Task;

using Json = nlohmann::json;
using google::protobuf::util::JsonStringToMessage;
using google::protobuf::util::MessageToJsonString;

SimulationWorldUpdater::SimulationWorldUpdater(
    WebSocketHandler *websocket, WebSocketHandler *map_ws,
<<<<<<< HEAD
    WebSocketHandler *camera_ws, SimControl *sim_control,
=======
    WebSocketHandler *camera_ws,
    SimControlManager *sim_control_manager,
>>>>>>> 5d58fdd7
    WebSocketHandler *plugin_ws,
    const MapService *map_service,
    PerceptionCameraUpdater *perception_camera_updater,
    PluginManager* plugin_manager,
    bool routing_from_file)
    : sim_world_service_(map_service, routing_from_file),
      map_service_(map_service),
      websocket_(websocket),
      map_ws_(map_ws),
      camera_ws_(camera_ws),
      plugin_ws_(plugin_ws),
<<<<<<< HEAD
      sim_control_(sim_control),
=======
      sim_control_manager_(sim_control_manager),
>>>>>>> 5d58fdd7
      perception_camera_updater_(perception_camera_updater),
      plugin_manager_(plugin_manager) {
  RegisterMessageHandlers();
}

void SimulationWorldUpdater::RegisterMessageHandlers() {
  // Send current sim_control status to the new client.
  websocket_->RegisterConnectionReadyHandler(
      [this](WebSocketHandler::Connection *conn) {
        Json response;
        response["type"] = "SimControlStatus";
        response["enabled"] = sim_control_manager_->IsEnabled();
        websocket_->SendData(conn, response.dump());
      });

  map_ws_->RegisterMessageHandler(
      "RetrieveMapData",
      [this](const Json &json, WebSocketHandler::Connection *conn) {
        auto iter = json.find("elements");
        if (iter != json.end()) {
          MapElementIds map_element_ids;
          if (JsonStringToMessage(iter->dump(), &map_element_ids).ok()) {
            auto retrieved = map_service_->RetrieveMapElements(map_element_ids);

            std::string retrieved_map_string;
            retrieved.SerializeToString(&retrieved_map_string);

            map_ws_->SendBinaryData(conn, retrieved_map_string, true);
          } else {
            AERROR << "Failed to parse MapElementIds from json";
          }
        }
      });

  map_ws_->RegisterMessageHandler(
      "RetrieveRelativeMapData",
      [this](const Json &json, WebSocketHandler::Connection *conn) {
        std::string to_send;
        {
          boost::shared_lock<boost::shared_mutex> reader_lock(mutex_);
          to_send = relative_map_string_;
        }
        map_ws_->SendBinaryData(conn, to_send, true);
      });

  websocket_->RegisterMessageHandler(
      "Binary",
      [this](const std::string &data, WebSocketHandler::Connection *conn) {
        // Navigation info in binary format
        auto navigation_info = std::make_shared<NavigationInfo>();
        if (navigation_info->ParseFromString(data)) {
          sim_world_service_.PublishNavigationInfo(navigation_info);
        } else {
          AERROR << "Failed to parse navigation info from string. String size: "
                 << data.size();
        }
      });

  websocket_->RegisterMessageHandler(
      "RetrieveMapElementIdsByRadius",
      [this](const Json &json, WebSocketHandler::Connection *conn) {
        auto radius = json.find("radius");
        if (radius == json.end()) {
          AERROR << "Cannot retrieve map elements with unknown radius.";
          return;
        }

        if (!radius->is_number()) {
          AERROR << "Expect radius with type 'number', but was "
                 << radius->type_name();
          return;
        }

        Json response;
        response["type"] = "MapElementIds";
        response["mapRadius"] = *radius;

        MapElementIds ids;
        sim_world_service_.GetMapElementIds(*radius, &ids);
        std::string elementIds;
        MessageToJsonString(ids, &elementIds);
        response["mapElementIds"] = Json::parse(elementIds);

        websocket_->SendData(conn, response.dump());
      });

  websocket_->RegisterMessageHandler(
      "CheckRoutingPoint",
      [this](const Json &json, WebSocketHandler::Connection *conn) {
        Json response = CheckRoutingPoint(json);
        response["type"] = "RoutingPointCheckResult";
        websocket_->SendData(conn, response.dump());
      });

  websocket_->RegisterMessageHandler(
      "SendRoutingRequest",
      [this](const Json &json, WebSocketHandler::Connection *conn) {
        auto routing_request = std::make_shared<RoutingRequest>();

        bool succeed = ConstructRoutingRequest(json, routing_request.get());
        if (succeed) {
          sim_world_service_.PublishRoutingRequest(routing_request);
          sim_world_service_.PublishMonitorMessage(MonitorMessageItem::INFO,
                                                   "Routing request sent.");
        } else {
          sim_world_service_.PublishMonitorMessage(
              MonitorMessageItem::ERROR, "Failed to send a routing request.");
        }
      });

  websocket_->RegisterMessageHandler(
      "SendDeadEndJunctionRoutingRequest",
      [this](const Json &json, WebSocketHandler::Connection *conn) {
        Json result = CheckDeadEndJunctionPoints(json);
        if (result.contains("error")) {
          AINFO << result["error"];
          sim_world_service_.PublishMonitorMessage(MonitorMessageItem::ERROR,
                                                   result["error"]);
        } else {
          auto task = std::make_shared<Task>();
          auto *dead_junction_routing_task =
              task->mutable_dead_end_routing_task();
          bool succeed = ConstructDeadJunctionRoutingTask(
              result, dead_junction_routing_task);
          if (succeed) {
            task->set_task_name("dead_end_junction_routing_task");
            task->set_task_type(
                apollo::task_manager::TaskType::DEAD_END_ROUTING);
            sim_world_service_.PublishTask(task);
            AINFO << task->DebugString();
            sim_world_service_.PublishMonitorMessage(
                MonitorMessageItem::INFO, "dead junction routing task sent.");
          } else {
            sim_world_service_.PublishMonitorMessage(
                MonitorMessageItem::ERROR,
                "Failed to send a dead junction routing task to task manager "
                "module.");
          }
        }
      });

  websocket_->RegisterMessageHandler(
      "SendDefaultCycleRoutingRequest",
      [this](const Json &json, WebSocketHandler::Connection *conn) {
        auto task = std::make_shared<Task>();
        auto *cycle_routing_task = task->mutable_cycle_routing_task();
        auto *routing_request = cycle_routing_task->mutable_routing_request();
        if (!ContainsKey(json, "cycleNumber") ||
            !json.find("cycleNumber")->is_number()) {
          AERROR << "Failed to prepare a cycle routing request: Invalid cycle "
                    "number";
          return;
        }
        bool succeed = ConstructRoutingRequest(json, routing_request);
        if (succeed) {
          cycle_routing_task->set_cycle_num(
              static_cast<int>(json["cycleNumber"]));
          task->set_task_name("cycle_routing_task");
          task->set_task_type(apollo::task_manager::TaskType::CYCLE_ROUTING);
          sim_world_service_.PublishTask(task);
          AINFO << "The task is : " << task->DebugString();
          sim_world_service_.PublishMonitorMessage(
              MonitorMessageItem::INFO, "Default cycle routing request sent.");
        } else {
          sim_world_service_.PublishMonitorMessage(
              MonitorMessageItem::ERROR,
              "Failed to send a default cycle routing request.");
        }
      });

  websocket_->RegisterMessageHandler(
      "SendParkingRoutingRequest",
      [this](const Json &json, WebSocketHandler::Connection *conn) {
        auto task = std::make_shared<Task>();
        auto *parking_routing_task = task->mutable_parking_routing_task();
        bool succeed = ConstructParkingRoutingTask(json, parking_routing_task);
        // For test routing
        auto routing_request = std::make_shared<RoutingRequest>();
        bool suc = ConstructRoutingRequest(json, routing_request.get());
        if (suc) {
          sim_world_service_.PublishRoutingRequest(routing_request);
          sim_world_service_.PublishMonitorMessage(MonitorMessageItem::INFO,
                                                   "Routing request sent.");
        } else {
          sim_world_service_.PublishMonitorMessage(
              MonitorMessageItem::ERROR, "Failed to send a routing request.");
        }
        if (succeed) {
          task->set_task_name("parking_routing_task");
          task->set_task_type(apollo::task_manager::TaskType::PARKING_ROUTING);
          sim_world_service_.PublishTask(task);
          AINFO << task->DebugString();
          sim_world_service_.PublishMonitorMessage(
              MonitorMessageItem::INFO, "parking routing task sent.");
        } else {
          sim_world_service_.PublishMonitorMessage(
              MonitorMessageItem::ERROR,
              "Failed to send a parking routing task to task manager module.");
        }
      });

  websocket_->RegisterMessageHandler(
      "RequestSimulationWorld",
      [this](const Json &json, WebSocketHandler::Connection *conn) {
        if (!sim_world_service_.ReadyToPush()) {
          AWARN_EVERY(100)
              << "Not sending simulation world as the data is not ready!";
          return;
        }

        bool enable_pnc_monitor = false;
        auto planning = json.find("planning");
        if (planning != json.end() && planning->is_boolean()) {
          enable_pnc_monitor = json["planning"];
        }
        std::string to_send;
        {
          // Pay the price to copy the data instead of sending data over the
          // wire while holding the lock.
          boost::shared_lock<boost::shared_mutex> reader_lock(mutex_);
          to_send = enable_pnc_monitor ? simulation_world_with_planning_data_
                                       : simulation_world_;
        }
        if (FLAGS_enable_update_size_check && !enable_pnc_monitor &&
            to_send.size() > FLAGS_max_update_size) {
          AWARN << "update size is too big:" << to_send.size();
          return;
        }
        websocket_->SendBinaryData(conn, to_send, true);
      });

  websocket_->RegisterMessageHandler(
      "RequestRoutePath",
      [this](const Json &json, WebSocketHandler::Connection *conn) {
        Json response = sim_world_service_.GetRoutePathAsJson();
        response["type"] = "RoutePath";
        websocket_->SendData(conn, response.dump());
      });

  websocket_->RegisterMessageHandler(
      "GetDefaultEndPoint",
      [this](const Json &json, WebSocketHandler::Connection *conn) {
        Json response;
        response["type"] = "DefaultEndPoint";

        Json poi_list = Json::array();
        if (LoadPOI()) {
          for (const auto &landmark : poi_.landmark()) {
            Json place;
            place["name"] = landmark.name();

            Json parking_info =
                apollo::common::util::JsonUtil::ProtoToTypedJson(
                    "parkingInfo", landmark.parking_info());
            place["parkingInfo"] = parking_info["data"];

            Json waypoint_list;
            for (const auto &waypoint : landmark.waypoint()) {
              waypoint_list.push_back(GetPointJsonFromLaneWaypoint(waypoint));
            }
            place["waypoint"] = waypoint_list;

            poi_list.push_back(place);
          }
        } else {
          sim_world_service_.PublishMonitorMessage(MonitorMessageItem::ERROR,
                                                   "Failed to load default "
                                                   "POI. Please make sure the "
                                                   "file exists at " +
                                                       EndWayPointFile());
        }
        response["poi"] = poi_list;
        websocket_->SendData(conn, response.dump());
      });

  websocket_->RegisterMessageHandler(
      "GetDefaultRoutings",
      [this](const Json &json, WebSocketHandler::Connection *conn) {
        Json response;
        response["type"] = "DefaultRoutings";
        response["threshold"] =
            FLAGS_loop_routing_end_to_start_distance_threshold;

        Json default_routing_list = Json::array();
        if (LoadDefaultRoutings()) {
          for (const auto &landmark : default_routings_.landmark()) {
            Json drouting;
            drouting["name"] = landmark.name();
            Json point_list;
            for (const auto &point : landmark.waypoint()) {
              point_list.push_back(GetPointJsonFromLaneWaypoint(point));
            }
            drouting["point"] = point_list;
            default_routing_list.push_back(drouting);
          }
        } else {
          sim_world_service_.PublishMonitorMessage(
              MonitorMessageItem::ERROR,
              "Failed to load default "
              "routing. Please make sure the "
              "file exists at " +
                  DefaultRoutingFile());
        }
        response["defaultRoutings"] = default_routing_list;
        websocket_->SendData(conn, response.dump());
      });

  websocket_->RegisterMessageHandler(
      "Reset", [this](const Json &json, WebSocketHandler::Connection *conn) {
        sim_world_service_.SetToClear();
        sim_control_manager_->Reset();
      });

  websocket_->RegisterMessageHandler(
      "Dump", [this](const Json &json, WebSocketHandler::Connection *conn) {
        sim_world_service_.DumpMessages();
      });

  websocket_->RegisterMessageHandler(
      "ToggleSimControl",
      [this](const Json &json, WebSocketHandler::Connection *conn) {
        auto enable = json.find("enable");
        if (enable != json.end() && enable->is_boolean()) {
          if (*enable) {
            sim_control_manager_->Start();
          } else {
            sim_control_manager_->Stop();
          }
        }
      });

  websocket_->RegisterMessageHandler(
      "RequestDataCollectionProgress",
      [this](const Json &json, WebSocketHandler::Connection *conn) {
        auto *monitors = FuelMonitorManager::Instance()->GetCurrentMonitors();
        if (monitors) {
          const auto iter = monitors->find("DataCollectionMonitor");
          if (iter != monitors->end() && iter->second->IsEnabled()) {
            Json response;
            response["type"] = "DataCollectionProgress";
            response["data"] = iter->second->GetProgressAsJson();
            websocket_->SendData(conn, response.dump());
          }
        }
      });

  websocket_->RegisterMessageHandler(
      "GetParkingRoutingDistance",
      [this](const Json &json, WebSocketHandler::Connection *conn) {
        Json response;
        response["type"] = "ParkingRoutingDistance";
        response["threshold"] = FLAGS_parking_routing_distance_threshold;
        websocket_->SendData(conn, response.dump());
      });

  websocket_->RegisterMessageHandler(
      "RequestPreprocessProgress",
      [this](const Json &json, WebSocketHandler::Connection *conn) {
        auto *monitors = FuelMonitorManager::Instance()->GetCurrentMonitors();
        if (monitors) {
          const auto iter = monitors->find("PreprocessMonitor");
          if (iter != monitors->end() && iter->second->IsEnabled()) {
            Json response;
            response["type"] = "PreprocessProgress";
            response["data"] = iter->second->GetProgressAsJson();
            websocket_->SendData(conn, response.dump());
          }
        }
      });

  websocket_->RegisterMessageHandler(
      "SaveDefaultRouting",
      [this](const Json &json, WebSocketHandler::Connection *conn) {
        bool succeed = AddDefaultRouting(json);
        if (succeed) {
          sim_world_service_.PublishMonitorMessage(
              MonitorMessageItem::INFO, "Successfully add default routing.");
          if (!default_routing_) {
            AERROR << "Failed to add a default routing" << std::endl;
          }
          Json response = JsonUtil::ProtoToTypedJson("AddDefaultRoutingPath",
                                                     *default_routing_);
          websocket_->SendData(conn, response.dump());
        } else {
          sim_world_service_.PublishMonitorMessage(
              MonitorMessageItem::ERROR, "Failed to add a default routing.");
        }
      });

  camera_ws_->RegisterMessageHandler(
      "RequestCameraData",
      [this](const Json &json, WebSocketHandler::Connection *conn) {
        if (!perception_camera_updater_->IsEnabled()) {
          return;
        }
        std::string to_send;
        perception_camera_updater_->GetUpdate(&to_send);
        camera_ws_->SendBinaryData(conn, to_send, true);
      });

  plugin_ws_->RegisterMessageHandler(
      "PluginRequest",
      [this](const Json &json, WebSocketHandler::Connection *conn) {
        if(!plugin_manager_->IsEnabled()){
          return;
        }
        auto iter = json.find("data");
        if(iter == json.end()){
          AERROR<<"Failed to get plugin msg!";
          return;
        }
        if(!plugin_manager_->SendMsgToPlugin(iter->dump())){
           AERROR<<"Failed to send msg to plugin";
        }
      });
}

Json SimulationWorldUpdater::CheckRoutingPoint(const Json &json) {
  Json result;
  if (!ContainsKey(json, "point")) {
    result["error"] = "Failed to check routing point: point not found.";
    AERROR << result["error"];
    return result;
  }
  auto point = json["point"];
  if (!ValidateCoordinate(point) || !ContainsKey(point, "id")) {
    result["error"] = "Failed to check routing point: invalid point.";
    AERROR << result["error"];
    return result;
  }
  if (!map_service_->CheckRoutingPoint(point["x"], point["y"])) {
    result["pointId"] = point["id"];
    result["error"] = "Selected point cannot be a routing point.";
    AWARN << result["error"];
  }
  return result;
}

Json SimulationWorldUpdater::GetPointJsonFromLaneWaypoint(
    const apollo::routing::LaneWaypoint &waypoint) {
  Json point;
  point["x"] = waypoint.pose().x();
  point["y"] = waypoint.pose().y();
  if (waypoint.has_heading()) {
    point["heading"] = waypoint.heading();
  }
  return point;
}

Json SimulationWorldUpdater::CheckDeadEndJunctionPoints(const Json &json) {
  Json result;
  if (!ContainsKey(json, "start1")) {
    result["error"] = "Failed to check start point for dead end junction.";
    AERROR << result["error"];
    return result;
  }
  if (!ContainsKey(json, "end2")) {
    result["error"] = "Failed to check end point for dead end junction.";
    AERROR << result["error"];
    return result;
  }
  auto iter = json.find("inLaneIds");
  if (iter == json.end() || !iter->is_array()) {
    result["error"] = "Failed to check start point for dead end junction.";
    return result;
  }
  std::vector<std::string> laneIds;
  auto point = json["start1"];
  for (size_t i = 0; i < iter->size(); ++i) {
    auto &id = (*iter)[i];
    laneIds.push_back(id);
  }
  if (!map_service_->CheckRoutingPointLaneId(point["x"], point["y"], laneIds)) {
    result["error"] = "Error start point for dead end junction.";
  }
  laneIds.clear();
  point = json["end2"];
  iter = json.find("outLaneIds");
  if (iter == json.end() || !iter->is_array()) {
    result["error"] = "Failed to check end point for dead end junction.";
    return result;
  }
  for (size_t i = 0; i < iter->size(); ++i) {
    auto &id = (*iter)[i];
    laneIds.push_back(id);
  }
  if (!map_service_->CheckRoutingPointLaneId(point["x"], point["y"], laneIds)) {
    result["error"] = "Error end point for dead end junction.";
    return result;
  }

  result["routing1"]["start"] = json["start1"];
  result["routing1"]["end"] = json["end1"];
  result["routing2"]["start"] = json["start2"];
  result["routing2"]["end"] = json["end2"];
  result["routing2"]["waypoint"] = json["routingPoint"];
  return result;
}

bool SimulationWorldUpdater::ConstructRoutingRequest(
    const Json &json, RoutingRequest *routing_request) {
  routing_request->clear_waypoint();
  // set start point
  if (!ContainsKey(json, "start")) {
    AERROR << "Failed to prepare a routing request: start point not found.";
    return false;
  }

  auto start = json["start"];
  if (!ValidateCoordinate(start)) {
    AERROR << "Failed to prepare a routing request: invalid start point.";
    return false;
  }
  if (ContainsKey(start, "heading")) {
    if (!map_service_->ConstructLaneWayPointWithHeading(
            start["x"], start["y"], start["heading"],
            routing_request->add_waypoint())) {
      AERROR << "Failed to prepare a routing request with heading: "
             << start["heading"] << " cannot locate start point on map.";
      return false;
    }
  } else if (ContainsKey(start, "id")) {
    if (!map_service_->ConstructLaneWayPointWithLaneId(
            start["x"], start["y"], start["id"],
            routing_request->add_waypoint())) {
      AERROR << "Failed to prepare a routing request with lane id: "
             << start["id"] << " cannot locate end point on map.";
      return false;
    }
  } else {
    if (!map_service_->ConstructLaneWayPoint(start["x"], start["y"],
                                             routing_request->add_waypoint())) {
      AERROR << "Failed to prepare a routing request:"
             << " cannot locate start point on map.";
      return false;
    }
  }

  // set way point(s) if any
  auto iter = json.find("waypoint");
  if (iter != json.end() && iter->is_array()) {
    auto *waypoint = routing_request->mutable_waypoint();
    for (size_t i = 0; i < iter->size(); ++i) {
      auto &point = (*iter)[i];
      if (!ValidateCoordinate(point)) {
        AERROR << "Failed to prepare a routing request: invalid waypoint.";
        return false;
      }

      if (!map_service_->ConstructLaneWayPoint(point["x"], point["y"],
                                               waypoint->Add())) {
        AERROR << "Failed to construct a LaneWayPoint, skipping.";
        waypoint->RemoveLast();
      }
    }
  }

  // set end point
  if (!ContainsKey(json, "end")) {
    AERROR << "Failed to prepare a routing request: end point not found.";
    return false;
  }

  auto end = json["end"];
  if (!ValidateCoordinate(end)) {
    AERROR << "Failed to prepare a routing request: invalid end point.";
    return false;
  }
  if (ContainsKey(end, "id")) {
    if (!map_service_->ConstructLaneWayPointWithLaneId(
            end["x"], end["y"], end["id"], routing_request->add_waypoint())) {
      AERROR << "Failed to prepare a routing request with lane id: "
             << end["id"] << " cannot locate end point on map.";
      return false;
    }
  } else {
    if (!map_service_->ConstructLaneWayPoint(end["x"], end["y"],
                                             routing_request->add_waypoint())) {
      AERROR << "Failed to prepare a routing request:"
             << " cannot locate end point on map.";
      return false;
    }
  }

  // set parking info
  if (ContainsKey(json, "parkingInfo")) {
    auto *requested_parking_info = routing_request->mutable_parking_info();
    if (!JsonStringToMessage(json["parkingInfo"].dump(), requested_parking_info)
             .ok()) {
      AERROR << "Failed to prepare a routing request: invalid parking info."
             << json["parkingInfo"].dump();
      return false;
    }
    if (ContainsKey(json, "cornerPoints")) {
      auto point_iter = json.find("cornerPoints");
      auto *points =
          requested_parking_info->mutable_corner_point()->mutable_point();
      if (point_iter != json.end() && point_iter->is_array()) {
        for (size_t i = 0; i < point_iter->size(); ++i) {
          auto &point = (*point_iter)[i];
          auto *p = points->Add();
          if (!ValidateCoordinate(point)) {
            AERROR << "Failed to add a corner point: invalid corner point.";
            return false;
          }
          p->set_x(static_cast<double>(point["x"]));
          p->set_y(static_cast<double>(point["y"]));
        }
      }
    }
  }

  AINFO << "Constructed RoutingRequest to be sent:\n"
        << routing_request->DebugString();

  return true;
}

bool SimulationWorldUpdater::ConstructParkingRoutingTask(
    const Json &json, ParkingRoutingTask *parking_routing_task) {
  auto *routing_request = parking_routing_task->mutable_routing_request();
  // set parking Space
  if (!ContainsKey(json, "laneWidth")) {
    AERROR << "Failed to prepare a parking routing task: "
           << "lane width not found.";
    return false;
  }
  bool succeed = ConstructRoutingRequest(json, routing_request);
  if (succeed) {
    parking_routing_task->set_lane_width(
        static_cast<double>(json["laneWidth"]));
    return true;
  }
  return false;
}

bool SimulationWorldUpdater::ConstructDeadJunctionRoutingTask(
    const Json &json, DeadEndRoutingTask *dead_junction_routing_task) {
  auto *routing_request_in =
      dead_junction_routing_task->mutable_routing_request_in();
  bool succeed = ConstructRoutingRequest(json["routing1"], routing_request_in);
  if (!succeed) {
    AERROR << "Failed to construct the first routing request for dead end "
              "junction routing task";
    return false;
  }
  auto *routing_request_out =
      dead_junction_routing_task->mutable_routing_request_out();
  succeed = ConstructRoutingRequest(json["routing2"], routing_request_out);
  if (!succeed) {
    AERROR << "Failed to construct the second routing request for dead end "
              "junction routing task";
    return false;
  }
  return true;
}

bool SimulationWorldUpdater::ValidateCoordinate(const nlohmann::json &json) {
  if (!ContainsKey(json, "x") || !ContainsKey(json, "y")) {
    AERROR << "Failed to find x or y coordinate.";
    return false;
  }
  if (json.find("x")->is_number() && json.find("y")->is_number()) {
    return true;
  }
  AERROR << "Both x and y coordinate should be a number.";
  return false;
}

void SimulationWorldUpdater::Start() {
  timer_.reset(new cyber::Timer(
      kSimWorldTimeIntervalMs, [this]() { this->OnTimer(); }, false));
  timer_->Start();
}

void SimulationWorldUpdater::OnTimer() {
  sim_world_service_.Update();

  {
    boost::unique_lock<boost::shared_mutex> writer_lock(mutex_);
    last_pushed_adc_timestamp_sec_ =
        sim_world_service_.world().auto_driving_car().timestamp_sec();
    sim_world_service_.GetWireFormatString(
        FLAGS_sim_map_radius, &simulation_world_,
        &simulation_world_with_planning_data_);
    sim_world_service_.GetRelativeMap().SerializeToString(
        &relative_map_string_);
  }
}

bool SimulationWorldUpdater::LoadPOI() {
  if (GetProtoFromASCIIFile(EndWayPointFile(), &poi_)) {
    return true;
  }

  AWARN << "Failed to load default list of POI from " << EndWayPointFile();
  return false;
}

bool SimulationWorldUpdater::LoadDefaultRoutings() {
  if (GetProtoFromASCIIFile(DefaultRoutingFile(), &default_routings_)) {
    return true;
  }

  AWARN << "Failed to load default routings of DefaultRoutings from "
        << DefaultRoutingFile();
  return false;
}

bool SimulationWorldUpdater::AddDefaultRouting(const Json &json) {
  if (!ContainsKey(json, "name")) {
    AERROR << "Failed to save a default routing: routing name not found.";
    return false;
  }

  if (!ContainsKey(json, "point")) {
    AERROR << "Failed to save a default routing: default routing points not "
              "found.";
    return false;
  }

  std::string name = json["name"];
  auto iter = json.find("point");
  default_routing_ = default_routings_.add_landmark();
  default_routing_->clear_name();
  default_routing_->clear_waypoint();
  default_routing_->set_name(name);
  auto *waypoint = default_routing_->mutable_waypoint();
  if (iter != json.end() && iter->is_array()) {
    for (size_t i = 0; i < iter->size(); ++i) {
      auto &point = (*iter)[i];
      if (!ValidateCoordinate(point)) {
        AERROR << "Failed to save a default routing: invalid waypoint.";
        return false;
      }
      auto *p = waypoint->Add();
      auto *pose = p->mutable_pose();
      pose->set_x(static_cast<double>(point["x"]));
      pose->set_y(static_cast<double>(point["y"]));
      if (ContainsKey(point, "heading")) {
        p->set_heading(point["heading"]);
      }
    }
  }
  AINFO << "Default Routing Points to be saved:\n";
  std::string file_name = DefaultRoutingFile();
  if (!SetProtoToASCIIFile(default_routings_, file_name)) {
    AERROR << "Failed to set proto to ascii file " << file_name;
    return false;
  }
  AINFO << "Success in setting proto to cycle_routing file" << file_name;

  return true;
}

}  // namespace dreamview
}  // namespace apollo<|MERGE_RESOLUTION|>--- conflicted
+++ resolved
@@ -49,12 +49,8 @@
 
 SimulationWorldUpdater::SimulationWorldUpdater(
     WebSocketHandler *websocket, WebSocketHandler *map_ws,
-<<<<<<< HEAD
-    WebSocketHandler *camera_ws, SimControl *sim_control,
-=======
     WebSocketHandler *camera_ws,
     SimControlManager *sim_control_manager,
->>>>>>> 5d58fdd7
     WebSocketHandler *plugin_ws,
     const MapService *map_service,
     PerceptionCameraUpdater *perception_camera_updater,
@@ -66,11 +62,7 @@
       map_ws_(map_ws),
       camera_ws_(camera_ws),
       plugin_ws_(plugin_ws),
-<<<<<<< HEAD
-      sim_control_(sim_control),
-=======
       sim_control_manager_(sim_control_manager),
->>>>>>> 5d58fdd7
       perception_camera_updater_(perception_camera_updater),
       plugin_manager_(plugin_manager) {
   RegisterMessageHandlers();

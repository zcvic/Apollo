--- conflicted
+++ resolved
@@ -40,10 +40,7 @@
 using apollo::routing::LaneWaypoint;
 using apollo::routing::RoutingRequest;
 using apollo::task_manager::CycleRoutingTask;
-<<<<<<< HEAD
-=======
 using apollo::task_manager::DeadEndRoutingTask;
->>>>>>> 98e3729c
 using apollo::task_manager::ParkGoRoutingTask;
 using apollo::task_manager::ParkingRoutingTask;
 using apollo::task_manager::Task;
@@ -370,10 +367,6 @@
           for (const auto &landmark : default_routings_.landmark()) {
             Json drouting;
             drouting["name"] = landmark.name();
-<<<<<<< HEAD
-
-=======
->>>>>>> 98e3729c
             Json point_list;
             for (const auto &point : landmark.waypoint()) {
               point_list.push_back(GetPointJsonFromLaneWaypoint(point));
@@ -411,15 +404,6 @@
             park_go_routing["point"] = point_list;
             park_go_routing_list.push_back(park_go_routing);
           }
-<<<<<<< HEAD
-        } else {
-          sim_world_service_.PublishMonitorMessage(
-              MonitorMessageItem::ERROR,
-              "Failed to load park go "
-              "routing. Please make sure the "
-              "file exists at " +
-                  ParkGoRoutingFile());
-=======
         //  } else {
         //   sim_world_service_.PublishMonitorMessage(
         //       MonitorMessageItem::ERROR,
@@ -427,7 +411,6 @@
         //       "routing. Please make sure the "
         //       "file exists at " +
         //           ParkGoRoutingFile());
->>>>>>> 98e3729c
         }
         response["parkAndGoRoutings"] = park_go_routing_list;
         websocket_->SendData(conn, response.dump());
@@ -511,13 +494,8 @@
           response["routingType"] = json["routingType"];
           websocket_->SendData(conn, response.dump());
         } else {
-<<<<<<< HEAD
-          sim_world_service_.PublishMonitorMessage(
-              MonitorMessageItem::ERROR, "Failed to add a routing.");
-=======
           sim_world_service_.PublishMonitorMessage(MonitorMessageItem::ERROR,
                                                    "Failed to add a routing.");
->>>>>>> 98e3729c
         }
       });
 
@@ -559,8 +537,6 @@
       result["error"] = "Selected point cannot be a routing point.";
       AWARN << result["error"];
     }
-<<<<<<< HEAD
-=======
   }
   return result;
 }
@@ -616,7 +592,6 @@
   if (!map_service_->CheckRoutingPointLaneId(point["x"], point["y"], laneIds)) {
     result["error"] = "Error end point for dead end junction.";
     return result;
->>>>>>> 98e3729c
   }
 
   result["routing1"]["start"] = json["start1"];
@@ -627,20 +602,6 @@
   return result;
 }
 
-<<<<<<< HEAD
-Json SimulationWorldUpdater::GetPointJsonFromLaneWaypoint(
-    const apollo::routing::LaneWaypoint &waypoint) {
-  Json point;
-  point["x"] = waypoint.pose().x();
-  point["y"] = waypoint.pose().y();
-  if (waypoint.has_heading()) {
-    point["heading"] = waypoint.heading();
-  }
-  return point;
-}
-
-=======
->>>>>>> 98e3729c
 bool SimulationWorldUpdater::ConstructLaneWayPoint(const Json &point,
                                                    LaneWaypoint *laneWayPoint,
                                                    std::string description) {
@@ -677,11 +638,6 @@
     AERROR << "Failed to prepare a routing request: invalid start point.";
     return false;
   }
-<<<<<<< HEAD
-  if (!ConstructLaneWayPoint(start, routing_request->add_waypoint(),
-                             "start point")) {
-    return false;
-=======
   if (ContainsKey(start, "heading")) {
     if (!map_service_->ConstructLaneWayPointWithHeading(
             start["x"], start["y"], start["heading"],
@@ -705,7 +661,6 @@
              << " cannot locate start point on map.";
       return false;
     }
->>>>>>> 98e3729c
   }
 
   // set way point(s) if any
@@ -745,11 +700,6 @@
       return false;
     }
   } else {
-<<<<<<< HEAD
-    if (!ConstructLaneWayPoint(end, routing_request->add_waypoint(),
-                               "end point")) {
-      return false;
-=======
     if (ContainsKey(end, "heading")) {
       if (!map_service_->ConstructLaneWayPointWithHeading(
               end["x"], end["y"], end["heading"],
@@ -763,7 +713,6 @@
         AERROR << "Failed to construct end lane way point on map:" << end;
         return false;
       }
->>>>>>> 98e3729c
     }
   }
 
@@ -803,17 +752,10 @@
 
 Json SimulationWorldUpdater::GetConstructRoutingRequestJson(
     const nlohmann::json &start, const nlohmann::json &end) {
-<<<<<<< HEAD
-      Json result;
-      result["start"] = start;
-      result["end"] = end;
-      return result;
-=======
   Json result;
   result["start"] = start;
   result["end"] = end;
   return result;
->>>>>>> 98e3729c
 }
 
 bool SimulationWorldUpdater::ConstructParkingRoutingTask(

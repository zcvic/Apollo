load("@rules_cc//cc:defs.bzl", "cc_library", "cc_test")
load("//tools:cpplint.bzl", "cpplint")

package(default_visibility = ["//visibility:public"])

DREAMVIEW_COPTS = ['-DMODULE_NAME=\\"dreamview\\"']

cc_library(
    name = "simulation_world_service",
    srcs = ["simulation_world_service.cc"],
    hdrs = ["simulation_world_service.h"],
    copts = DREAMVIEW_COPTS,
    deps = [
        "//cyber",
        "//modules/common_msgs/audio_msgs:audio_cc_proto",
        "//modules/common_msgs/audio_msgs:audio_event_cc_proto",
        "//modules/common_msgs/chassis_msgs:chassis_cc_proto",
        "//modules/common/adapters:adapter_gflags",
        "//modules/common/configs:vehicle_config_helper",
        "//modules/common/math",
        "//modules/common/monitor_log",
        "//modules/common_msgs/basic_msgs:drive_event_cc_proto",
        "//modules/common_msgs/basic_msgs:geometry_cc_proto",
        "//modules/common/util",
        "//modules/common/util:util_tool",
        "//modules/common_msgs/control_msgs:control_cmd_cc_proto",
        "//modules/dreamview/backend/common:dreamview_gflags",
        "//modules/dreamview/backend/map:map_service",
        "//modules/dreamview/proto:simulation_world_cc_proto",
        "//modules/common_msgs/localization_msgs:gps_cc_proto",
        "//modules/common_msgs/localization_msgs:localization_cc_proto",
        "//modules/map/hdmap:hdmap_util",
        "//modules/common_msgs/perception_msgs:perception_obstacle_cc_proto",
        "//modules/common_msgs/planning_msgs:planning_cc_proto",
        "//modules/common_msgs/prediction_msgs:prediction_obstacle_cc_proto",
        "//modules/common_msgs/storytelling_msgs:story_cc_proto",
        "//modules/common_msgs/task_manager_msgs:task_manager_cc_proto",
        "@com_github_nlohmann_json//:json",
        "@com_google_absl//:absl",
    ],
)

cc_test(
    name = "simulation_world_service_test",
    size = "small",
    srcs = ["simulation_world_service_test.cc"],
    data = [
        "//modules/dreamview/backend/testdata",
    ],
    deps = [
        ":simulation_world_service",
        "//modules/common/math",
        "@com_google_googletest//:gtest_main",
    ],
)

cc_library(
    name = "simulation_world_updater",
    srcs = ["simulation_world_updater.cc"],
    hdrs = ["simulation_world_updater.h"],
    copts = DREAMVIEW_COPTS,
    alwayslink = True,
    deps = [
        ":simulation_world_service",
        "//modules/common/util:util_tool",
        "//modules/dreamview/backend/common:dreamview_gflags",
        "//modules/dreamview/backend/fuel_monitor:fuel_monitor_manager",
        "//modules/dreamview/backend/handlers:websocket_handler",
        "//modules/dreamview/backend/map:map_service",
        "//modules/dreamview/backend/perception_camera_updater",
<<<<<<< HEAD
        "//modules/dreamview/backend/sim_control",
        "//modules/common_msgs/routing_msgs:poi_cc_proto",
        "//modules/common_msgs/task_manager_msgs:task_manager_cc_proto",
        "//modules/dreamview/backend/plugins:plugin_manager",
=======
        "//modules/common_msgs/routing_msgs:poi_cc_proto",
        "//modules/common_msgs/task_manager_msgs:task_manager_cc_proto",
        "//modules/dreamview/backend/plugins:plugin_manager",
        "//modules/dreamview/backend/sim_control_manager:sim_control_manager",
>>>>>>> 5d58fdd7
        "@boost",
    ],
)

cpplint()<|MERGE_RESOLUTION|>--- conflicted
+++ resolved
@@ -68,17 +68,10 @@
         "//modules/dreamview/backend/handlers:websocket_handler",
         "//modules/dreamview/backend/map:map_service",
         "//modules/dreamview/backend/perception_camera_updater",
-<<<<<<< HEAD
-        "//modules/dreamview/backend/sim_control",
-        "//modules/common_msgs/routing_msgs:poi_cc_proto",
-        "//modules/common_msgs/task_manager_msgs:task_manager_cc_proto",
-        "//modules/dreamview/backend/plugins:plugin_manager",
-=======
         "//modules/common_msgs/routing_msgs:poi_cc_proto",
         "//modules/common_msgs/task_manager_msgs:task_manager_cc_proto",
         "//modules/dreamview/backend/plugins:plugin_manager",
         "//modules/dreamview/backend/sim_control_manager:sim_control_manager",
->>>>>>> 5d58fdd7
         "@boost",
     ],
 )

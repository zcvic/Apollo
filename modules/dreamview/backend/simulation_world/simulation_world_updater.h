--- conflicted
+++ resolved
@@ -118,8 +118,6 @@
       apollo::task_manager::ParkingRoutingTask *parking_routing_task);
 
   /**
-<<<<<<< HEAD
-=======
    * @brief The function to construct a dead end junction routing task from the
    * given json,
    * @param json that contains start1, end1, start2, end2, inLaneIds,
@@ -133,7 +131,6 @@
           *dead_end_routing_task);
 
   /**
->>>>>>> 98e3729c
    * @brief The function to construct a lane waypoint from the given json,
    * @param json that contains x, y, heading
    * @param lanewaypoint, description

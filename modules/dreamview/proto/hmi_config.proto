syntax = "proto2";

package apollo.dreamview;

message Component {
  optional string display_name = 1;
<<<<<<< HEAD
  map<string, string> supported_commands = 2;
=======
  // If the path is given, HMI will check if it's available.
  optional string path = 2;
  map<string, string> supported_commands = 3;
>>>>>>> 922f69ee
}

message HMIConfig {
  map<string, Component> modules = 1;          // {module_name: module}
  map<string, Component> hardware = 2;         // {hardware_name: hardware}
<<<<<<< HEAD
  map<string, string> available_maps = 3;      // {map_name: map_dir}
  map<string, string> available_vehicles = 4;  // {vehicle_name: vehicle_dir}
=======
  map<string, Component> tools = 3;            // {tool_name: tool}
  map<string, string> available_maps = 4;      // {map_name: map_dir}
  map<string, string> available_vehicles = 5;  // {vehicle_name: vehicle_dir}
>>>>>>> 922f69ee
}<|MERGE_RESOLUTION|>--- conflicted
+++ resolved
@@ -4,24 +4,15 @@
 
 message Component {
   optional string display_name = 1;
-<<<<<<< HEAD
-  map<string, string> supported_commands = 2;
-=======
   // If the path is given, HMI will check if it's available.
   optional string path = 2;
   map<string, string> supported_commands = 3;
->>>>>>> 922f69ee
 }
 
 message HMIConfig {
   map<string, Component> modules = 1;          // {module_name: module}
   map<string, Component> hardware = 2;         // {hardware_name: hardware}
-<<<<<<< HEAD
-  map<string, string> available_maps = 3;      // {map_name: map_dir}
-  map<string, string> available_vehicles = 4;  // {vehicle_name: vehicle_dir}
-=======
   map<string, Component> tools = 3;            // {tool_name: tool}
   map<string, string> available_maps = 4;      // {map_name: map_dir}
   map<string, string> available_vehicles = 5;  // {vehicle_name: vehicle_dir}
->>>>>>> 922f69ee
 }
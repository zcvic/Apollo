package(default_visibility = ["//visibility:public"])

cc_proto_library(
    name = "simulation_world_proto",
    deps = [
        ":simulation_world_proto_lib",
    ],
)

proto_library(
    name = "simulation_world_proto_lib",
    srcs = ["simulation_world.proto"],
    deps = [
        "//modules/common/monitor/proto:monitor_proto_lib",
        "//modules/planning/proto:planning_proto_lib",
    ],
)

cc_proto_library(
    name = "hmi_config_proto",
    deps = [
        ":hmi_config_proto_lib",
    ],
)

proto_library(
    name = "hmi_config_proto_lib",
    srcs = ["hmi_config.proto"],
)

cc_proto_library(
    name = "hmi_status_proto",
    deps = [
        ":hmi_status_proto_lib",
    ],
)

proto_library(
    name = "hmi_status_proto_lib",
    srcs = ["hmi_status.proto"],
    deps = [
<<<<<<< HEAD
        "//modules/monitor/proto:hardware_status_proto_lib",
    ]
=======
        "//modules/monitor/proto:system_status_proto_lib",
    ],
>>>>>>> 922f69ee
)<|MERGE_RESOLUTION|>--- conflicted
+++ resolved
@@ -39,11 +39,6 @@
     name = "hmi_status_proto_lib",
     srcs = ["hmi_status.proto"],
     deps = [
-<<<<<<< HEAD
-        "//modules/monitor/proto:hardware_status_proto_lib",
-    ]
-=======
         "//modules/monitor/proto:system_status_proto_lib",
     ],
->>>>>>> 922f69ee
 )
'use strict';

const path = require('path');
const webpack = require('webpack');
const HtmlWebpackPlugin = require('html-webpack-plugin');
const ProgressBarPlugin = require('progress-bar-webpack-plugin');
const CopyWebpackPlugin = require('copy-webpack-plugin');
const ESLintPlugin = require('eslint-webpack-plugin');
const ReactRefreshWebpackPlugin = require('@pmmmwh/react-refresh-webpack-plugin');
const FaviconsWebpackPlugin = require('favicons-webpack-plugin');
// const BundleAnalyzerPlugin = require('webpack-bundle-analyzer').BundleAnalyzerPlugin;

module.exports = (env, argv) => {

  const { mode } = argv;

  const isEnvDevelopment = mode === 'development';
  const isEnvProduction = mode === 'production';

  // style files regexes
  const cssRegex = /\.css$/;
  const sassRegex = /\.(scss|sass)$/;
  const lessRegex = /\.less$/;


  return {
    context: path.join(__dirname, 'src'),

    entry: {
      app: './app.js',
      parameters: path.join(__dirname, 'src/store/config/parameters.yml'),
    },

    output: {
      path: path.join(__dirname, 'dist'),
      filename: './[name].bundle.js',
      publicPath: '',
    },

    devtool: isEnvDevelopment ? 'inline-source-map' : 'hidden-source-map',

    resolve: {
      // Files with the following extensions here can be "import"
      // without the extension.
      //
      // Needs ".json" and ".scss" for Grommet.
      extensions: ['.webpack.js', '.web.js',
        '.jsx', '.js',
        '.json',
        '.scss', '.css',
        '.png', '.svg'],
      alias: {
        store: path.resolve(__dirname, 'src/store'),
        styles: path.resolve(__dirname, 'src/styles'),
        components: path.resolve(__dirname, 'src/components'),
        utils: path.resolve(__dirname, 'src/utils'),
        renderer: path.resolve(__dirname, 'src/renderer'),
        assets: path.resolve(__dirname, 'assets'),
        proto_bundle: path.resolve(__dirname, 'proto_bundle'),
      },
    },

    module: {
      rules: [
        {
          test: /\.(js|jsx)$/,
          exclude: /node_modules/,
          use: [
            {
              loader: 'babel-loader',
              options: {
                presets: [
                  '@babel/preset-env',
                  '@babel/preset-react'],
                plugins: [
                  isEnvDevelopment && require.resolve('react-refresh/babel'),
                  ['@babel/plugin-proposal-decorators', {
                    legacy: true,
                  }],
                  '@babel/plugin-proposal-class-properties',
                  '@babel/plugin-proposal-optional-chaining',
                  [
                    '@babel/plugin-transform-modules-commonjs',
                    {
                      allowTopLevelThis: true,
                    },
                  ],
                  [
                    'import',
                    {
                      libraryName: 'antd',
                      libraryDirectory: 'es',
                      style: true,
                    },
                    'antd',
                  ],
                ].filter(Boolean),
              },
            },
          ],
        },
        {
          // Object models and materials.
          test: /\.mtl$|\.obj$/,
          exclude: /node_modules/,
          use: [{
            loader: 'file-loader',
          }],
        },
        {
          test: require.resolve('three/examples/js/loaders/MTLLoader.js'),
          use: 'imports-loader?THREE=three',
        },
        {
          test: require.resolve('three/examples/js/loaders/OBJLoader.js'),
          use: 'imports-loader?THREE=three',
        },
        {
          test: require.resolve('three/examples/js/controls/OrbitControls.js'),
          use: 'imports-loader?THREE=three',
        },
        {
          // Load the images. They goes through image-webpack-loader
          // first, and then file-loader.
          //
          // Now you can import images just like js.
          test: /\.(png|jpe?g|svg|mp4|mov|gif)$/i,
          type: 'asset',
          generator: {
            filename: 'assets/[hash][ext][query]',
          },
        },
        {
          test: cssRegex,
          use: [
            {
              loader: 'style-loader',
            }, {
              loader: 'css-loader',
            }
          ]
        },
        {
          test: sassRegex,
          use: [
            {
              loader: 'style-loader',
            },
            {
              loader: 'css-loader',
              options: {
                modules: {
                  mode: 'global',
                },
              }
            },
            {
              loader: 'sass-loader',
              options: {
                sassOptions: {
                  includePaths: [
                    './node_modules',
                  ],
                },
              },
            },
          ],
        },
        {
          test: lessRegex,
          use: [
            {
              loader: 'style-loader',
            },
            {
              loader: 'css-loader',
            },
            {
              loader: 'less-loader',
              options: {
                lessOptions: {
                  javascriptEnabled: true,
                }
              }
            },
          ],
        },
        {
          // For font-awesome (woff)
          test: /\.woff(2)?(\?v=[0-9]\.[0-9]\.[0-9])?$/,
          use: [
            {
              loader: 'url-loader',
              options: {
                limit: 10000,
                mimetype: 'application/font-woff',
              },
            },
          ],
        },
        {
          // For font-awesome (ttf)
          test: /\.(ttf|eot|svg)(\?v=[0-9]\.[0-9]\.[0-9])?$/,
          loader: 'file-loader',
        },
        {
          test: /webworker\.js$/,
          use: [
            {
              loader: 'worker-loader',
              options: {
                filename: 'worker.bundle.js',
              },
            },
            {
              loader: 'babel-loader',
              options: {
                presets: ['@babel/preset-env'],
              },
            }],
        },
        {
          oneOf: [
            {
              test: /parameters.yml/,
              use: [
                {
                  loader: 'file-loader',
                  options: {
                    name: '[path][name].json',
                    context: 'src/store/config',
                    outputPath: '.', // the "dist" dir
                  },
                },
                {
                  loader: 'yaml-loader',
                  options: {
                    asJSON: true,
                  }
                },
              ]
            },
            {
              test: /\.yml$/,
              exclude: /node_modules/,
              use: [
<<<<<<< HEAD
                "json-loader",
=======
                'json-loader',
>>>>>>> 5d58fdd7
                {
                  loader: 'yaml-loader',
                  options: {
                    asJSON: true,
                  }
                },
              ],
            },
          ]
        }
      ],
    },

    plugins: [
      // Show compilation progress bar.
      new ProgressBarPlugin({
        format: 'build [:bar] :percent (:elapsed seconds)',
        clear: false,
      }),
      isEnvDevelopment && new ReactRefreshWebpackPlugin(),
      new ESLintPlugin({
        fix: true,
        // 仅针对变更文件
        lintDirtyModulesOnly: true,
        extensions: ['js', 'jsx'],
      }),
      // Generate the actual html from the hbs.
      new HtmlWebpackPlugin({
        template: './index.hbs',
        // Include only the app. Do not include the service worker.
        chunks: ['app'],
      }),
      new FaviconsWebpackPlugin({
        logo: './favicon.png',
        cache: true,
        prefix: 'icons/',
      }),
      new CopyWebpackPlugin([
        {
          from: '../node_modules/three/examples/fonts',
          to: 'fonts',
        },
      ]),
      // As of moment 2.18, all locales are bundled together with the core library
      // use the IgnorePlugin to stop any locale being bundled with moment:
      new webpack.IgnorePlugin({
        resourceRegExp: /^\.\/locale$/,
        contextRegExp: /moment$/,
      }),

      new webpack.DefinePlugin({
        OFFLINE_PLAYBACK: JSON.stringify(false),
      }),

      // Uncomment me to analyze bundles
      // new BundleAnalyzerPlugin({
      //     analyzerMode: 'server',
      //     analyzerPort: '7777'
      // }),
    ].filter(Boolean),

    devServer: {
      client: {
        progress: true,
      },
      static: {
        directory: path.join(__dirname, 'src'),
        staticOptions: {},
        serveIndex: true,
        watch: true,
      },
      hot: true,
      open: true,
      compress: true,
      port: 8080,
      devMiddleware: {
        // debug devserver
<<<<<<< HEAD
        writeToDisk: true,
=======
        // writeToDisk: true,
>>>>>>> 5d58fdd7
      },
    },

    // Disable the warning of large size bundle files.
    performance: {
      hints: false,
    },
  };
};<|MERGE_RESOLUTION|>--- conflicted
+++ resolved
@@ -244,11 +244,7 @@
               test: /\.yml$/,
               exclude: /node_modules/,
               use: [
-<<<<<<< HEAD
-                "json-loader",
-=======
                 'json-loader',
->>>>>>> 5d58fdd7
                 {
                   loader: 'yaml-loader',
                   options: {
@@ -326,11 +322,7 @@
       port: 8080,
       devMiddleware: {
         // debug devserver
-<<<<<<< HEAD
-        writeToDisk: true,
-=======
         // writeToDisk: true,
->>>>>>> 5d58fdd7
       },
     },
 

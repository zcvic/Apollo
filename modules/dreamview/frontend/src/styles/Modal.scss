.modal-background {
    position: fixed;
    top: 0;
    left: 0;
    bottom: 0;
    right: 0;
    background-color: rgba(0, 0, 0, 0.5);
    z-index: 1000;
}

.modal-content {
    position: fixed;
    top: 35%;
    left: 50%;
    width: 300px;
    height: 130px;
    transform: translate(-50%, -50%);

    text-align: center;
    background-color: rgba(0, 0, 0, 0.8);
    box-shadow: 0px 0px 10px 0px rgba(0, 0, 0, 0.75);
    z-index: 1001;

    header {
        background: #217cba;
        // color: #fff;
        display: flex;
        align-items: center;
        justify-content: space-between;
        padding: 0 2rem;
        min-height: 50px;
    }

    .modal-dialog {
        position: absolute;
        top: 0px;
        right: 0px;
        bottom: 50px;
        left: 0px;
        padding: 5px;
    }

    .ok-button {
        position: absolute;
        bottom: 0px;
        transform: translate(-50%, -50%);

        padding: 7px 25px;
        border: none;
        background: #006AFF;
        color: #ffffff;
        cursor: pointer;
    }

    .ok-button:hover {
        background: #49a9ee;
    }
}


.local-scenario-set-delete-confirm-modal {

  color: #fff;

  .ant-modal {
    .ant-modal-content {
<<<<<<< HEAD
      width: 400px;
=======
      width: 430px;
>>>>>>> 5d58fdd7
      height: 200px;
      background: #272A2E;
      border-radius: 6px;
      .ant-modal-body {
        background: #272A2E;
        border-radius: 6px;
      }
    }
  }

  &_body {
    display: flex;
    justify-content: center;
    margin-bottom: 30px;
    .local-scenario-set-delete-confirm-modal_icons {
      margin-right: 18px;
      img {
        width: 16px;
        height: 16px;
      }
    }

    .local-scenario-set-delete-confirm-modal_title {
      font-family: PingFangSC-Medium, serif;
      font-size: 16px;
      color: #FFFFFF;
      line-height: 24px;
      font-weight: 500;
    }

    .local-scenario-set-delete-confirm-modal_content {
      font-family: PingFangSC-Regular, serif;
      font-size: 12px;
      color: #858B92;
      line-height: 16px;
      font-weight: 400;
      text-align: justify;
    }
  }

  &_button_group {
    display: flex;
    justify-content: center;
    &_item {
      cursor: pointer;
      color: #fff;
      width: 72px;
      height: 40px;
      line-height: 40px;
      text-align: center;
      background: rgba(255,255,255,0.00);
      border: 1px solid rgba(101,106,113,1);
      border-radius: 6px;

      &:first-child {
        margin-right: 24px;
      }

      &:last-child {
        background: #3385FF;
        border: none;
      }
    }
  }

}<|MERGE_RESOLUTION|>--- conflicted
+++ resolved
@@ -64,11 +64,7 @@
 
   .ant-modal {
     .ant-modal-content {
-<<<<<<< HEAD
-      width: 400px;
-=======
       width: 430px;
->>>>>>> 5d58fdd7
       height: 200px;
       background: #272A2E;
       border-radius: 6px;

--- conflicted
+++ resolved
@@ -1498,8 +1498,6 @@
       }
     }
   }
-<<<<<<< HEAD
-=======
 
   //local record list container
   .local-record-list {
@@ -1565,7 +1563,6 @@
       }
     }
   }
->>>>>>> 5d58fdd7
 }
 
 .route-editing-bar {

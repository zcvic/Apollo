slGraph:
    title: 'QP Path - sl graph'
    options:
        legend:
            display: false
        axes: 
            x:
                min: 0
                max: 200
                labelString: 's - ref_line (m)'
            y:
                min: -5
                max: 5
                labelString: 'l (m)'
    properties:
        lines:
            aggregatedBoundaryLow:
                color: 'rgba(0, 0, 0, 0.8)' # black
                borderWidth: 2
                pointRadius: 0
                fill: false
                showLine: true
            aggregatedBoundaryHigh:
                color: 'rgba(0, 0, 0, 0.8)' # black
                borderWidth: 2
                pointRadius: 0
                lineTension: 0
                fill: false
                showLine: true
            pathLine:
                color: 'rgba(0, 0, 0, 0.7)' # black
                borderWidth: 2
                pointRadius: 0.5
                fill: false
                showLine: false
            mapLowerBound:
                color: 'rgba(54, 162, 235, 0.6)' # blue
                borderWidth: 2
                pointRadius: 0
                fill: 'start'
                showLine: true
            mapUpperBound:
                color: 'rgba(54, 162, 235, 0.6)' # blue
                borderWidth: 2
                pointRadius: 0
                fill: 'end'
                showLine: true
            staticObstacleLowerBound:
                color: 'rgba(255, 0, 0, 0.8)' # red
                borderWidth: 2
                pointRadius: 0
                fill: 'start'
                showLine: true
            staticObstacleUpperBound:
                color: 'rgba(255, 0, 0, 0.8)' # red
                borderWidth: 2
                pointRadius: 0
                fill: 'end'
                showLine: true
            dynamicObstacleLowerBound:
                color: 'rgba(255, 206, 86, 0.2)' # yellow
                borderWidth: 2
                pointRadius: 0
                fill: false
                showLine: true
            dynamicObstacleUpperBound:
                color: 'rgba(255, 206, 86, 0.2)' # yellow
                borderWidth: 2
                pointRadius: 0
                fill: false
                showLine: true
stGraph:
    options:
        legend:
            display: false
        axes: 
            x:
                min: -3
                max: 9
                labelString: 't (second)'
            y:
                min: -10
                max: 220
                labelString: 's (m)'
    properties:
        box:
            color: 'rgba(255, 0, 0, 0.8)' # red
            borderWidth: 2
            pointRadius: 0
            fill: false
            showLine: true
            showText: true
            cubicInterpolationMode: 'monotone'
            lineTension: 0
        lines:
            curveLine:
                color: 'rgba(0, 0, 0, 0.5)' # black
                borderWidth: 2
                pointRadius: 1
                fill: false
                showLine: false
            kernelCruise:
                color: 'rgba(27, 249, 105, 0.5)' # green
                borderWidth: 2
                pointRadius: 1
                fill: false
                showLine: false
            kernelFollow:
                color: 'rgba(255, 206, 86, 0.5)' # yellow
                borderWidth: 2
                pointRadius: 1
                fill: false
                showLine: false
stSpeedGraph:
    title: 'QP Speed - sv graph'
    options:
        legend:
            display: true
        axes: 
            x:
                min: -10
                max: 220
                labelString: 's - qp_path(m)'
            y:
                min: -1
                max: 40
                labelString: 'v (m/s)'
    properties:
        lines:
            upperConstraint:
                color: 'rgba(54, 162, 235, 1)' # blue
                borderWidth: 2
                pointRadius: 0
                fill: false
                showLine: true
            lowerConstraint:
                color: 'rgba(54, 162, 235, 1)' # blue
                borderWidth: 4
                pointRadius: 0
                fill: false
                showLine: true
            planned:
                color: 'rgba(0, 0, 0, 0.5)' # black
                borderWidth: 4
                pointRadius: 0
                fill: false
                showLine: true
            limit:
                color: 'rgba(255, 0, 0, 0.5)' # red
                borderWidth: 4
                pointRadius: 0
                fill: false
                showLine: true
speedGraph:
    title: 'Planning Speed'
    options:
        legend:
            display: true
        axes: 
            x:
                min: -2
                max: 10
                labelString: 't (second)'
            y:
                min: -1
                max: 40
                labelString: 'speed (m/s)'
    properties:
        lines:
            finalSpeed:
                color: 'rgba(255, 0, 0, 0.8)' # red
                borderWidth: 1
                pointRadius: 1
                fill: false
                showLine: false
            DpStSpeedOptimizer:
                color: 'rgba(27, 249, 105, 0.5)' # green
                borderWidth: 2
                pointRadius: 0
                fill: false
                showLine: true
            QpSplineStSpeedOptimizer:
                color: 'rgba(54, 162, 235, 1)' # blue
                borderWidth: 2
                pointRadius: 0
                fill: false
                showLine: ture
kappaGraph:
    title: 'Planning Kappa'
    options:
        legend:
            display: true
        axes:
            x:
                labelString: 's (m)'
            y:
                min: -0.2
                max: 0.2
                labelString: 'kappa'
    properties:
        lines:
            DpPolyPathOptimizer:
                color: 'rgba(27, 249, 105, 0.5)' # green
                borderWidth: 2
                pointRadius: 0
                fill: false
                showLine: true
            QpSplinePathOptimizer:
                color: 'rgba(54, 162, 235, 1)' # blue
                borderWidth: 5
                pointRadius: 0
                fill: false
                showLine: true
<<<<<<< HEAD
=======
dkappaGraph:
    title: 'Planning Dkappa'
    options:
        legend:
            display: true
        axes:
            x:
                labelString: 's (m)'
            y:
                min: -0.02
                max: 0.02
                labelString: 'dkappa'
    properties:
        lines:
            ReferenceLine:
                color: 'rgba(255, 0, 0, 0.8)' # red
                borderWidth: 2
                pointRadius: 0
                fill: false
                showLine: true
            QpSplinePathOptimizer:
                color: 'rgba(54, 162, 235, 1)' # blue
                borderWidth: 5
                pointRadius: 0
                fill: false
                showLine: true
>>>>>>> 922f69ee
latencyGraph:
    title: 'Latency'
    options:
        legend:
            display: false
        axes:
            x:
                labelString: 'timestampe (sec)'
            y:
                labelString: 'latency (ms)'
    properties:
        lines:
            planning:
                color: 'rgba(27, 249, 105, 0.5)' # green
                borderWidth: 2
                pointRadius: 0
                fill: false
                showLine: true<|MERGE_RESOLUTION|>--- conflicted
+++ resolved
@@ -211,8 +211,6 @@
                 pointRadius: 0
                 fill: false
                 showLine: true
-<<<<<<< HEAD
-=======
 dkappaGraph:
     title: 'Planning Dkappa'
     options:
@@ -239,7 +237,6 @@
                 pointRadius: 0
                 fill: false
                 showLine: true
->>>>>>> 922f69ee
 latencyGraph:
     title: 'Latency'
     options:

import STORE from 'store';
import RENDERER from 'renderer';
import MAP_NAVIGATOR from 'components/Navigation/MapNavigator';
import UTTERANCE from 'store/utterance';
import Worker from 'utils/webworker.js';

export default class RealtimeWebSocketEndpoint {
  constructor(serverAddr) {
    this.serverAddr = serverAddr;
    this.websocket = null;
    this.simWorldUpdatePeriodMs = 100;
    this.simWorldLastUpdateTimestamp = 0;
    this.mapUpdatePeriodMs = 1000;
    this.mapLastUpdateTimestamp = 0;
    this.updatePOI = true;
    this.updateDefaultRoutingPoints = true;
    this.updateParkAndGoRoutings = true;
    this.routingTime = undefined;
    this.currentMode = null;
    this.worker = new Worker();
    this.pointcloudWS = null;
    this.requestHmiStatus = this.requestHmiStatus.bind(this);
    this.updateParkingRoutingDistance = true;
  }

  initialize() {
    try {
      this.websocket = new WebSocket(this.serverAddr);
      this.websocket.binaryType = 'arraybuffer';
    } catch (error) {
      console.error(`Failed to establish a connection: ${error}`);
      setTimeout(() => {
        this.initialize();
      }, 1000);
      return;
    }
    this.websocket.onmessage = (event) => {
      this.worker.postMessage({
        source: 'realtime',
        data: event.data,
      });
    };
    this.worker.onmessage = (event) => {
      const message = event.data;
      switch (message.type) {
        case 'HMIStatus':
          STORE.hmi.updateStatus(message.data);
          RENDERER.updateGroundImage(STORE.hmi.currentMap);
          break;
        case 'VehicleParam':
          STORE.hmi.updateVehicleParam(message.data);
          break;
        case 'SimControlStatus':
          STORE.setOptionStatus('enableSimControl', message.enabled);
          break;
        case 'SimWorldUpdate':
          this.checkMessage(message);

          const isNewMode = (this.currentMode
                                       && this.currentMode !== STORE.hmi.currentMode);
          const isNavigationModeInvolved = (this.currentMode === 'Navigation'
                                                    || STORE.hmi.currentMode === 'Navigation');
          this.currentMode = STORE.hmi.currentMode;
          if (STORE.hmi.shouldDisplayNavigationMap) {
            if (MAP_NAVIGATOR.isInitialized()) {
              MAP_NAVIGATOR.update(message);
            }

            if (STORE.hmi.inNavigationMode) {
              // In navigation mode, the coordinate system is FLU and
              // relative position of the ego-car is (0, 0). But,
              // absolute position of the ego-car is needed in MAP_NAVIGATOR.
              message.autoDrivingCar.positionX = 0;
              message.autoDrivingCar.positionY = 0;
              message.autoDrivingCar.heading = 0;

              RENDERER.coordinates.setSystem('FLU');
              this.mapUpdatePeriodMs = 100;
            }
          } else {
            RENDERER.coordinates.setSystem('ENU');
            this.mapUpdatePeriodMs = 1000;
          }

          STORE.update(message, isNewMode);
          RENDERER.maybeInitializeOffest(
            message.autoDrivingCar.positionX,
            message.autoDrivingCar.positionY,
            // Updating offset only if navigation mode is involved since
            // its coordination system is different from rest of the modes.
            isNewMode && isNavigationModeInvolved,
          );
          RENDERER.updateWorld(message);
          this.updateMapIndex(message);
          if (this.routingTime !== message.routingTime) {
            // A new routing needs to be fetched from backend.
            this.requestRoutePath();
            this.routingTime = message.routingTime;
          }
          break;
        case 'MapElementIds':
          RENDERER.updateMapIndex(message.mapHash,
            message.mapElementIds, message.mapRadius);
          break;
        case 'DefaultEndPoint':
          STORE.routeEditingManager.updateDefaultRoutingEndPoint(message);
          break;
        case 'DefaultRoutings':
          STORE.routeEditingManager.updateDefaultRoutingPoints(message);
          break;
        case 'ParkAndGoRoutings':
          STORE.routeEditingManager.updateParkAndGoRoutings(message);
          break;
        case 'AddDefaultRoutingPath':
          // used for user-defined routing: default routing,park and go routing
          STORE.routeEditingManager.addDefaultRoutingPath(message);
          break;
        case 'RoutePath':
          RENDERER.updateRouting(message.routingTime, message.routePath);
          break;
        case 'RoutingPointCheckResult':
          if (message.error) {
            RENDERER.removeInvalidRoutingPoint(message.pointId, message.error);
          }
          break;
        case 'DataCollectionProgress':
          if (message) {
            STORE.hmi.updateDataCollectionProgress(message.data);
          }
          break;
        case 'PreprocessProgress':
          if (message) {
            STORE.hmi.updatePreprocessProgress(message.data);
          }
          break;
        case 'ParkingRoutingDistance':
          if (message) {
            STORE.routeEditingManager.updateParkingRoutingDistance(message.threshold);
          }
          break;
      }
    };
    this.websocket.onclose = (event) => {
      console.log(`WebSocket connection closed, close_code: ${event.code}`);

      // If connection has been lost for more than 10 sec, send the error message every 2 sec
      const now = new Date().getTime();
      const lossDuration = now - this.simWorldLastUpdateTimestamp;
      const alertDuration = now - STORE.monitor.lastUpdateTimestamp;
      if (this.simWorldLastUpdateTimestamp !== 0
                && lossDuration > 10000 && alertDuration > 2000) {
        const message = 'Connection to the server has been lost.';
        STORE.monitor.insert('FATAL', message, now);
        if (UTTERANCE.getCurrentText() !== message || !UTTERANCE.isSpeaking()) {
          UTTERANCE.speakOnce(message);
        }
      }

      this.initialize();
    };

    // Request simulation world every 100ms.
    clearInterval(this.timer);
    this.timer = setInterval(() => {
      if (this.websocket.readyState === this.websocket.OPEN) {
        // Load default routing end point.
        if (this.updatePOI) {
          this.requestDefaultRoutingEndPoint();
          this.updatePOI = false;
        }
        // Load default routing points user defined
        if (this.updateDefaultRoutingPoints) {
          this.requestDefaultRoutingPoints();
          this.updateDefaultRoutingPoints = false;
        }
        // load park and go routings user defined
        if (this.updateParkAndGoRoutings) {
          this.requestParkAndGoRoutings();
          this.updateParkAndGoRoutings = false;
        }
        if (this.pointcloudWS.isEnabled()) {
          this.pointcloudWS.requestPointCloud();
        }
        this.requestSimulationWorld(STORE.options.showPNCMonitor);
        if (this.updateParkingRoutingDistance) {
          this.requestParkingRoutingDistance();
          this.updateParkingRoutingDistance = false;
        }
        if (STORE.hmi.isVehicleCalibrationMode) {
          this.requestDataCollectionProgress();
          this.requestPreprocessProgress();
        }
        if (STORE.hmi.isSensorCalibrationMode) {
          this.requestPreprocessProgress();
        }
      }
    }, this.simWorldUpdatePeriodMs);
  }

  updateMapIndex(message) {
    const now = new Date();
    const duration = now - this.mapLastUpdateTimestamp;
    if (message.mapHash && duration >= this.mapUpdatePeriodMs) {
      RENDERER.updateMapIndex(message.mapHash, message.mapElementIds, message.mapRadius);
      this.mapLastUpdateTimestamp = now;
    }
  }

  checkMessage(world) {
    const now = new Date().getTime();
    const duration = now - this.simWorldLastUpdateTimestamp;
    if (this.simWorldLastUpdateTimestamp !== 0 && duration > 200) {
      console.warn(`Last sim_world_update took ${duration}ms`);
    }
    if (this.secondLastSeqNum === world.sequenceNum) {
      // Receiving multiple duplicated simulation_world messages
      // indicates a backend lag.
      console.warn('Received duplicate simulation_world:', this.lastSeqNum);
    }
    this.secondLastSeqNum = this.lastSeqNum;
    this.lastSeqNum = world.sequenceNum;
    this.simWorldLastUpdateTimestamp = now;
  }

  requestSimulationWorld(requestPlanningData) {
    this.websocket.send(JSON.stringify({
      type: 'RequestSimulationWorld',
      planning: requestPlanningData,
    }));
  }

  checkRoutingPoint(point) {
    const request = {
      type: 'CheckRoutingPoint',
      point,
    };
    this.websocket.send(JSON.stringify(request));
  }

  requestMapElementIdsByRadius(radius) {
    this.websocket.send(JSON.stringify({
      type: 'RetrieveMapElementIdsByRadius',
      radius,
    }));
  }

  requestRoute(start, start_heading, waypoint, end, parkingInfo) {
    const request = {
      type: 'SendRoutingRequest',
      start,
      end,
      waypoint,
    };

    if (parkingInfo) {
      request.parkingInfo = parkingInfo;
    }

    if (start_heading) {
      request.start.heading = start_heading;
    }
    this.websocket.send(JSON.stringify(request));
  }

  requestDefaultCycleRouting(start, start_heading, waypoint, end, cycleNumber) {
    const request = {
      type: 'SendDefaultCycleRoutingRequest',
      start,
      end,
      waypoint,
      cycleNumber,
    };
    if (start_heading) {
      request.start.heading = start_heading;
    }
    this.websocket.send(JSON.stringify(request));
  }

  requestParkGoRouting(start, start_heading, waypoint, end, parkTime) {
    const request = {
      type: 'SendParkGoRoutingRequest',
      start,
      end,
      waypoint,
      parkTime,
    };
    if (start_heading) {
      request.start.heading = start_heading;
    }
    this.websocket.send(JSON.stringify(request));
  }

  requestDefaultRoutingEndPoint() {
    this.websocket.send(JSON.stringify({
      type: 'GetDefaultEndPoint',
    }));
  }

  requestDefaultRoutingPoints() {
    this.websocket.send(JSON.stringify({
      type: 'GetDefaultRoutings',
    }));
  }

  requestParkAndGoRoutings() {
    this.websocket.send(JSON.stringify({
      type: 'GetParkAndGoRoutings',
    }));
  }

  requestParkingRoutingDistance() {
    this.websocket.send(JSON.stringify({
      type: 'GetParkingRoutingDistance',
    }));
  }

  resetBackend() {
    this.websocket.send(JSON.stringify({
      type: 'Reset',
    }));
  }

  dumpMessages() {
    this.websocket.send(JSON.stringify({
      type: 'Dump',
    }));
  }

  changeSetupMode(mode) {
    this.websocket.send(JSON.stringify({
      type: 'HMIAction',
      action: 'CHANGE_MODE',
      value: mode,
    }));
  }

  changeMap(map) {
    this.websocket.send(JSON.stringify({
      type: 'HMIAction',
      action: 'CHANGE_MAP',
      value: map,
    }));
    this.updatePOI = true;
    this.updateDefaultRoutingPoints = true;
    this.updateParkAndGoRoutings = true;
  }

  changeVehicle(vehicle) {
    this.websocket.send(JSON.stringify({
      type: 'HMIAction',
      action: 'CHANGE_VEHICLE',
      value: vehicle,
    }));
  }

  executeModeCommand(action) {
    if (!['SETUP_MODE', 'RESET_MODE', 'ENTER_AUTO_MODE'].includes(action)) {
      console.error('Unknown mode command found:', action);
      return;
    }

    this.websocket.send(JSON.stringify({
      type: 'HMIAction',
      action,
    }));

    setTimeout(this.requestHmiStatus, 5000);
  }

  executeModuleCommand(moduleName, command) {
    if (!['START_MODULE', 'STOP_MODULE'].includes(command)) {
      console.error('Unknown module command found:', command);
      return;
    }

    this.websocket.send(JSON.stringify({
      type: 'HMIAction',
      action: command,
      value: moduleName,
    }));

    setTimeout(this.requestHmiStatus, 5000);
  }

  submitDriveEvent(eventTimeMs, eventMessage, eventTypes, isReportable) {
    this.websocket.send(JSON.stringify({
      type: 'SubmitDriveEvent',
      event_time_ms: eventTimeMs,
      event_msg: eventMessage,
      event_type: eventTypes,
      is_reportable: isReportable,
    }));
  }

  submitAudioEvent(eventTimeMs, obstacleId, audioType, movingResult, direction, isSirenOn) {
    this.websocket.send(JSON.stringify({
      type: 'SubmitAudioEvent',
      event_time_ms: eventTimeMs,
      obstacle_id: obstacleId,
      audio_type: audioType,
      moving_result: movingResult,
      audio_direction: direction,
      is_siren_on: isSirenOn,
    }));
  }

  toggleSimControl(enable) {
    this.websocket.send(JSON.stringify({
      type: 'ToggleSimControl',
      enable,
    }));
  }

  requestRoutePath() {
    this.websocket.send(JSON.stringify({
      type: 'RequestRoutePath',
    }));
  }

  requestHmiStatus() {
    this.websocket.send(JSON.stringify({
      type: 'HMIStatus',
    }));
  }

  publishNavigationInfo(data) {
    this.websocket.send(data);
  }

  requestDataCollectionProgress() {
    this.websocket.send(JSON.stringify({
      type: 'RequestDataCollectionProgress',
    }));
  }

  setPointCloudWS(pointcloudws) {
    this.pointcloudWS = pointcloudws;
  }

  saveDefaultRouting(routingName, points, routingType) {
    const request = {
      type: 'SaveDefaultRouting',
      name: routingName,
      point: points,
      routingType,
    };
    this.websocket.send(JSON.stringify(request));
  }

  requestPreprocessProgress() {
    this.websocket.send(JSON.stringify({
      type: 'RequestPreprocessProgress',
    }));
  }

  startPreprocessData(data, type) {
    const request = {
      type,
    };
    if (data) {
      request.data = data;
    }
    this.websocket.send(JSON.stringify(request));
  }

<<<<<<< HEAD
  sendParkingRequest(start,waypoint,end, parkingInfo, laneWidth,cornerPoints,id, start_heading) {
=======
  sendParkingRequest(start, waypoint, end, parkingInfo, laneWidth, cornerPoints, id, start_heading) {
>>>>>>> 98e3729c
    const request = {
      type: 'SendParkingRoutingRequest',
      start,
      end,
      waypoint,
      parkingInfo,
      laneWidth,
      cornerPoints,
    };
    if (start_heading) {
      request.start.heading = start_heading;
    }
    if (id) {
      request.end.id = id;
    }
    this.websocket.send(JSON.stringify(request));
  }

  sendDeadEndJunctionRoutingRequest(
    start1, end1, start2, end2, inLaneIds, outLaneIds, routingPoint,
  ) {
    const request = {
      type: 'SendDeadEndJunctionRoutingRequest',
      start1,
      end1,
      start2,
      end2,
      inLaneIds,
      outLaneIds,
      routingPoint,
    };
    // construct lane way point with lane id for end1 start2
    // are intersection point may get error lane id
    request.end1.id = inLaneIds[0];
    request.start2.id = outLaneIds[0];
    this.websocket.send(JSON.stringify(request));
  }
}<|MERGE_RESOLUTION|>--- conflicted
+++ resolved
@@ -463,11 +463,7 @@
     this.websocket.send(JSON.stringify(request));
   }
 
-<<<<<<< HEAD
-  sendParkingRequest(start,waypoint,end, parkingInfo, laneWidth,cornerPoints,id, start_heading) {
-=======
   sendParkingRequest(start, waypoint, end, parkingInfo, laneWidth, cornerPoints, id, start_heading) {
->>>>>>> 98e3729c
     const request = {
       type: 'SendParkingRoutingRequest',
       start,

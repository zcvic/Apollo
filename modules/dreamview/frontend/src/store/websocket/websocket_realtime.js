--- conflicted
+++ resolved
@@ -372,8 +372,6 @@
     }));
   }
 
-<<<<<<< HEAD
-=======
   getDymaticModelList() {
     this.websocket.send(JSON.stringify({
       type: 'HMIAction',
@@ -438,7 +436,6 @@
       action:'STOP_RECORD',
     }));
   }
->>>>>>> 5d58fdd7
   executeModeCommand(action) {
     if (!['SETUP_MODE', 'RESET_MODE', 'ENTER_AUTO_MODE'].includes(action)) {
       console.error('Unknown mode command found:', action);

import {action, computed, observable, runInAction} from 'mobx';
import {LinearInterpolant} from 'three';

export default class Planning {
  @observable sequenceNum = 0;

  data = this.initData();

  latencyGraph = {
      planning: []
  };

  @action updateSequenceNum(newSequenceNum) {
    this.sequenceNum = newSequenceNum;
  }

  initData() {
    return {
      slGraph: {},
      stGraph: {},
      stSpeedGraph: {},
      speedGraph: {},
      kappaGraph: {},
      dkappaGraph: {},
    };
  }

  generateDataPoints(X, Y, transform) {
    if (!X || !Y || X.length !== Y.length) {
      return [];
    }

    const bound = [];
    for (let idx = 0; idx < Y.length; idx++) {
      const x = Number(X[idx]);
      let y = Number(Y[idx]);
      if (transform !== undefined) {
        y = transform(y);
      }
      bound.push({x: x, y: y});
    }
    return bound;
  }

  transformMapBound(l) {
    return (l > 10 || l < -10) ? (100 * l / Math.abs(l)) : l;
  }

  extractDataPoints(data, xField, yField, loopBack = false) {
    if (!data) {
      return [];
    }

    const points = data.map((point) => {
      return {x: point[xField], y: point[yField]};
    });

    if (loopBack && data.length) {
      points.push({x: data[0][xField], y: data[0][yField]});
    }

    return points;
  }

  updateSLFrame(slFrame) {
    const graph = this.data.slGraph;

    const sampledS = slFrame[0].sampledS;
    graph.mapLowerBound = this.generateDataPoints(
        sampledS, slFrame[0].mapLowerBound, this.transformMapBound);
    graph.mapUpperBound = this.generateDataPoints(
        sampledS, slFrame[0].mapUpperBound, this.transformMapBound);
    graph.staticObstacleLowerBound =
        this.generateDataPoints(sampledS, slFrame[0].staticObstacleLowerBound);
    graph.staticObstacleUpperBound =
        this.generateDataPoints(sampledS, slFrame[0].staticObstacleUpperBound);
    graph.dynamicObstacleLowerBound =
        this.generateDataPoints(sampledS, slFrame[0].dynamicObstacleLowerBound);
    graph.dynamicObstacleUpperBound =
        this.generateDataPoints(sampledS, slFrame[0].dynamicObstacleUpperBound);
    graph.pathLine = this.extractDataPoints(slFrame[0].slPath, 's', 'l');

    const aggregatedBoundaryS = slFrame[1].aggregatedBoundaryS;
    graph.aggregatedBoundaryLow = this.generateDataPoints(
        aggregatedBoundaryS, slFrame[1].aggregatedBoundaryLow);
    graph.aggregatedBoundaryHigh = this.generateDataPoints(
        aggregatedBoundaryS, slFrame[1].aggregatedBoundaryHigh);
  }

  updateSTGraph(stGraphs) {
    for (const stGraph of stGraphs) {
      this.data.stGraph[stGraph.name] = {obstaclesBoundary: {}};
      const graph = this.data.stGraph[stGraph.name];

      // obstacle boundary lines
      if (stGraph.boundary) {
        for (const boundary of stGraph.boundary) {
          const type = boundary.type.substring('ST_BOUNDARY_TYPE_'.length);
          const label = `${boundary.name}_${type}`;
          graph.obstaclesBoundary[label] =
              this.extractDataPoints(boundary.point, 't', 's', true);
        }
      }

      // curve line
      graph.curveLine = this.extractDataPoints(stGraph.speedProfile, 't', 's');

      // kernel cruise line
      if (stGraph.kernelCruiseRef) {
        graph.kernelCruise = this.generateDataPoints(
            stGraph.kernelCruiseRef.t, stGraph.kernelCruiseRef.cruiseLineS);
      }

      // kernel follow line
      if (stGraph.kernelFollowRef) {
        graph.kernelFollow = this.generateDataPoints(
            stGraph.kernelFollowRef.t, stGraph.kernelFollowRef.followLineS);
      }
    }
  }

  updateSTSpeedGraph(stGraphs) {
    for (const stGraph of stGraphs) {
      this.data.stSpeedGraph[stGraph.name] = {};
      const graph = this.data.stSpeedGraph[stGraph.name];

      // speed: limit
      graph.limit = this.extractDataPoints(stGraph.speedLimit, 's', 'v');

      // speed: planned
      graph.planned = this.extractDataPoints(stGraph.speedProfile, 's', 'v');

      // speed: constraint
      if (stGraph.speedConstraint) {
        const curveT = stGraph.speedProfile.map((point) => {
          return point.t;
        });
        const curveS = stGraph.speedProfile.map((point) => {
          return point.s;
        });
        const interpolant = new LinearInterpolant(curveT, curveS, 1, []);
        const speedConstraintS = stGraph.speedConstraint.t.map((point) => {
          return interpolant.evaluate(point)[0];
        });

        graph.lowerConstraint = this.generateDataPoints(
            speedConstraintS, stGraph.speedConstraint.lowerBound);
        graph.upperConstraint = this.generateDataPoints(
            speedConstraintS, stGraph.speedConstraint.upperBound);
      }
    }
  }

  updateSpeed(speedPlans, trajectory) {
    const graph = this.data.speedGraph;
    if (speedPlans) {
      for (const plan of speedPlans) {
        graph[plan.name] = this.extractDataPoints(plan.speedPoint, 't', 'v');
      }
    }

    if (trajectory) {
      graph.finalSpeed =
          this.extractDataPoints(trajectory, 'timestampSec', 'speed');
    }
  }

  updateKappaGraph(paths) {
    for (const path of paths) {
      this.data.kappaGraph[path.name] =
        this.extractDataPoints(path.pathPoint, 's', 'kappa');
    }
  }

<<<<<<< HEAD
=======
  updateDkappaGraph(paths) {
    for (const path of paths) {
      this.data.dkappaGraph[path.name] =
        this.extractDataPoints(path.pathPoint, 's', 'dkappa');
    }
  }

>>>>>>> 922f69ee
  updadteLatencyGraph(currentTime, latencyStates) {
    const timeRange = 300000; // 5 min
    for (const moduleName in this.latencyGraph) {
      let graph = this.latencyGraph[moduleName];
<<<<<<< HEAD

      if (graph.length > 1 ) {
=======
      if (graph.length > 0) {
>>>>>>> 922f69ee
        const startTime = graph[0].x;
        const endTime = graph[graph.length - 1].x;
        const diff = currentTime - startTime;
        if (currentTime < endTime) {
          // new data set, clean up existing one
          this.latencyGraph[moduleName] = [];
          graph = this.latencyGraph[moduleName];

        } else if (diff > timeRange) {
          // shift out old data
          graph.shift();
        }
      }

      if (graph.length === 0 ||
          graph[graph.length - 1].x !== currentTime) {
          graph.push({x: currentTime, y: latencyStates.planning});
      }
    }
  }

  update(world) {
    this.updateSequenceNum(world.sequenceNum);
    this.data = this.initData();

    const planningData = world.planningData;
    if (planningData) {
      if (planningData.slFrame) {
        this.updateSLFrame(planningData.slFrame);
      }

      if (planningData.stGraph) {
        this.updateSTGraph(planningData.stGraph);
        this.updateSTSpeedGraph(planningData.stGraph);
      }

      if (planningData.speedPlan) {
        this.updateSpeed(planningData.speedPlan, world.planningTrajectory);
      }

      if (planningData.path) {
        this.updateKappaGraph(planningData.path);
        this.updateDkappaGraph(planningData.path);
      }
    }

    if (world.latency) {
      this.updadteLatencyGraph(world.timestampSec, world.latency);
    }
  }
}<|MERGE_RESOLUTION|>--- conflicted
+++ resolved
@@ -172,8 +172,6 @@
     }
   }
 
-<<<<<<< HEAD
-=======
   updateDkappaGraph(paths) {
     for (const path of paths) {
       this.data.dkappaGraph[path.name] =
@@ -181,17 +179,11 @@
     }
   }
 
->>>>>>> 922f69ee
   updadteLatencyGraph(currentTime, latencyStates) {
     const timeRange = 300000; // 5 min
     for (const moduleName in this.latencyGraph) {
       let graph = this.latencyGraph[moduleName];
-<<<<<<< HEAD
-
-      if (graph.length > 1 ) {
-=======
       if (graph.length > 0) {
->>>>>>> 922f69ee
         const startTime = graph[0].x;
         const endTime = graph[graph.length - 1].x;
         const diff = currentTime - startTime;

/******************************************************************************
 * Copyright 2017 The Apollo Authors. All Rights Reserved.
 *
 * Licensed under the Apache License, Version 2.0 (the "License");
 * you may not use this file except in compliance with the License.
 * You may obtain a copy of the License at
 *
 * http://www.apache.org/licenses/LICENSE-2.0
 *
 * Unless required by applicable law or agreed to in writing, software
 * distributed under the License is distributed on an "AS IS" BASIS,
 * WITHOUT WARRANTIES OR CONDITIONS OF ANY KIND, either express or implied.
 * See the License for the specific language governing permissions and
 * limitations under the License.
 *****************************************************************************/

#include "modules/perception/common/perception_gflags.h"

<<<<<<< HEAD
DEFINE_string(node_name, "perception", "The perception module name in proto");

=======
>>>>>>> 922f69ee
DEFINE_string(perception_adapter_config_filename,
              "modules/perception/conf/adapter.conf",
              "The adapter config filename");

/// lib/config_manager/config_manager.cc
DEFINE_string(config_manager_path, "./conf/config_manager.config",
              "The ModelConfig config paths file.");
DEFINE_string(work_root, "modules/perception", "Project work root direcotry.");

/// obstacle/base/object.cc
DEFINE_bool(is_serialize_point_cloud, false,
            "serialize and output object cloud");

/// obstacle/onboard/hdmap_input.cc
DEFINE_double(map_radius, 60.0, "get map radius of car center");
DEFINE_int32(map_sample_step, 1, "step for sample road boundary points");

/// obstacle/onboard/lidar_process.cc
DEFINE_bool(enable_hdmap_input, false, "enable hdmap input for roi filter");
DEFINE_string(onboard_roi_filter, "DummyROIFilter", "onboard roi filter");
DEFINE_string(onboard_segmentor, "DummySegmentation", "onboard segmentation");
DEFINE_string(onboard_object_builder, "DummyObjectBuilder",
              "onboard object builder");
DEFINE_string(onboard_tracker, "DummyTracker", "onboard tracker");

DEFINE_int32(tf2_buff_in_ms, 10, "the tf2 buff size in ms");
DEFINE_string(lidar_tf2_frame_id, "world", "the tf2 transform frame id");
DEFINE_string(lidar_tf2_child_frame_id, "velodyne64",
              "the tf2 transform child frame id");
DEFINE_string(obstacle_module_name, "perception_obstacle",
              "perception obstacle module name");
DEFINE_bool(enable_visualization, false, "enable visualization for debug");<|MERGE_RESOLUTION|>--- conflicted
+++ resolved
@@ -16,11 +16,6 @@
 
 #include "modules/perception/common/perception_gflags.h"
 
-<<<<<<< HEAD
-DEFINE_string(node_name, "perception", "The perception module name in proto");
-
-=======
->>>>>>> 922f69ee
 DEFINE_string(perception_adapter_config_filename,
               "modules/perception/conf/adapter.conf",
               "The adapter config filename");

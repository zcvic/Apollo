model_param {
<<<<<<< HEAD
  model_name: "lane13d_0716"
  proto_file: "lane_deploy.pt"
  weight_file: "lane_deploy.md"
=======
  model_name: "lane2d_0627"
  proto_file: "deploy_lane_high.pt"
  weight_file: "deploy_lane_high.md"
>>>>>>> d8366eb7
  offset_ratio: 0.28843
  confidence_threshold: 0.95 # 0.5
  model_type: Caffe
  cropped_ratio: 0.71157
  resized_width: 640
  ignored_height: 160
}

net_param {
  seg_blob: "softmax"
  input_blob: "data"
}
<|MERGE_RESOLUTION|>--- conflicted
+++ resolved
@@ -1,13 +1,7 @@
 model_param {
-<<<<<<< HEAD
-  model_name: "lane13d_0716"
-  proto_file: "lane_deploy.pt"
-  weight_file: "lane_deploy.md"
-=======
   model_name: "lane2d_0627"
   proto_file: "deploy_lane_high.pt"
   weight_file: "deploy_lane_high.md"
->>>>>>> d8366eb7
   offset_ratio: 0.28843
   confidence_threshold: 0.95 # 0.5
   model_type: Caffe

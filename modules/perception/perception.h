--- conflicted
+++ resolved
@@ -26,8 +26,6 @@
 
 #include "modules/common/apollo_app.h"
 #include "modules/common/macro.h"
-#include "modules/perception/obstacle/onboard/lidar_process.h"
-#include "modules/perception/obstacle/onboard/radar_process.h"
 #include "ros/include/ros/ros.h"
 #include "sensor_msgs/PointCloud2.h"
 
@@ -45,16 +43,8 @@
   common::Status Start() override;
   void Stop() override;
 
-<<<<<<< HEAD
  private:
   void RegistAllOnboardClass();
-=======
-  // Upon receiving point cloud data
-  void OnPointCloud(const sensor_msgs::PointCloud2& message);
-
- private:
-  std::unique_ptr<LidarProcess> lidar_process_;
->>>>>>> 0144450f
 };
 
 }  // namespace perception

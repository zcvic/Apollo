--- conflicted
+++ resolved
@@ -83,9 +83,6 @@
   if (data_frame == nullptr)
     return false;
 
-<<<<<<< HEAD
-  return true;
-=======
   LidarFrame* lidar_frame = data_frame->lidar_frame;
   if (lidar_frame == nullptr)
     return false;
@@ -93,7 +90,6 @@
   LidarDetectorOptions options;
   bool res = Detect(options, lidar_frame);
   return res;
->>>>>>> 5d58fdd7
 }
 
 bool MaskPillarsDetection::Detect(const LidarDetectorOptions& options,

--- conflicted
+++ resolved
@@ -389,21 +389,13 @@
     return false;
   }
 
-<<<<<<< HEAD
-  for (int i = 0; i < 13; ++i) {
-=======
   for (int i = 0; i < num_lanes; ++i) {
->>>>>>> d8366eb7
     cv::Mat tmp(lane_output_height_lane_, lane_output_width_lane_, CV_32FC1);
     memcpy(tmp.data, seg_blob->cpu_data() + lane_output_width_lane_ *
           lane_output_height_lane_ * i,
           lane_output_width_lane_ * lane_output_height_lane_ * sizeof(float));
-<<<<<<< HEAD
-    cv::resize(tmp, tmp, cv::Size(960, 384), 0, 0);
-=======
     cv::resize(tmp, tmp,
                cv::Size(lane_output_width_, lane_output_height_), 0, 0);
->>>>>>> d8366eb7
     predictions->push_back(tmp);
   }
 

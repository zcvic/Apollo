--- conflicted
+++ resolved
@@ -9,14 +9,9 @@
     deps = [
         "//modules/perception/lib/base:base",
         "//modules/perception/obstacle/base:perception_obstacle_base",
-<<<<<<< HEAD
-        "//modules/perception/obstacle/camera/common:obstacle_camera_common",
+        "//modules/perception/obstacle/camera/common:common",
         "@eigen",
-        "@opencv2//:core"
-=======
-        "//modules/perception/obstacle/camera/common:common",
-        "@eigen"
->>>>>>> 455821ba
+        "@opencv2//:core",
     ]
 )
 

/******************************************************************************
 * Copyright 2018 The Apollo Authors. All Rights Reserved.
 *
 * Licensed under the Apache License, Version 2.0 (the "License");
 * you may not use this file except in compliance with the License.
 * You may obtain a copy of the License at
 *
 * http://www.apache.org/licenses/LICENSE-2.0
 *
 * Unless required by applicable law or agreed to in writing, software
 * distributed under the License is distributed on an "AS IS" BASIS,
 * WITHOUT WARRANTIES OR CONDITIONS OF ANY KIND, either express or implied.
 * See the License for the specific language governing permissions and
 * limitations under the License.
 *****************************************************************************/

#include <algorithm>
#include <limits>
#include <memory>
#include <string>
#include <utility>
#include <vector>

#include "Eigen/Core"
#include "opencv2/opencv.hpp"

#include "modules/perception/proto/perception_obstacle.pb.h"
#include "modules/common/log.h"
#include "modules/perception/obstacle/camera/lane_post_process/common/base_type.h"

#ifndef MODULES_PERCEPTION_OBSTACLE_CAMERA_LANE_POST_PROCESS_COMMON_TYPE_H_
#define MODULES_PERCEPTION_OBSTACLE_CAMERA_LANE_POST_PROCESS_COMMON_TYPE_H_

namespace apollo {
namespace perception {

<<<<<<< HEAD
=======
#ifndef MAX_LANE_HISTORY
#define MAX_LANE_HISTORY 10
#endif

#ifndef UF_BLOCK_WIDTH
#define UF_BLOCK_WIDTH 32
#endif

#ifndef UF_BLOCK_HEIGHT
#define UF_BLOCK_HEIGHT 16
#endif

>>>>>>> 8504833b
#ifndef MAX_GROUP_PREDICTION_MARKER_NUM
#define MAX_GROUP_PREDICTION_MARKER_NUM 10
#endif

#ifndef MAX_POLY_ORDER
#define MAX_POLY_ORDER 3
#endif

#ifndef MAX_LANE_SPATIAL_LABELS
#define MAX_LANE_SPATIAL_LABELS 3
#endif

#ifndef MIN_BETWEEN_LANE_DISTANCE
#define MIN_BETWEEN_LANE_DISTANCE 2.5
#endif

#ifndef AVEAGE_LANE_WIDTH_METER
#define AVEAGE_LANE_WIDTH_METER 3.7
#endif

constexpr ScalarType INVERSE_AVEAGE_LANE_WIDTH_METER
                     = 1.0 / AVEAGE_LANE_WIDTH_METER;

#ifndef INF_NON_MASK_POINT_X
#define INF_NON_MASK_POINT_X 10000
#endif

constexpr ScalarType kEpsilon = 1e-5;

// define colors for visualization (Blue, Green, Red)
const cv::Scalar kBlack(0, 0, 0);
const cv::Scalar kWhite(255, 255, 255);
const cv::Scalar kGrey(128, 128, 128);
const cv::Scalar kRed(0, 0, 255);
const cv::Scalar kGreen(0, 255, 0);
const cv::Scalar kBlue(255, 0, 0);
const cv::Scalar kYellow(0, 255, 255);
const cv::Scalar kCyan(255, 255, 0);
const cv::Scalar kMagenta(255, 0, 255);
const cv::Scalar kPurple(255, 48, 155);
const cv::Scalar kGreenYellow(47, 255, 173);

// delay time for visualization
constexpr int kDelayTime = 0;

enum MarkerShapeType {
  POINT = 0,
  LINE_SEGMENT,
};

enum SpaceType {
  IMAGE = 0,
  VEHICLE,
};

typedef Eigen::Matrix<ScalarType, 2, 1> Vector2D;

enum AssociationMethod {
  GREEDY_GROUP_CONNECT = 0,
};

struct AssociationParam {
  AssociationMethod method = AssociationMethod::GREEDY_GROUP_CONNECT;
  ScalarType min_distance = 0.0;
  ScalarType max_distance = 100.0;
  ScalarType distance_weight = 0.4;
  ScalarType max_deviation_angle = static_cast<ScalarType>(M_PI / 6.0);
  ScalarType deviation_angle_weight = 0.4;
  ScalarType max_relative_orie = static_cast<ScalarType>(M_PI / 6.0);
  ScalarType relative_orie_weight = 0.2;
  ScalarType max_departure_distance = 50.0;
  ScalarType departure_distance_weight = 0.4;
  ScalarType min_orientation_estimation_size = 5.0;
};

struct Marker {
  MarkerShapeType shape_type = MarkerShapeType::LINE_SEGMENT;
  int marker_type = 0;
  SpaceType space_type = SpaceType::IMAGE;
  Vector2D pos{0.0, 0.0};
  Vector2D image_pos{0.0, 0.0};
  Vector2D start_pos{0.0, 0.0};
  Vector2D image_start_pos{0.0, 0.0};
  Vector2D orie{0.0, -1.0};
  ScalarType angle = static_cast<ScalarType>(-M_PI / 2.0);
  int original_id = -1;
  int cc_id = -1;
  int inner_edge_id = -1;
  int cc_edge_ascend_id = -1;
  int cc_edge_descend_id = -1;
  int cc_next_marker_id = -1;
  int lane_id = -1;
  ScalarType confidence = 0.0;

  cv::Point vis_pos;
  cv::Point vis_start_pos;

  static bool comp(const Marker &a, const Marker &b) {
    CHECK_EQ(a.space_type, b.space_type);
    return (a.space_type == SpaceType::IMAGE) ? a.pos(1) > b.pos(1)
                                              : a.pos(1) < b.pos(1);
  }
};

typedef Eigen::Matrix<ScalarType, 4, 1> Bbox;  // (x_min, y_min, x_max, y_max)

typedef std::vector<std::pair<int, int>> Graph;

enum SpatialLabelType {
  L_0 = 0,
  L_1,
  L_2,
  R_0,
  R_1,
  R_2,
  L_UNKNOWN,
  R_UNKNOWN,
};

enum SemanticLabelType {
  SOLID = 0,
  DASHED,
  PARRELLE,
  UNKNOWN,
};

typedef Eigen::Matrix<ScalarType, MAX_POLY_ORDER + 1, 1> PolyModel;

struct LaneInstance {
  int graph_id;
  ScalarType siz;
  Bbox bounds;
  PolyModel model;
  ScalarType lateral_dist;

  LaneInstance() : graph_id(-1), siz(0), lateral_dist(0) {
    for (int j = 0; j <= MAX_POLY_ORDER; ++j) {
      this->model(j) = 0;
    }
    bounds << 0, 0, 0, 0;
  }

  LaneInstance(int i, ScalarType s, const Bbox &box)
      : graph_id(i), siz(s), lateral_dist(0) {
    for (int j = 0; j <= MAX_POLY_ORDER; ++j) {
      model(j) = 0;
    }
    bounds = box;
  }

  static bool CompareSiz(const LaneInstance &a, const LaneInstance &b) {
    return a.siz > b.siz;
  }

  static bool CompareBound(const LaneInstance &a, const LaneInstance &b) {
    return a.bounds(0) < b.bounds(0);  // x_min
  }

  bool HasOverlap(const LaneInstance &a) {
    return a.bounds(0) <= this->bounds(2) && a.bounds(2) >= this->bounds(0);
  }
};

struct CubicCurve {
  float x_start;
  float x_end;
  float a;
  float b;
  float c;
  float d;
};

/*
struct L3LaneInfo {
  int lane_id;
  int left_idx;
  int right_idx;
  float lane_width;
  int carleft_idx;
  int carright_idx;
};
*/

struct LaneObject {
  LaneObject() {
    model.setZero();
    pos.reserve(100);
    orie.reserve(100);
    image_pos.reserve(100);
    confidence.reserve(100);
  }

  size_t point_num = 0;
  std::vector<Vector2D> pos;
  std::vector<Vector2D> orie;
  std::vector<Vector2D> image_pos;
  std::vector<ScalarType> confidence;
  SpatialLabelType spatial = SpatialLabelType::L_0;
  SemanticLabelType semantic = SemanticLabelType::UNKNOWN;
  bool is_compensated = false;

  ScalarType longitude_start = std::numeric_limits<ScalarType>::max();
  ScalarType longitude_end = -std::numeric_limits<ScalarType>::max();
  int order = 0;
  PolyModel model;
  ScalarType lateral_distance = 0.0;

  CubicCurve pos_curve;
  CubicCurve img_curve;
  // L3LaneInfo lane_info;
  double timestamp = 0.0;
  int32_t seq_num = 0;

  // @brief: write to LaneMarker protobuf message API
  void ToLaneMarkerProto(LaneMarker* lane_marker) const {
    // set a constant quality value 1.0 as temporary use
    lane_marker->set_quality(1.0);
    lane_marker->set_model_degree(MAX_POLY_ORDER);
    lane_marker->set_c0_position(model(0));
    lane_marker->set_c1_heading_angle(model(1));
    lane_marker->set_c2_curvature(model(2));
    lane_marker->set_c3_curvature_derivative(model(3));
    lane_marker->set_view_range(std::max(longitude_end,
                                         static_cast<ScalarType>(0)));
    lane_marker->set_longitude_start(longitude_start);
    lane_marker->set_longitude_end(longitude_end);
  }

  std::string GetSpatialLabel() const {
    switch (spatial) {
      case SpatialLabelType::L_0:
        return "L0";
      case SpatialLabelType::L_1:
        return "L1";
      case SpatialLabelType::L_2:
        return "L2";
      case SpatialLabelType::R_0:
        return "R0";
      case SpatialLabelType::R_1:
        return "R1";
      case SpatialLabelType::R_2:
        return "R2";
      default:
        AERROR << "unknown lane spatial label.";
        return "unknown spatial label";
    }
  }
};

/*
// struct for L3 Lane information
struct L3LaneLine {
  SpatialLabelType spatial;
  SemanticLabelType semantic;
  L3CubicCurve pos_curve;
  L3CubicCurve img_curve;
};

struct RoadInfo {
  double timestamp = 0.0;
  int32_t seq_num = 0;
  std::vector<L3LaneLine> lane_line_vec;
  std::vector<L3LaneInfo> lane_vec;
};
*/

typedef std::vector<LaneObject> LaneObjects;
typedef std::shared_ptr<LaneObjects> LaneObjectsPtr;
typedef const std::shared_ptr<LaneObjects> LaneObjectsConstPtr;

typedef std::vector<LaneInstance> LaneInstances;
typedef std::shared_ptr<LaneInstances> LaneInstancesPtr;
typedef const std::shared_ptr<LaneInstances> LaneInstancesConstPtr;

void LaneObjectsToLaneMarkerProto(const LaneObjects& lane_objects,
                                  LaneMarkers* lane_markers);
}  // namespace perception
}  // namespace apollo

#endif  // MODULES_PERCEPTION_OBSTACLE_CAMERA_LANE_POST_PROCESS_COMMON_TYPE_H_<|MERGE_RESOLUTION|>--- conflicted
+++ resolved
@@ -34,21 +34,10 @@
 namespace apollo {
 namespace perception {
 
-<<<<<<< HEAD
-=======
 #ifndef MAX_LANE_HISTORY
 #define MAX_LANE_HISTORY 10
 #endif
 
-#ifndef UF_BLOCK_WIDTH
-#define UF_BLOCK_WIDTH 32
-#endif
-
-#ifndef UF_BLOCK_HEIGHT
-#define UF_BLOCK_HEIGHT 16
-#endif
-
->>>>>>> 8504833b
 #ifndef MAX_GROUP_PREDICTION_MARKER_NUM
 #define MAX_GROUP_PREDICTION_MARKER_NUM 10
 #endif

load("//tools:cpplint.bzl", "cpplint")

package(default_visibility = ["//visibility:public"])

cc_library(
    name = "perception_obstacle_camera_lane_post_process_common_type",
    hdrs = ["type.h"],
    deps = [
        "//modules/common:log",
        "@eigen//:eigen",
        "@opencv2//:core",
    ],
)

cc_library(
    name = "perception_obstacle_camera_lane_post_process_common_util",
    hdrs = ["util.h"],
    deps = [
        "//modules/common:log",
        "//modules/perception/obstacle/camera/lane_post_process/common:type",
    ],
)

cc_library(
    name = "perception_obstacle_camera_lane_post_process_common_connected_component_analysis",
    srcs = ["connected_component.cc"],
    hdrs = ["connected_component.h"],
    deps = [
        "//modules/common:log",
<<<<<<< HEAD
        "//modules/perception/obstacle/camera/lane_post_process/common:type",
        "@eigen//:eigen",
        "@opencv2//:core",
    ],
)

cc_library(
    name = "projector",
    hdrs = ["projector.h"],
    deps = [
        "//modules/common:log",
        "//modules/perception/obstacle/camera/common:perception_obstacle_camera_common",
=======
        "//modules/perception/obstacle/camera/lane_post_process/common:perception_obstacle_camera_lane_post_process_common_type",
>>>>>>> 977f999d
        "@eigen//:eigen",
        "@opencv2//:core",
    ],
)

cpplint()<|MERGE_RESOLUTION|>--- conflicted
+++ resolved
@@ -27,7 +27,6 @@
     hdrs = ["connected_component.h"],
     deps = [
         "//modules/common:log",
-<<<<<<< HEAD
         "//modules/perception/obstacle/camera/lane_post_process/common:type",
         "@eigen//:eigen",
         "@opencv2//:core",
@@ -39,10 +38,8 @@
     hdrs = ["projector.h"],
     deps = [
         "//modules/common:log",
+        "//modules/perception/lib/config_manager:config_manager",
         "//modules/perception/obstacle/camera/common:perception_obstacle_camera_common",
-=======
-        "//modules/perception/obstacle/camera/lane_post_process/common:perception_obstacle_camera_lane_post_process_common_type",
->>>>>>> 977f999d
         "@eigen//:eigen",
         "@opencv2//:core",
     ],

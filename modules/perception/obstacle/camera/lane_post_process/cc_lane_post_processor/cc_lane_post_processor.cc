--- conflicted
+++ resolved
@@ -515,7 +515,6 @@
       (!use_history_ || time_stamp_ > options.timestamp)) {
     InitLaneHistory();
   }
-//  AINFO << "use history: " << use_history_;
 
   time_stamp_ = options.timestamp;
 
@@ -817,10 +816,9 @@
       CorrectWithLaneHistory(l, *lane_objects, &is_valid);
     }
 
-    for (l = 0; l < is_valid.size(); l++) {
-      if (is_valid[l]) {
-        break;
-      }
+    l = 0;
+    while (l < is_valid.size() && !is_valid[l]) {
+      l++;
     }
     if (l < is_valid.size()) {
       lane_history_.push_back(*(*lane_objects));
@@ -830,10 +828,6 @@
       }
     }
 
-<<<<<<< HEAD
-=======
-//    AINFO << "History buffer size: " << lane_history_.size();
->>>>>>> 64d50fed
     for (l = 0; l < is_valid.size(); l++) {
       if (!is_valid[l]) {
         (*lane_objects)->push_back(generated_lanes_->at(l));
@@ -841,32 +835,18 @@
         AINFO << generated_lanes_->at(l).model;
       }
     }
-<<<<<<< HEAD
-=======
-//    if (CorrectWithLaneHistory(*lane_objects, &is_valid)) {
-
-//     if (0) {
-//       lane_history_.push_back(*(*lane_objects));
->>>>>>> 64d50fed
-// #if USE_HISTORY_TO_EXTEND_LANE
-//       for (size_t i = 0; i < generated_lanes_->size(); i++) {
-//         if (is_valid[i]) {
-//           int j = 0;
-//           if (FindLane(*(*lane_objects),
-//                  generated_lanes_->at(i).spatial, &j)) {
-//             ExtendLaneWithHistory(generated_lanes_->at(i),
-//                                   &((*lane_objects)->at(j)));
-//           }
-//         }
-//       }
-// #endif //USE_HISTORY_TO_EXTEND_LANE
-<<<<<<< HEAD
-=======
-//    } else {
-//      AINFO << "use history instead of current lane detection";
-//      lane_history_.pop_front();
-//    }
->>>>>>> 64d50fed
+#if USE_HISTORY_TO_EXTEND_LANE
+    for (size_t i = 0; i < generated_lanes_->size(); i++) {
+      if (is_valid[i]) {
+        int j = 0;
+        if (FindLane(*(*lane_objects),
+            generated_lanes_->at(i).spatial, &j)) {
+          ExtendLaneWithHistory(generated_lanes_->at(i),
+                                &((*lane_objects)->at(j)));
+        }
+      }
+    }
+#endif  // USE_HISTORY_TO_EXTEND_LANE
     auto vs = options.vehicle_status;
     for (auto &m : *motion_buffer_) {
       m.motion *= vs.motion;
@@ -878,12 +858,7 @@
 
 bool CCLanePostProcessor::CorrectWithLaneHistory(int l,
         LaneObjectsPtr lane_objects, std::vector<bool> *is_valid) {
-<<<<<<< HEAD
     // trust current lane or not
-=======
-  // trust current lane or not
-//  for (size_t l = 0; l < generated_lanes_->size(); l++) {
->>>>>>> 64d50fed
     auto &lane = generated_lanes_->at(l);
     lane.pos.clear();
     lane.longitude_start = std::numeric_limits<ScalarType>::max();
@@ -921,13 +896,7 @@
       // fit a 2nd-order polynomial curve;
       lane.order = 2;
     }
-<<<<<<< HEAD
     ADEBUG << "history size: " << lane.point_num;
-=======
-//    std::sort(lane.pos.begin(), lane.pos.end(),
-//      [&](Vector2D a, Vector2D b) {return a.x() < b.x();});
-//    AINFO << "history size: " << lane.point_num;
->>>>>>> 64d50fed
     if (lane_accum_num < 2 ||lane.point_num < 2 ||
         lane.longitude_end - lane.longitude_start < 4.0) {
       AWARN << "Failed to use history: " << lane_accum_num
@@ -970,28 +939,12 @@
         count++;
       }
       if (count > 0 && ave_delta / count > AVEAGE_LANE_WIDTH_METER / 4.0) {
-<<<<<<< HEAD
         ADEBUG << "ave_delta is: " << ave_delta / count;
         lane_objects->erase(lane_objects->begin() + idx);
-=======
-        AINFO << "ave_delta is: " << ave_delta / count;
-        lane_objects->erase(lane_objects->begin() + idx);
-//        for (auto &pos : lane.pos) {
-//          pos.y() = PolyEval(pos.x(), lane.order, lane.model);
-//        }
-      //  lane_objects->push_back(lane);
->>>>>>> 64d50fed
       } else {
         (*is_valid)[l] = true;
       }
     }
-<<<<<<< HEAD
-=======
-//  }
-//  for (std::size_t l = 0; l < generated_lanes_->size(); l++) {
-//    if ((*is_valid)[l]) return true;
-//  }
->>>>>>> 64d50fed
   return (*is_valid)[l];
 }
 
@@ -1029,7 +982,6 @@
 void CCLanePostProcessor::InitLaneHistory() {
   use_history_ = true;
   AINFO << "Init Lane History Start;";
-<<<<<<< HEAD
   if (!lane_history_.empty()) {
     lane_history_.clear();
   } else {
@@ -1045,11 +997,6 @@
     generated_lanes_->resize(interested_labels_.size(), LaneObject());
   } else {
     generated_lanes_ =
-=======
-  lane_history_.set_capacity(MAX_LANE_HISTORY);
-  motion_buffer_ = std::make_shared<MotionBuffer>(MAX_LANE_HISTORY);
-  generated_lanes_ =
->>>>>>> 64d50fed
       std::make_shared<LaneObjects>(interested_labels_.size(), LaneObject());
   }
   for (std::size_t i = 0; i < generated_lanes_->size(); i++) {

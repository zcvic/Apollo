/******************************************************************************
 * Copyright 2018 The Apollo Authors. All Rights Reserved.
 *
 * Licensed under the Apache License, Version 2.0 (the "License");
 * you may not use this file except in compliance with the License.
 * You may obtain a copy of the License at
 *
 * http://www.apache.org/licenses/LICENSE-2.0
 *
 * Unless required by applicable law or agreed to in writing, software
 * distributed under the License is distributed on an "AS IS" BASIS,
 * WITHOUT WARRANTIES OR CONDITIONS OF ANY KIND, either express or implied.
 * See the License for the specific language governing permissions and
 * limitations under the License.
 *****************************************************************************/

#include "modules/perception/obstacle/camera/common/util.h"

#include <fcntl.h>
#include <sys/stat.h>
#include <sys/types.h>
#include <algorithm>
#include <iomanip>

#include "gflags/gflags.h"

#include "modules/common/log.h"

namespace apollo {
namespace perception {

DEFINE_string(onsemi_obstacle_extrinsics,
              "./conf/params/onsemi_obstacle_extrinsics.yaml",
              "onsemi_obstacle_extrinsics name");
DEFINE_string(onsemi_obstacle_intrinsics,
              "./conf/params/onsemi_obstacle_intrinsics.yaml",
              "onsemi_obstacle_intrinsics name");
DEFINE_bool(onboard_undistortion, false, "do undistortion");

std::vector<cv::Scalar> color_table = {
    cv::Scalar(0, 0, 0),       cv::Scalar(128, 0, 0),
    cv::Scalar(255, 0, 0),     cv::Scalar(0, 128, 0),
    cv::Scalar(128, 128, 0),   cv::Scalar(255, 128, 0),
    cv::Scalar(0, 255, 0),     cv::Scalar(128, 255, 0),
    cv::Scalar(255, 255, 0),   cv::Scalar(0, 0, 128),
    cv::Scalar(128, 0, 128),   cv::Scalar(255, 0, 128),
    cv::Scalar(0, 128, 128),   cv::Scalar(128, 128, 128),
    cv::Scalar(255, 128, 128), cv::Scalar(0, 255, 128),
    cv::Scalar(128, 255, 128), cv::Scalar(255, 255, 128),
    cv::Scalar(0, 0, 255),     cv::Scalar(128, 0, 255),
    cv::Scalar(255, 0, 255),   cv::Scalar(0, 128, 255),
    cv::Scalar(128, 128, 255), cv::Scalar(255, 128, 255),
    cv::Scalar(0, 255, 255),   cv::Scalar(128, 255, 255),
    cv::Scalar(255, 255, 255),
};

bool LoadVisualObjectFromFile(const std::string &file_name,
                              std::vector<VisualObjectPtr> *visual_objects) {
  FILE *fp = fopen(file_name.c_str(), "r");
  if (!fp) {
    std::cout << "load file: " << file_name << " error!" << std::endl;
    return false;
  }

  while (!feof(fp)) {
    VisualObjectPtr obj(new VisualObject());
    std::fill(
        obj->type_probs.begin(),
        obj->type_probs.begin() + static_cast<int>(ObjectType::MAX_OBJECT_TYPE),
        0);

    double trash = 0.0;
    char type[255];
    double x1 = 0.0;
    double y1 = 0.0;
    double x2 = 0.0;
    double y2 = 0.0;
    int ret = fscanf(fp,
                     "%s %lf %lf %f %lf %lf %lf %lf %f %f %f %f %f %f %f %f "
                     "%f %f",
                     type, &trash, &trash, &obj->alpha, &x1, &y1, &x2, &y2,
                     &obj->height, &obj->width, &obj->length, &obj->center.x(),
                     &obj->center.y(), &obj->center.z(), &obj->theta,
                     &obj->score, &obj->trunc_height, &obj->trunc_width);
    obj->upper_left[0] = x1 > 0 ? x1 : 0;
    obj->upper_left[1] = y1 > 0 ? y1 : 0;
    obj->lower_right[0] = x2 < 1920 ? x2 : 1920;
    obj->lower_right[1] = y2 < 1080 ? y2 : 1080;
    obj->type = GetObjectType(std::string(type));
    obj->type_probs[static_cast<int>(obj->type)] =
        static_cast<float>(obj->score);

    if (ret >= 15) {
      visual_objects->push_back(obj);
    }
  }
  fclose(fp);
  return true;
}

bool WriteVisualObjectToFile(const std::string &file_name,
                             std::vector<VisualObjectPtr> *visual_objects) {
  FILE *fp = fopen(file_name.c_str(), "w");
  if (!fp) {
    std::cout << "write file: " << file_name << " error!" << std::endl;
    return false;
  }

  for (auto &obj : *visual_objects) {
    std::string type = GetTypeText(obj->type);

    fprintf(fp,
            "%s %.2f %.2f %.2f %.2f %.2f %.2f %.2f %.2f %.2f %.2f %.2f %.2f "
            "%.2f %.2f %.2f\n",
            type.c_str(), 0.0, 0.0, obj->alpha, obj->upper_left[0],
            obj->upper_left[1], obj->lower_right[0], obj->lower_right[1],
            obj->height, obj->width, obj->length, obj->center.x(),
            obj->center.y(), obj->center.z(), obj->theta, obj->score);
  }

  fclose(fp);
  return true;
}

bool LoadGTfromFile(const std::string &gt_path,
                    std::vector<VisualObjectPtr> *visual_objects) {
  std::ifstream gt_file(gt_path);

  std::string line;
  int detected_id = 0;
  while (std::getline(gt_file, line)) {
    std::istringstream iss(line);

    std::vector<std::string> tokens;
    std::copy(std::istream_iterator<std::string>(iss),
              std::istream_iterator<std::string>(), back_inserter(tokens));

    // TODO(All) Decide where to Eliminate -99 2D only cases, since they don't
    // have 3d (2409 test)
    if (tokens.size() == 16 && tokens[3].compare("-99") != 0) {
      VisualObjectPtr obj(new VisualObject());

      // TODO(All) Why the 2409 test data ground truth has exchanged alpha and
      // theta
      // position?

      obj->type = GetObjectType(tokens[0]);

      //            obj->alpha = std::stod(tokens[3]);
      obj->alpha = std::stod(tokens[14]);

      obj->upper_left[0] = std::stod(tokens[4]);
      obj->upper_left[1] = std::stod(tokens[5]);
      obj->lower_right[0] = std::stod(tokens[6]);
      obj->lower_right[1] = std::stod(tokens[7]);
      obj->height = std::stod(tokens[8]);
      obj->width = std::stod(tokens[9]);
      obj->length = std::stod(tokens[10]);
      obj->center.x() = std::stod(tokens[11]);
      obj->center.y() = std::stod(tokens[12]);
      obj->center.z() = std::stod(tokens[13]);

      //            obj->theta = std::stod(tokens[14]);
      obj->theta = std::stod(tokens[3]);

      obj->score = std::stod(tokens[15]);
      obj->id = detected_id++;

      // Set binary truncation estimation from gt box position
      // (Only possible to do this with this kind of gt, not detection)
      // (2 pixels to frame boundaries)
      if (obj->upper_left[0] <= 2.0 || obj->lower_right[0] >= 1918.0) {
        obj->trunc_width = 0.5f;
      } else {
        obj->trunc_width = 0.0f;
      }

      if (obj->upper_left[1] <= 2.0 || obj->lower_right[1] >= 1078.0) {
        obj->trunc_height = 0.5f;
      } else {
        obj->trunc_height = 0.0f;
      }

      visual_objects->push_back(obj);
    }
  }
  return true;
}

void DrawVisualObejcts(const std::vector<VisualObjectPtr> &visual_objects,
                       cv::Mat *img) {
  for (const auto &obj : visual_objects) {
// 3D BBox
#if 0
        if (obj->pts8.size() >= 17) {
            cv::Point pixels[9];
            for (size_t i = 0; i < 9; ++i) {
                pixels[i] = cv::Point(static_cast<int>(obj->pts8[i*2]),
                                      static_cast<int>(obj->pts8[i*2 + 1]));
            }

            cv::line(*img, pixels[4], pixels[5], COLOR_GREEN, 1);
            cv::line(*img, pixels[5], pixels[6], COLOR_YELLOW, 1);
            cv::line(*img, pixels[6], pixels[7], COLOR_BLUE, 1);
            cv::line(*img, pixels[7], pixels[4], COLOR_YELLOW, 1);

            cv::line(*img, pixels[0], pixels[1], COLOR_GREEN, 1);
            cv::line(*img, pixels[1], pixels[2], COLOR_YELLOW, 1);
            cv::line(*img, pixels[2], pixels[3], COLOR_BLUE, 1);
            cv::line(*img, pixels[3], pixels[0], COLOR_YELLOW, 1);

            cv::line(*img, pixels[0], pixels[4], COLOR_GREEN, 1);
            cv::line(*img, pixels[1], pixels[5], COLOR_GREEN, 1);
            cv::line(*img, pixels[2], pixels[6], COLOR_BLUE, 1);
            cv::line(*img, pixels[3], pixels[7], COLOR_BLUE, 1);

            // 3D center
            cv::circle(*img, pixels[8], 3, COLOR_RED, 3);
        }
#endif

    // 2D BBox
    int x1 = static_cast<int>(obj->upper_left[0]);
    int y1 = static_cast<int>(obj->upper_left[1]);
    int x2 = static_cast<int>(obj->lower_right[0]);
    int y2 = static_cast<int>(obj->lower_right[1]);

    cv::Point bbox[4];
    bbox[0].x = x1;
    bbox[0].y = y1;
    bbox[1].x = x2;
    bbox[1].y = y1;
    bbox[2].x = x2;
    bbox[2].y = y2;
    bbox[3].x = x1;
    bbox[3].y = y2;

    cv::line(*img, bbox[0], bbox[1], COLOR_WHITE, 1);
    cv::line(*img, bbox[1], bbox[2], COLOR_WHITE, 1);
    cv::line(*img, bbox[2], bbox[3], COLOR_WHITE, 1);
    cv::line(*img, bbox[3], bbox[0], COLOR_WHITE, 1);

    //  Text
    std::stringstream stream;
    stream.str("");
    stream.clear();
    stream << std::fixed << std::setprecision(2)
           << std::sqrt(obj->center.x() * obj->center.x() +
                        obj->center.y() * obj->center.y() +
                        obj->center.z() * obj->center.z());
    stream << " m, alpha:";
    stream << std::fixed << std::setprecision(2) << obj->alpha * 180.0 / M_PI;
    stream << " deg, theta:";
    stream << std::fixed << std::setprecision(2) << obj->theta * 180.0 / M_PI;
    stream << " deg, D:";
    stream << obj->id;
    cv::putText(*img, stream.str(), cv::Point(x1, y1 - 5),
                cv::FONT_HERSHEY_PLAIN, 0.8, COLOR_WHITE);
  }
}

void DrawGTObjectsText(const std::vector<VisualObjectPtr> &visual_objects,
                       cv::Mat *img) {
  for (const auto &obj : visual_objects) {
    // 2D BBox
    int x1 = static_cast<int>(obj->upper_left[0]);
    // int y1 = static_cast<int>(obj->upper_left[1]);
    // int x2 = static_cast<int>(obj->lower_right[0]);
    int y2 = static_cast<int>(obj->lower_right[1]);

    //  Text
    std::stringstream stream;
    stream.str("");
    stream.clear();
    stream << std::fixed << std::setprecision(2)
           << std::sqrt(obj->center.x() * obj->center.x() +
                        obj->center.y() * obj->center.y() +
                        obj->center.z() * obj->center.z());
    stream << " m, alpha:";
    stream << std::fixed << std::setprecision(2) << obj->alpha * 180.0 / M_PI;
    stream << " deg, theta:";
    stream << std::fixed << std::setprecision(2) << obj->theta * 180.0 / M_PI;
    stream << " deg, D:";
    stream << obj->id;
    cv::putText(*img, stream.str(), cv::Point(x1, y2 + 10),
                cv::FONT_HERSHEY_PLAIN, 0.8, COLOR_BLACK);
  }
}

std::string GetTypeText(ObjectType type) {
  if (type == ObjectType::VEHICLE) {
    return "car";
  }
  if (type == ObjectType::PEDESTRIAN) {
    return "pedestrian";
  }
  if (type == ObjectType::BICYCLE) {
    return "bicycle";
  }

  return "unknown";
}

ObjectType GetObjectType(const std::string &type) {
  std::string temp_type = type;
  std::transform(temp_type.begin(), temp_type.end(), temp_type.begin(),
                 (int (*)(int))std::tolower);
  if (temp_type == "unknown") {
    return ObjectType::UNKNOWN;
  } else if (temp_type == "unknown_movable") {
    return ObjectType::UNKNOWN_MOVABLE;
  } else if (temp_type == "unknown_unmovable") {
    return ObjectType::UNKNOWN_UNMOVABLE;
  } else if (temp_type == "pedestrian") {
    return ObjectType::PEDESTRIAN;
  } else if (temp_type == "bicycle") {
    return ObjectType::BICYCLE;
  } else if (temp_type == "vehicle") {
    return ObjectType::VEHICLE;
  } else if (temp_type == "bus") {
    return ObjectType::VEHICLE;
    // compatible with KITTI output - BEGIN
  } else if (temp_type == "car") {
    return ObjectType::VEHICLE;
  } else if (temp_type == "cyclist") {
    return ObjectType::BICYCLE;
  } else if (temp_type == "dontcare") {
    return ObjectType::UNKNOWN;
  } else if (temp_type == "misc") {
    return ObjectType::UNKNOWN;
  } else if (temp_type == "person_sitting") {
    return ObjectType::PEDESTRIAN;
  } else if (temp_type == "tram") {
    return ObjectType::VEHICLE;
  } else if (temp_type == "truck") {
    return ObjectType::VEHICLE;
  } else if (temp_type == "van") {
    return ObjectType::VEHICLE;
    // compatible with KITTI output - END
  } else {
    return ObjectType::UNKNOWN;
  }
}

<<<<<<< HEAD
=======
bool LoadTextProtoMessageFile(const std::string &path,
                              google::protobuf::Message *msg) {
  if (msg == nullptr) {
    AERROR << "msg is a null pointer.";
    return false;
  }

  int fd = open(path.c_str(), O_RDONLY);
  if (fd < 0) {
    AERROR << "path[" << path << "]";
    return false;
  }

  google::protobuf::io::FileInputStream file_in(fd);

  if (!google::protobuf::TextFormat::Parse(&file_in, msg)) {
    AERROR << "path[" << path << "]";
    return false;
  }

  if (close(fd) != 0) {
    AERROR << "fail to close file: " << path;
    return false;
  }

  return true;
}

>>>>>>> 74265867
}  // namespace perception
}  // namespace apollo<|MERGE_RESOLUTION|>--- conflicted
+++ resolved
@@ -342,36 +342,5 @@
   }
 }
 
-<<<<<<< HEAD
-=======
-bool LoadTextProtoMessageFile(const std::string &path,
-                              google::protobuf::Message *msg) {
-  if (msg == nullptr) {
-    AERROR << "msg is a null pointer.";
-    return false;
-  }
-
-  int fd = open(path.c_str(), O_RDONLY);
-  if (fd < 0) {
-    AERROR << "path[" << path << "]";
-    return false;
-  }
-
-  google::protobuf::io::FileInputStream file_in(fd);
-
-  if (!google::protobuf::TextFormat::Parse(&file_in, msg)) {
-    AERROR << "path[" << path << "]";
-    return false;
-  }
-
-  if (close(fd) != 0) {
-    AERROR << "fail to close file: " << path;
-    return false;
-  }
-
-  return true;
-}
-
->>>>>>> 74265867
 }  // namespace perception
 }  // namespace apollo
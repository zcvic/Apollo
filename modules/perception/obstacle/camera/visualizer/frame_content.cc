--- conflicted
+++ resolved
@@ -361,14 +361,10 @@
   if (it == radar_caches_.end()) {
     return std::vector<std::shared_ptr<Object>>();
   }
-<<<<<<< HEAD
   RadarContent content = it->second;
   if (ts != nullptr) {
     *ts = content.timestamp_;
   }
-=======
-  const auto& content = it->second;
->>>>>>> e2985638
   return content.radar_objects_;
 }
 
@@ -396,14 +392,11 @@
   if (it == fusion_caches_.end()) {
     return std::vector<std::shared_ptr<Object>>();
   }
-<<<<<<< HEAD
+
   FusionContent content = it->second;
   if (ts != nullptr) {
     *ts = content.timestamp_;
   }
-=======
-  const auto& content = it->second;
->>>>>>> e2985638
   return content.fused_objects_;
 }
 

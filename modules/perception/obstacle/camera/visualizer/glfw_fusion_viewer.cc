--- conflicted
+++ resolved
@@ -1874,7 +1874,6 @@
       raster_text_->print_string(std::to_string(objects[i]->track_id));
       int offset = 2;
 
-<<<<<<< HEAD
       if (show_verbose_) {
         if (objects[i]->local_camera_track_id != -1) {
           glRasterPos2i(tc[0] + offset, tc[1]);
@@ -1888,29 +1887,6 @@
         glRasterPos2i(tc[0] + offset, tc[1]);
         raster_text_->print_string(std::string("t:") +
                                    std::to_string(timestamp));
-=======
-      if (objects[i]->local_lidar_track_id != -1) {
-        glRasterPos2i(tc[0] + offset, tc[1]);
-        raster_text_->print_string(
-            std::string("v:") +
-            std::to_string(objects[i]->local_lidar_track_id));
-        offset += 2;
-      }
-
-      if (objects[i]->local_camera_track_id != -1) {
-        glRasterPos2i(tc[0] + offset, tc[1]);
-        raster_text_->print_string(
-            std::string("c:") +
-            std::to_string(objects[i]->local_camera_track_id));
-        offset += 2;
-      }
-
-      if (objects[i]->local_radar_track_id != -1) {
-        glRasterPos2i(tc[0] + offset, tc[1]);
-        raster_text_->print_string(
-            std::string("r:") +
-            std::to_string(objects[i]->local_radar_track_id));
->>>>>>> e2985638
         offset += 2;
       }
 
@@ -2044,7 +2020,6 @@
 
 void GLFWFusionViewer::draw_3d_classifications(FrameContent* content,
                                                bool show_fusion) {
-<<<<<<< HEAD
   Eigen::Matrix4d c2v = content->get_camera_to_world_pose();
   double ts = 0.0f;
   if (show_camera_bdv_) {
@@ -2052,13 +2027,6 @@
         content->get_camera_objects(&ts);
     draw_objects(ts, objs, c2v, true, true, Eigen::Vector3f(1, 1, 0),
                  use_class_color_);
-=======
-  const auto& c2v = content->get_camera_to_world_pose();
-
-  if (show_camera_bdv_) {
-    draw_objects(content->get_camera_objects(), c2v, true, true,
-                 Eigen::Vector3f(1, 1, 0), use_class_color_);
->>>>>>> e2985638
   }
 
   if (show_fusion_) {

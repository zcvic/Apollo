--- conflicted
+++ resolved
@@ -235,7 +235,6 @@
       }
     }
 
-<<<<<<< HEAD
     double motion_timestamp = motion_service_->GetLatestTimestamp();
     ADEBUG << "object ts : motion ts   " << std::to_string(event.timestamp)
           << "  " << std::to_string(motion_timestamp);
@@ -272,19 +271,7 @@
       options_.SetMotion(motion_service_->GetMotionBuffer()->back());
       mutex_.unlock();
     }
-    ADBEUG << "options_.vehicle_status.motion:  "
-=======
-    // TODO(gchen-apollo): add lock to read motion_buffer
-    while (options_.vehicle_status.time_ts != event.timestamp) {
-    std::this_thread::sleep_for(std::chrono::milliseconds(1));
-    mutex_.lock();
-    options_.SetMotion(motion_service_->GetMotionBuffer()->back());
-    mutex_.unlock();
-    }
-    AINFO << "object ts : motion ts   " << std::to_string(event.timestamp)
-          << "  " << std::to_string(options_.vehicle_status.time_ts);
-    AINFO << "options_.vehicle_status.motion:  "
->>>>>>> 64d50fed
+    ADEBUG << "options_.vehicle_status.motion:  "
           << options_.vehicle_status.motion;
   }
   lane_post_processor_->Process(lane_map, options_, &lane_objects);

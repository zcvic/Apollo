/******************************************************************************
 * Copyright 2018 The Apollo Authors. All Rights Reserved.
 *
 * Licensed under the Apache License, Version 2.0 (the "License");
 * you may not use this file except in compliance with the License.
 * You may obtain a copy of the License at
 *
 * http://www.apache.org/licenses/LICENSE-2.0
 *
 * Unless required by applicable law or agreed to in writing, software
 * distributed under the License is distributed on an "AS IS" BASIS,
 * WITHOUT WARRANTIES OR CONDITIONS OF ANY KIND, either express or implied.
 * See the License for the specific language governing permissions and
 * limitations under the License.
 *****************************************************************************/

#ifndef MODULES_PERCEPTION_OBSTACLE_ONBORAD_CAMERA_PROCESS_SUBNODE_H_
#define MODULES_PERCEPTION_OBSTACLE_ONBORAD_CAMERA_PROCESS_SUBNODE_H_

#include <algorithm>
#include <memory>
#include <string>
#include <unordered_map>
#include <vector>

#include "Eigen/Core"
#include "Eigen/Dense"
#include "cv_bridge/cv_bridge.h"
#include "sensor_msgs/Image.h"
#include "sensor_msgs/fill_image.h"
#include "yaml-cpp/yaml.h"

#include "modules/canbus/proto/chassis.pb.h"
#include "modules/common/adapters/adapter_manager.h"
#include "modules/common/log.h"
#include "modules/common/time/timer.h"
#include "modules/common/time/time_util.h"
#include "modules/perception/common/perception_gflags.h"
#include "modules/perception/cuda_util/util.h"
#include "modules/perception/lib/base/singleton.h"
#include "modules/perception/lib/config_manager/calibration_config_manager.h"
#include "modules/perception/obstacle/base/object.h"
#include "modules/perception/obstacle/base/types.h"
#include "modules/perception/obstacle/camera/converter/geometry_camera_converter.h"
#include "modules/perception/obstacle/camera/detector/yolo_camera_detector/yolo_camera_detector.h"
#include "modules/perception/obstacle/camera/dummy/dummy_algorithms.h"
#include "modules/perception/obstacle/camera/filter/object_camera_filter.h"
#include "modules/perception/obstacle/camera/interface/base_camera_converter.h"
#include "modules/perception/obstacle/camera/interface/base_camera_detector.h"
#include "modules/perception/obstacle/camera/interface/base_camera_filter.h"
#include "modules/perception/obstacle/camera/interface/base_camera_tracker.h"
#include "modules/perception/obstacle/camera/interface/base_camera_transformer.h"
#include "modules/perception/obstacle/camera/tracker/cascaded_camera_tracker.h"
#include "modules/perception/obstacle/camera/transformer/flat_camera_transformer.h"
#include "modules/perception/obstacle/onboard/camera_shared_data.h"
#include "modules/perception/obstacle/onboard/object_shared_data.h"
#include "modules/perception/onboard/subnode.h"
#include "modules/perception/onboard/subnode_helper.h"
#include "modules/perception/proto/perception_obstacle.pb.h"
#include "modules/perception/traffic_light/util/color_space.h"

namespace apollo {
namespace perception {

class CameraProcessSubnode : public Subnode {
 public:
  CameraProcessSubnode() = default;
  ~CameraProcessSubnode() = default;

  apollo::common::Status ProcEvents() override {
    return apollo::common::Status::OK();
  }

 private:
  bool InitInternal() override;
  bool InitCalibration();
  bool InitModules();

  void ImgCallback(const sensor_msgs::Image& message);
  void ChassisCallback(const apollo::canbus::Chassis& message);

  bool MessageToMat(const sensor_msgs::Image& msg, cv::Mat* img);
  bool MatToMessage(const cv::Mat& img, sensor_msgs::Image *msg);

  void VisualObjToSensorObj(
      const std::vector<std::shared_ptr<VisualObject>>& objects,
      SharedDataPtr<SensorObjects>* sensor_objects);

  void PublishDataAndEvent(const double timestamp,
                           const SharedDataPtr<SensorObjects>& sensor_objects,
                           const SharedDataPtr<CameraItem>& camera_item);

  void PublishPerceptionPbObj(const SharedDataPtr<SensorObjects>&
                              sensor_objects);
  void PublishPerceptionPbLnMsk(const cv::Mat& mask,
                                const sensor_msgs::Image &message);

  // General
  std::string device_id_ = "camera";
  SeqId seq_num_ = 0;
  double timestamp_ns_ = 0.0;

  // Shared Data
  CameraObjectData* cam_obj_data_;
  CameraSharedData* cam_shared_data_;

  // Calibration
  int32_t image_height_ = 1080;
  int32_t image_width_ = 1920;
  Eigen::Matrix4d camera_to_car_;
  Eigen::Matrix<double, 3, 4> intrinsics_;

  // Dynamic calibration based on objects
  // Always available, but retreat to static one if flag is false
  bool adjusted_extrinsics_ = false;
  Eigen::Matrix4d camera_to_car_adj_;

  // Publish to Peception Protobuf and ROS topic
  bool pb_obj_ = false;  // Objects
  apollo::canbus::Chassis chassis_;
  bool pb_ln_msk_ = false;  // Lane marking mask
  float ln_msk_threshold_ = 0.95f;
<<<<<<< HEAD
=======
  const int num_lines = 13;
>>>>>>> d8366eb7

  // Modules
  std::unique_ptr<BaseCameraDetector> detector_;
  std::unique_ptr<BaseCameraConverter> converter_;
  std::unique_ptr<BaseCameraTracker> tracker_;
  std::unique_ptr<BaseCameraTransformer> transformer_;
  std::unique_ptr<BaseCameraFilter> filter_;
};

REGISTER_SUBNODE(CameraProcessSubnode);

}  // namespace perception
}  // namespace apollo

#endif  // MODULES_PERCEPTION_OBSTACLE_ONBORAD_CAMERA_PROCESS_SUBNODE_H_<|MERGE_RESOLUTION|>--- conflicted
+++ resolved
@@ -120,10 +120,7 @@
   apollo::canbus::Chassis chassis_;
   bool pb_ln_msk_ = false;  // Lane marking mask
   float ln_msk_threshold_ = 0.95f;
-<<<<<<< HEAD
-=======
   const int num_lines = 13;
->>>>>>> d8366eb7
 
   // Modules
   std::unique_ptr<BaseCameraDetector> detector_;

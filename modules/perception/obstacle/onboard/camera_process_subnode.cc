/******************************************************************************
 * Copyright 2018 The Apollo Authors. All Rights Reserved.
 *
 * Licensed under the Apache License, Version 2.0 (the "License");
 * you may not use this file except in compliance with the License.
 * You may obtain a copy of the License at
 *
 * http://www.apache.org/licenses/LICENSE-2.0
 *
 * Unless required by applicable law or agreed to in writing, software
 * distributed under the License is distributed on an "AS IS" BASIS,
 * WITHOUT WARRANTIES OR CONDITIONS OF ANY KIND, either express or implied.
 * See the License for the specific language governing permissions and
 * limitations under the License.
 *****************************************************************************/

#include "modules/perception/obstacle/onboard/camera_process_subnode.h"

namespace apollo {
namespace perception {

using apollo::common::adapter::AdapterManager;

bool CameraProcessSubnode::InitInternal() {
  // Subnode config in DAG streaming
  std::unordered_map<std::string, std::string> fields;
  SubnodeHelper::ParseReserveField(reserve_, &fields);

  if (fields.count("device_id")) device_id_ = fields["device_id"];
  if (fields.count("pb_obj") && stoi(fields["pb_obj"])) pb_obj_ = true;
  if (fields.count("pb_ln_msk") && stoi(fields["pb_ln_msk"])) pb_ln_msk_ = true;

  // Shared Data
  cam_obj_data_ = static_cast<CameraObjectData *>(
      shared_data_manager_->GetSharedData("CameraObjectData"));
  cam_shared_data_ = static_cast<CameraSharedData *>(
      shared_data_manager_->GetSharedData("CameraSharedData"));

  InitCalibration();

  InitModules();

  AdapterManager::AddImageFrontCallback(&CameraProcessSubnode::ImgCallback,
                                        this);
  if (pb_obj_) {
    AdapterManager::AddChassisCallback(&CameraProcessSubnode::ChassisCallback,
                                       this);
  }
  return true;
}

bool CameraProcessSubnode::InitCalibration() {
  auto ccm = Singleton<CalibrationConfigManager>::get();
  CameraCalibrationPtr calibrator = ccm->get_camera_calibration();

  calibrator->get_image_height_width(&image_height_, &image_width_);
  camera_to_car_ = calibrator->get_camera_extrinsics();
  intrinsics_ = calibrator->get_camera_intrinsic();
  return true;
}

bool CameraProcessSubnode::InitModules() {
  RegisterFactoryYoloCameraDetector();
  RegisterFactoryGeometryCameraConverter();
  RegisterFactoryCascadedCameraTracker();
  RegisterFactoryFlatCameraTransformer();
  RegisterFactoryObjectCameraFilter();

  detector_.reset(
      BaseCameraDetectorRegisterer::GetInstanceByName("YoloCameraDetector"));
  detector_->Init();

  converter_.reset(BaseCameraConverterRegisterer::GetInstanceByName(
      "GeometryCameraConverter"));
  converter_->Init();

  tracker_.reset(
      BaseCameraTrackerRegisterer::GetInstanceByName("CascadedCameraTracker"));
  tracker_->Init();

  transformer_.reset(BaseCameraTransformerRegisterer::GetInstanceByName(
      "FlatCameraTransformer"));
  transformer_->Init();
  transformer_->SetExtrinsics(camera_to_car_);

  filter_.reset(
      BaseCameraFilterRegisterer::GetInstanceByName("ObjectCameraFilter"));
  filter_->Init();

  return true;
}

void CameraProcessSubnode::ImgCallback(const sensor_msgs::Image &message) {
  double timestamp = message.header.stamp.toSec();
  ADEBUG << "CameraProcessSubnode ImgCallback: timestamp: ";
  ADEBUG << std::fixed << std::setprecision(64) << timestamp;
  AINFO << "camera received image : " << GLOG_TIMESTAMP(timestamp)
        << " at time: " << GLOG_TIMESTAMP(TimeUtil::GetCurrentTime());
  double curr_timestamp = timestamp * 1e9;

  if (FLAGS_skip_camera_frame && timestamp_ns_ > 0.0) {
    if ((curr_timestamp - timestamp_ns_) < (1e9 / FLAGS_camera_hz) &&
        curr_timestamp > timestamp_ns_) {
      ADEBUG << "CameraProcessSubnode Skip frame";
      return;
    }
  }

  timestamp_ns_ = curr_timestamp;
  ADEBUG << "CameraProcessSubnode Process: "
         << " frame: " << ++seq_num_;
  PERF_FUNCTION("CameraProcessSubnode");
  PERF_BLOCK_START();

  cv::Mat img;
  if (!FLAGS_image_file_debug) {
    MessageToMat(message, &img);
  } else {
    img = cv::imread(FLAGS_image_file_path, CV_LOAD_IMAGE_COLOR);
  }
  cv::resize(img, img, cv::Size(1920, 1080), 0, 0);
  std::vector<std::shared_ptr<VisualObject>> objects;
  cv::Mat mask;

  PERF_BLOCK_END("CameraProcessSubnode_Image_Preprocess");
  detector_->Multitask(img, CameraDetectorOptions(), &objects, &mask);

  cv::Mat mask_color(mask.rows, mask.cols, CV_32FC1);
  if (FLAGS_use_whole_lane_line) {
    std::vector<cv::Mat> masks;
    detector_->Lanetask(img, &masks);
    mask_color.setTo(cv::Scalar(0));
    ln_msk_threshold_ = 0.9;
<<<<<<< HEAD
    for (int c = 0; c < 13; ++c) {
=======
    for (int c = 0; c < num_lines; ++c) {
>>>>>>> d8366eb7
      for (int h = 0; h < masks[c].rows; ++h) {
        for (int w = 0; w < masks[c].cols; ++w) {
          if (masks[c].at<float>(h, w) >= ln_msk_threshold_) {
            mask_color.at<float>(h, w) = static_cast<float>(c);
          }
        }
      }
    }
  } else {
    mask.copyTo(mask_color);
    ln_msk_threshold_ = 0.5;
    for (int h = 0; h < mask_color.rows; ++h) {
      for (int w = 0; w < mask_color.cols; ++w) {
        if (mask_color.at<float>(h, w) >= ln_msk_threshold_) {
          mask_color.at<float>(h, w) = static_cast<float>(5);
        }
      }
    }
  }

  PERF_BLOCK_END("CameraProcessSubnode_detector_");

  converter_->Convert(&objects);
  PERF_BLOCK_END("CameraProcessSubnode_converter_");

  transformer_->Transform(&objects);
  adjusted_extrinsics_ =
  transformer_->GetAdjustedExtrinsics(&camera_to_car_adj_);
  PERF_BLOCK_END("CameraProcessSubnode_transformer_");

  tracker_->Associate(img, timestamp, &objects);
  PERF_BLOCK_END("CameraProcessSubnode_tracker_");

  filter_->Filter(timestamp, &objects);
  PERF_BLOCK_END("CameraProcessSubnode_filter_");

  auto ccm = Singleton<CalibrationConfigManager>::get();
  auto calibrator = ccm->get_camera_calibration();
  calibrator->SetCar2CameraExtrinsicsAdj(camera_to_car_adj_,
                                         adjusted_extrinsics_);

  std::shared_ptr<SensorObjects> out_objs(new SensorObjects);
  out_objs->timestamp = timestamp;
  VisualObjToSensorObj(objects, &out_objs);

  SharedDataPtr<CameraItem> camera_item_ptr(new CameraItem);
  camera_item_ptr->image_src_mat = img.clone();
  mask_color.copyTo(out_objs->camera_frame_supplement->lane_map);
  PublishDataAndEvent(timestamp, out_objs, camera_item_ptr);
  PERF_BLOCK_END("CameraProcessSubnode publish in DAG");

  if (pb_obj_) PublishPerceptionPbObj(out_objs);
  if (pb_ln_msk_) PublishPerceptionPbLnMsk(mask_color, message);
}

void CameraProcessSubnode::ChassisCallback(
    const apollo::canbus::Chassis &message) {
  chassis_.CopyFrom(message);
}

bool CameraProcessSubnode::MessageToMat(const sensor_msgs::Image &msg,
                                        cv::Mat *img) {
  *img = cv::Mat(msg.height, msg.width, CV_8UC3);
  int pixel_num = msg.width * msg.height;
  if (msg.encoding.compare("yuyv") == 0) {
    unsigned char *yuv = (unsigned char *)&(msg.data[0]);
    yuyv2bgr(yuv, img->data, pixel_num);
  } else {
    cv_bridge::CvImagePtr cv_ptr =
        cv_bridge::toCvCopy(msg, sensor_msgs::image_encodings::BGR8);
    *img = cv_ptr->image;
  }

  return true;
}

bool CameraProcessSubnode::MatToMessage(const cv::Mat& img,
                                        sensor_msgs::Image *msg) {
  if (img.type() == CV_8UC1) {
    sensor_msgs::fillImage(*msg, sensor_msgs::image_encodings::MONO8,
                           img.rows, img.cols,
                           static_cast<unsigned int>(img.step), img.data);
    return true;
  } else if (img.type() == CV_32FC1) {
    cv::Mat uc_img(img.rows, img.cols, CV_8UC1);
    uc_img.setTo(cv::Scalar(0));
    for (int h = 0; h < uc_img.rows; ++h) {
      for (int w = 0; w < uc_img.cols; ++w) {
        if (img.at<float>(h, w) >= ln_msk_threshold_) {
          uc_img.at<unsigned char>(h, w) = 1;
        }
      }
    }

    sensor_msgs::fillImage(*msg, sensor_msgs::image_encodings::MONO8,
                           uc_img.rows, uc_img.cols,
                           static_cast<unsigned int>(uc_img.step), uc_img.data);
    return true;
  } else {
    AERROR << "invalid input Mat type: " << img.type();
    return false;
  }
}

void CameraProcessSubnode::VisualObjToSensorObj(
    const std::vector<std::shared_ptr<VisualObject>> &objects,
    SharedDataPtr<SensorObjects> *sensor_objects) {
  (*sensor_objects)->sensor_type = SensorType::CAMERA;
  (*sensor_objects)->sensor_id = device_id_;
  (*sensor_objects)->seq_num = seq_num_;

  (*sensor_objects)->sensor2world_pose_static = camera_to_car_;
  (*sensor_objects)->sensor2world_pose = camera_to_car_adj_;

  ((*sensor_objects)->camera_frame_supplement).reset(new CameraFrameSupplement);

  if (!CameraFrameSupplement::state_vars.initialized_) {
    CameraFrameSupplement::state_vars.process_noise *= 10;
    CameraFrameSupplement::state_vars.trans_matrix.block(0, 0, 1, 4) << 1.0f,
        0.0f, 0.33f, 0.0f;
    CameraFrameSupplement::state_vars.trans_matrix.block(1, 0, 1, 4) << 0.0f,
        1.0f, 0.0f, 0.33f;
    ADEBUG << "state trans matrix in CameraFrameSupplement is \n"
           << CameraFrameSupplement::state_vars.trans_matrix << std::endl;
    CameraFrameSupplement::state_vars.initialized_ = true;
  }

  for (size_t i = 0; i < objects.size(); ++i) {
    std::shared_ptr<VisualObject> vobj = objects[i];
    std::shared_ptr<Object> obj(new Object());

    obj->id = vobj->id;
    obj->score = vobj->score;
    obj->direction = vobj->direction.cast<double>();
    obj->theta = vobj->theta;
    obj->center = vobj->center.cast<double>();
    obj->length = vobj->length;
    obj->width = vobj->width;
    obj->height = vobj->height;
    obj->type = vobj->type;
    obj->track_id = vobj->track_id;
    obj->tracking_time = vobj->track_age;
    obj->latest_tracked_time = vobj->last_track_timestamp;
    obj->velocity = vobj->velocity.cast<double>();
    obj->anchor_point = obj->center;
    obj->state_uncertainty = vobj->state_uncertainty;

    (obj->camera_supplement).reset(new CameraSupplement());
    obj->camera_supplement->upper_left = vobj->upper_left.cast<double>();
    obj->camera_supplement->lower_right = vobj->lower_right.cast<double>();
    obj->camera_supplement->alpha = vobj->alpha;
    obj->camera_supplement->pts8 = vobj->pts8;

    ((*sensor_objects)->objects).emplace_back(obj);
  }
}

void CameraProcessSubnode::PublishDataAndEvent(
    const double timestamp, const SharedDataPtr<SensorObjects> &sensor_objects,
    const SharedDataPtr<CameraItem> &camera_item) {
  CommonSharedDataKey key(timestamp, device_id_);
  cam_obj_data_->Add(key, sensor_objects);
  cam_shared_data_->Add(key, camera_item);

  for (size_t idx = 0; idx < pub_meta_events_.size(); ++idx) {
    const EventMeta &event_meta = pub_meta_events_[idx];
    Event event;
    event.event_id = event_meta.event_id;
    event.timestamp = timestamp;
    event.reserve = device_id_;
    event_manager_->Publish(event);
  }
}

void CameraProcessSubnode::PublishPerceptionPbObj(
    const SharedDataPtr<SensorObjects> &sensor_objects) {
  PerceptionObstacles obstacles;

  // Header
  AdapterManager::FillPerceptionObstaclesHeader(
      "perception_obstacle", &obstacles);
  common::Header *header = obstacles.mutable_header();
  header->set_lidar_timestamp(0);
  header->set_camera_timestamp(timestamp_ns_);
  header->set_radar_timestamp(0);
  obstacles.set_error_code(sensor_objects->error_code);

  // Serialize each Object
  for (const auto &obj : sensor_objects->objects) {
    PerceptionObstacle *obstacle = obstacles.add_perception_obstacle();
    obj->Serialize(obstacle);
  }

  // Relative speed of objects + latest ego car speed in X
  for (auto obstacle : obstacles.perception_obstacle()) {
    obstacle.mutable_velocity()->set_x(obstacle.velocity().x() +
                                       chassis_.speed_mps());
  }

  AdapterManager::PublishPerceptionObstacles(obstacles);
  ADEBUG << "PublishPerceptionObstacles: " << obstacles.ShortDebugString();
}

void CameraProcessSubnode::PublishPerceptionPbLnMsk(
  const cv::Mat& mask, const sensor_msgs::Image &message) {
  sensor_msgs::Image lane_mask_msg;
  lane_mask_msg.header = message.header;
  lane_mask_msg.header.frame_id = "lane_mask";
  MatToMessage(mask, &lane_mask_msg);

  AdapterManager::PublishPerceptionLaneMask(lane_mask_msg);
  ADEBUG << "PublishPerceptionLaneMask";
}

}  // namespace perception
}  // namespace apollo<|MERGE_RESOLUTION|>--- conflicted
+++ resolved
@@ -131,11 +131,7 @@
     detector_->Lanetask(img, &masks);
     mask_color.setTo(cv::Scalar(0));
     ln_msk_threshold_ = 0.9;
-<<<<<<< HEAD
-    for (int c = 0; c < 13; ++c) {
-=======
     for (int c = 0; c < num_lines; ++c) {
->>>>>>> d8366eb7
       for (int h = 0; h < masks[c].rows; ++h) {
         for (int w = 0; w < masks[c].cols; ++w) {
           if (masks[c].at<float>(h, w) >= ln_msk_threshold_) {

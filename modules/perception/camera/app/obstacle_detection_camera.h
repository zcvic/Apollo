--- conflicted
+++ resolved
@@ -37,10 +37,6 @@
 #include "modules/perception/camera/lib/interface/base_obstacle_transformer.h"
 #include "modules/perception/camera/lib/obstacle/detector/smoke/proto/smoke.pb.h"
 #include "modules/perception/pipeline/pipeline.h"
-<<<<<<< HEAD
-#include "modules/perception/pipeline/proto/camera_detection_config.pb.h"
-=======
->>>>>>> 5d58fdd7
 
 namespace apollo {
 namespace perception {
@@ -56,22 +52,13 @@
   ~ObstacleDetectionCamera() = default;
 
   bool Init(const CameraPerceptionInitOptions &options) override;
-<<<<<<< HEAD
-  
-  bool Init(const PipelineConfig& pipeline_config) override;
-=======
 
   bool Init(const PipelineConfig &pipeline_config) override;
->>>>>>> 5d58fdd7
 
   bool Perception(const CameraPerceptionOptions &options,
                   CameraFrame *frame) override;
 
-<<<<<<< HEAD
-  bool Process(DataFrame* data_frame) override;
-=======
   bool Process(DataFrame *data_frame) override;
->>>>>>> 5d58fdd7
 
   std::string Name() const override { return name_; }
 

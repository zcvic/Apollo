/******************************************************************************
 * Copyright 2019 The Apollo Authors. All Rights Reserved.
 *
 * Licensed under the Apache License, Version 2.0 (the License);
 * you may not use this file except in compliance with the License.
 * You may obtain a copy of the License at
 *
 * http://www.apache.org/licenses/LICENSE-2.0
 *
 * Unless required by applicable law or agreed to in writing, software
 * distributed under the License is distributed on an AS IS BASIS,
 * WITHOUT WARRANTIES OR CONDITIONS OF ANY KIND, either express or implied.
 * See the License for the specific language governing permissions and
 * limitations under the License.
 *****************************************************************************/
#include "modules/perception/camera/app/lane_camera_perception.h"

#include <gflags/gflags.h>
#include <yaml-cpp/yaml.h>
#include <algorithm>
#include <fstream>
#include <string>
#include <utility>
#include <vector>

#include "cyber/common/file.h"
#include "cyber/common/log.h"
#include "modules/perception/base/object.h"
#include "modules/perception/camera/app/debug_info.h"
#include "modules/perception/camera/common/global_config.h"
#include "modules/perception/camera/common/util.h"
#include "modules/perception/common/io/io_util.h"
#include "modules/perception/inference/utils/cuda_util.h"
#include "modules/perception/lib/utils/perf.h"

namespace apollo {
namespace perception {
namespace camera {

using apollo::cyber::common::GetAbsolutePath;

bool LaneCameraPerception::Init(const CameraPerceptionInitOptions &options) {
  std::string work_root = "";
  if (options.use_cyber_work_root) {
    GetCyberWorkRoot(&work_root);
  }
  std::string config_file =
      GetAbsolutePath(options.root_dir, options.conf_file);
  config_file = GetAbsolutePath(work_root, config_file);
  CHECK(cyber::common::GetProtoFromFile(config_file, &perception_param_))
<<<<<<< HEAD
      << "Read config failed: " << config_file;
=======
      << "Read config failed: ";
>>>>>>> f2c7896c
  CHECK(inference::CudaUtil::set_device_id(perception_param_.gpu_id()));

  lane_calibration_working_sensor_name_ =
      options.lane_calibration_working_sensor_name;

  // InitLane
  base::BaseCameraModelPtr model;
  InitLane(work_root, model, perception_param_);

  // Init calibration service
  InitCalibrationService(work_root, model, perception_param_);

  return true;
}

void LaneCameraPerception::InitLane(
    const std::string &work_root, base::BaseCameraModelPtr &model,
    const app::PerceptionParam &perception_param) {
  // Init lane
  CHECK(perception_param.has_lane_param()) << "Failed to include lane_param";
  {
    //  initialize lane detector
    auto lane_param = perception_param.lane_param();
    CHECK(lane_param.has_lane_detector_param())
        << "Failed to include lane_detector_param";
    LaneDetectorInitOptions lane_detector_init_options;
    auto lane_detector_param = lane_param.lane_detector_param();
    auto lane_detector_plugin_param = lane_detector_param.plugin_param();
    lane_detector_init_options.conf_file =
        lane_detector_plugin_param.config_file();
    lane_detector_init_options.root_dir =
        GetAbsolutePath(work_root, lane_detector_plugin_param.root_dir());
    lane_detector_init_options.gpu_id = perception_param_.gpu_id();
    model = common::SensorManager::Instance()->GetUndistortCameraModel(
        lane_detector_param.camera_name());
    auto pinhole = static_cast<base::PinholeCameraModel *>(model.get());
    name_intrinsic_map_.insert(std::pair<std::string, Eigen::Matrix3f>(
        lane_detector_param.camera_name(), pinhole->get_intrinsic_params()));
    lane_detector_init_options.base_camera_model = model;
    AINFO << "lane_detector_name: " << lane_detector_plugin_param.name();
    lane_detector_.reset(BaseLaneDetectorRegisterer::GetInstanceByName(
        lane_detector_plugin_param.name()));
    CHECK(lane_detector_ != nullptr);
    CHECK(lane_detector_->Init(lane_detector_init_options))
        << "Failed to init " << lane_detector_plugin_param.name();
    AINFO << "detector: " << lane_detector_->Name();

    //  initialize lane postprocessor
    auto lane_postprocessor_param =
        perception_param_.lane_param().lane_postprocessor_param();
    LanePostprocessorInitOptions postprocessor_init_options;
    postprocessor_init_options.detect_config_root =
        GetAbsolutePath(work_root, lane_detector_plugin_param.root_dir());
    postprocessor_init_options.detect_config_name =
        lane_detector_plugin_param.config_file();
    postprocessor_init_options.root_dir =
        GetAbsolutePath(work_root, lane_postprocessor_param.root_dir());
    postprocessor_init_options.conf_file =
        lane_postprocessor_param.config_file();
    lane_postprocessor_.reset(
        BaseLanePostprocessorRegisterer::GetInstanceByName(
            lane_postprocessor_param.name()));
    CHECK(lane_postprocessor_ != nullptr);
    CHECK(lane_postprocessor_->Init(postprocessor_init_options))
        << "Failed to init " << lane_postprocessor_param.name();
    AINFO << "lane_postprocessor: " << lane_postprocessor_->Name();

    // Init output file folder
    if (perception_param_.has_debug_param() &&
        perception_param_.debug_param().has_lane_out_dir()) {
      write_out_lane_file_ = true;
      out_lane_dir_ = perception_param_.debug_param().lane_out_dir();
      std::string command;
      command = "mkdir -p " + out_lane_dir_;
      system(command.c_str());
    }

    if (perception_param_.has_debug_param() &&
        perception_param_.debug_param().has_calibration_out_dir()) {
      write_out_calib_file_ = true;
      out_calib_dir_ = perception_param_.debug_param().calibration_out_dir();
      std::string command;
      command = "mkdir -p " + out_calib_dir_;
      system(command.c_str());
    }
  }
}

void LaneCameraPerception::InitCalibrationService(
    const std::string &work_root, const base::BaseCameraModelPtr model,
    const app::PerceptionParam &perception_param) {
  // Init calibration service
  CHECK(perception_param.has_calibration_service_param())
      << "Failed to include calibration_service_param";
  {
    auto calibration_service_param =
        perception_param.calibration_service_param();
    CalibrationServiceInitOptions calibration_service_init_options;
    calibration_service_init_options.calibrator_working_sensor_name =
        lane_calibration_working_sensor_name_;
    calibration_service_init_options.name_intrinsic_map = name_intrinsic_map_;
    calibration_service_init_options.calibrator_method =
        calibration_service_param.calibrator_method();
    calibration_service_init_options.image_height =
        static_cast<int>(model->get_height());
    calibration_service_init_options.image_width =
        static_cast<int>(model->get_width());
    calibration_service_.reset(
        BaseCalibrationServiceRegisterer::GetInstanceByName(
            calibration_service_param.plugin_param().name()));
    CHECK(calibration_service_ != nullptr);
    CHECK(calibration_service_->Init(calibration_service_init_options))
        << "Failed to init " << calibration_service_param.plugin_param().name();
    AINFO << "calibration_service:: " << calibration_service_->Name();
  }
}

void LaneCameraPerception::SetCameraHeightAndPitch(
    const std::map<std::string, float> name_camera_ground_height_map,
    const std::map<std::string, float> name_camera_pitch_angle_diff_map,
    const float &pitch_angle_calibrator_working_sensor) {
  CHECK(calibration_service_ != nullptr);
  calibration_service_->SetCameraHeightAndPitch(
      name_camera_ground_height_map, name_camera_pitch_angle_diff_map,
      pitch_angle_calibrator_working_sensor);
}

bool LaneCameraPerception::GetCalibrationService(
    BaseCalibrationService **calibration_service) {
  *calibration_service = calibration_service_.get();
  return true;
}

bool LaneCameraPerception::Perception(const CameraPerceptionOptions &options,
                                      CameraFrame *frame) {
  PERCEPTION_PERF_FUNCTION();
  inference::CudaUtil::set_device_id(perception_param_.gpu_id());
  PERCEPTION_PERF_BLOCK_START();

  CHECK(frame->calibration_service != nullptr);

  //  lane detector and postprocessor: work on front_6mm only
  if (lane_calibration_working_sensor_name_ ==
      frame->data_provider->sensor_name()) {
    frame->camera_k_matrix =
        name_intrinsic_map_.at(frame->data_provider->sensor_name());
    LaneDetectorOptions lane_detetor_options;
    LanePostprocessorOptions lane_postprocessor_options;
    if (!lane_detector_->Detect(lane_detetor_options, frame)) {
      AERROR << "Failed to detect lane.";
      return false;
    }
    PERCEPTION_PERF_BLOCK_END_WITH_INDICATOR(
        frame->data_provider->sensor_name(), "LaneDetector");

    if (!(lane_postprocessor_->Process2D(lane_postprocessor_options, frame))) {
      AERROR << "Failed to postprocess lane 2D.";
      return false;
    }
    PERCEPTION_PERF_BLOCK_END_WITH_INDICATOR(
        frame->data_provider->sensor_name(), "LanePostprocessor2D");

    // calibration service
    frame->calibration_service->Update(frame);
    PERCEPTION_PERF_BLOCK_END_WITH_INDICATOR(
        frame->data_provider->sensor_name(), "CalibrationService");

    if (!(lane_postprocessor_->Process3D(lane_postprocessor_options, frame))) {
      AERROR << "Failed to postprocess lane 3D.";
      return false;
    }
    PERCEPTION_PERF_BLOCK_END_WITH_INDICATOR(
        frame->data_provider->sensor_name(), "LanePostprocessor3D");

    if (write_out_lane_file_) {
      std::string lane_file_path =
          out_lane_dir_ + "/" + std::to_string(frame->frame_id) + ".txt";
      WriteLanelines(write_out_lane_file_, lane_file_path, frame->lane_objects);
    }
  } else {
    AINFO << "Skip lane detection & calibration due to sensor mismatch.";
    AINFO << "Will use service sync from obstacle camera instead.";
    // fill the frame using previous estimates
    frame->calibration_service->Update(frame);
    PERCEPTION_PERF_BLOCK_END_WITH_INDICATOR(
        frame->data_provider->sensor_name(), "CalibrationService");
  }

  if (write_out_calib_file_) {
    std::string calib_file_path =
        out_calib_dir_ + "/" + std::to_string(frame->frame_id) + ".txt";
    WriteCalibrationOutput(write_out_calib_file_, calib_file_path, frame);
  }
  return true;
}
}  // namespace camera
}  // namespace perception
}  // namespace apollo<|MERGE_RESOLUTION|>--- conflicted
+++ resolved
@@ -48,11 +48,7 @@
       GetAbsolutePath(options.root_dir, options.conf_file);
   config_file = GetAbsolutePath(work_root, config_file);
   CHECK(cyber::common::GetProtoFromFile(config_file, &perception_param_))
-<<<<<<< HEAD
       << "Read config failed: " << config_file;
-=======
-      << "Read config failed: ";
->>>>>>> f2c7896c
   CHECK(inference::CudaUtil::set_device_id(perception_param_.gpu_id()));
 
   lane_calibration_working_sensor_name_ =

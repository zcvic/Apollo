/******************************************************************************
 * Copyright 2022 The Apollo Authors. All Rights Reserved.
 *
 * Licensed under the Apache License, Version 2.0 (the License);
 * you may not use this file except in compliance with the License.
 * You may obtain a copy of the License at
 *
 * http://www.apache.org/licenses/LICENSE-2.0
 *
 * Unless required by applicable law or agreed to in writing, software
 * distributed under the License is distributed on an AS IS BASIS,
 * WITHOUT WARRANTIES OR CONDITIONS OF ANY KIND, either express or implied.
 * See the License for the specific language governing permissions and
 * limitations under the License.
 *****************************************************************************/
#include "modules/perception/camera/lib/obstacle/postprocessor/location_refiner/location_refiner_obstacle_postprocessor.h"  // NOLINT

#include "cyber/common/file.h"
#include "cyber/common/log.h"
#include "modules/perception/camera/common/global_config.h"
#include "modules/perception/camera/lib/interface/base_calibration_service.h"

// TODO(Xun): code completion

namespace apollo {
namespace perception {
namespace camera {

LocationRefinerObstaclePostprocessor::LocationRefinerObstaclePostprocessor() {
  postprocessor_.reset(new ObjPostProcessor);
}

bool LocationRefinerObstaclePostprocessor::Init(
    const ObstaclePostprocessorInitOptions &options) {
  std::string postprocessor_config =
      cyber::common::GetAbsolutePath(options.root_dir, options.conf_file);

  if (!cyber::common::GetProtoFromFile(postprocessor_config,
                                       &location_refiner_param_)) {
    AERROR << "Read config failed: " << postprocessor_config;
    return false;
  }

  AINFO << "Load postprocessor parameters from " << postprocessor_config
        << " \nmin_dist_to_camera: "
        << location_refiner_param_.min_dist_to_camera()
        << " \nroi_h2bottom_scale: "
        << location_refiner_param_.roi_h2bottom_scale();
  return true;
}

bool LocationRefinerObstaclePostprocessor::Init(
<<<<<<< HEAD
    const StageConfig& stage_config) {
=======
    const StageConfig &stage_config) {
  if (!Initialize(stage_config)) {
    return false;
  }
>>>>>>> 5d58fdd7
  location_refiner_param_ = stage_config.location_refiner_param();
  AINFO << "Load postprocessor parameters: "
        << location_refiner_param_.DebugString();
  return true;
}

<<<<<<< HEAD
bool LocationRefinerObstaclePostprocessor::Process(DataFrame* data_frame) {
=======
bool LocationRefinerObstaclePostprocessor::Process(DataFrame *data_frame) {
  auto frame = data_frame->camera_frame;
  if (frame->detected_objects.empty() ||
      frame->calibration_service == nullptr) {
    ADEBUG << "Do not run obstacle postprocessor.";
    return true;
  }

  Eigen::Vector4d plane;
  if (frame->calibration_service != nullptr &&
      !frame->calibration_service->QueryGroundPlaneInCameraFrame(&plane)) {
    AINFO << "No valid ground plane in the service.";
  }

  float query_plane[4] = {
      static_cast<float>(plane(0)), static_cast<float>(plane(1)),
      static_cast<float>(plane(2)), static_cast<float>(plane(3))};

  const auto &camera_k_matrix = frame->camera_k_matrix;
  float k_mat[9] = {0};
  for (size_t i = 0; i < 3; ++i) {
    for (size_t j = 0; j < 3; ++j) {
      k_mat[i * 3 + j] = camera_k_matrix(i, j);
    }
  }
  AINFO << "Camera k matrix input to obstacle postprocessor: \n"
        << k_mat[0] << ", " << k_mat[1] << ", " << k_mat[2] << "\n"
        << k_mat[3] << ", " << k_mat[4] << ", " << k_mat[5] << "\n"
        << k_mat[6] << ", " << k_mat[7] << ", " << k_mat[8] << "\n";

  const int width_image = frame->data_provider->src_width();
  const int height_image = frame->data_provider->src_height();
  postprocessor_->Init(k_mat, width_image, height_image);

  ObjPostProcessorOptions obj_postprocessor_options;
  int nr_valid_obj = 0;

  for (auto &obj : frame->detected_objects) {
    ++nr_valid_obj;
    float object_center[3] = {obj->camera_supplement.local_center(0),
                              obj->camera_supplement.local_center(1),
                              obj->camera_supplement.local_center(2)};
    float bbox2d[4] = {
        obj->camera_supplement.box.xmin, obj->camera_supplement.box.ymin,
        obj->camera_supplement.box.xmax, obj->camera_supplement.box.ymax};

    float bottom_center[2] = {(bbox2d[0] + bbox2d[2]) / 2, bbox2d[3]};
    float h_down = (static_cast<float>(height_image) - k_mat[5]) *
                   location_refiner_param_.roi_h2bottom_scale();
    bool is_in_rule_roi =
        is_in_roi(bottom_center, static_cast<float>(width_image),
                  static_cast<float>(height_image), k_mat[5], h_down);
    float dist2camera = common::ISqrt(common::ISqr(object_center[0]) +
                                      common::ISqr(object_center[2]));

    if (dist2camera > location_refiner_param_.min_dist_to_camera() ||
        !is_in_rule_roi) {
      ADEBUG << "Pass for obstacle postprocessor.";
      continue;
    }

    float dimension_hwl[3] = {obj->size(2), obj->size(1), obj->size(0)};
    float box_cent_x = (bbox2d[0] + bbox2d[2]) / 2;
    Eigen::Vector3f image_point_low_center(box_cent_x, bbox2d[3], 1);
    Eigen::Vector3f point_in_camera =
        static_cast<Eigen::Matrix<float, 3, 1, 0, 3, 1>>(
            camera_k_matrix.inverse() * image_point_low_center);
    float theta_ray =
        static_cast<float>(atan2(point_in_camera.x(), point_in_camera.z()));
    float rotation_y =
        theta_ray + static_cast<float>(obj->camera_supplement.alpha);

    // enforce the ry to be in the range [-pi, pi)
    const float PI = common::Constant<float>::PI();
    if (rotation_y < -PI) {
      rotation_y += 2 * PI;
    } else if (rotation_y >= PI) {
      rotation_y -= 2 * PI;
    }

    // process
    memcpy(obj_postprocessor_options.bbox, bbox2d, sizeof(float) * 4);
    obj_postprocessor_options.check_lowerbound = true;
    camera::LineSegment2D<float> line_seg(bbox2d[0], bbox2d[3], bbox2d[2],
                                          bbox2d[3]);
    obj_postprocessor_options.line_segs.push_back(line_seg);
    memcpy(obj_postprocessor_options.hwl, dimension_hwl, sizeof(float) * 3);
    obj_postprocessor_options.ry = rotation_y;
    // refine with calibration service, support ground plane model currently
    // {0.0f, cos(tilt), -sin(tilt), -camera_ground_height}
    memcpy(obj_postprocessor_options.plane, query_plane, sizeof(float) * 4);

    // changed to touching-ground center
    object_center[1] += dimension_hwl[0] / 2;
    postprocessor_->PostProcessObjWithGround(
        obj_postprocessor_options, object_center, dimension_hwl, &rotation_y);
    object_center[1] -= dimension_hwl[0] / 2;

    float z_diff_camera =
        object_center[2] - obj->camera_supplement.local_center(2);

    // fill back results
    obj->camera_supplement.local_center(0) = object_center[0];
    obj->camera_supplement.local_center(1) = object_center[1];
    obj->camera_supplement.local_center(2) = object_center[2];

    obj->center(0) = static_cast<double>(object_center[0]);
    obj->center(1) = static_cast<double>(object_center[1]);
    obj->center(2) = static_cast<double>(object_center[2]);
    obj->center = frame->camera2world_pose * obj->center;

    AINFO << "diff on camera z: " << z_diff_camera;
    AINFO << "Obj center from postprocessor: " << obj->center.transpose();
  }
>>>>>>> 5d58fdd7
  return true;
}

bool LocationRefinerObstaclePostprocessor::Process(
    const ObstaclePostprocessorOptions &options, CameraFrame *frame) {
  if (frame->detected_objects.empty() ||
      frame->calibration_service == nullptr ||
      !options.do_refinement_with_calibration_service) {
    ADEBUG << "Do not run obstacle postprocessor.";
    return true;
  }

  Eigen::Vector4d plane;
  if (options.do_refinement_with_calibration_service &&
      !frame->calibration_service->QueryGroundPlaneInCameraFrame(&plane)) {
    AINFO << "No valid ground plane in the service.";
  }

  float query_plane[4] = {
      static_cast<float>(plane(0)), static_cast<float>(plane(1)),
      static_cast<float>(plane(2)), static_cast<float>(plane(3))};

  const auto &camera_k_matrix = frame->camera_k_matrix;
  float k_mat[9] = {0};
  for (size_t i = 0; i < 3; ++i) {
    for (size_t j = 0; j < 3; ++j) {
      k_mat[i * 3 + j] = camera_k_matrix(i, j);
    }
  }
  AINFO << "Camera k matrix input to obstacle postprocessor: \n"
        << k_mat[0] << ", " << k_mat[1] << ", " << k_mat[2] << "\n"
        << k_mat[3] << ", " << k_mat[4] << ", " << k_mat[5] << "\n"
        << k_mat[6] << ", " << k_mat[7] << ", " << k_mat[8] << "\n";

  const int width_image = frame->data_provider->src_width();
  const int height_image = frame->data_provider->src_height();
  postprocessor_->Init(k_mat, width_image, height_image);

  ObjPostProcessorOptions obj_postprocessor_options;
  int nr_valid_obj = 0;

  for (auto &obj : frame->detected_objects) {
    ++nr_valid_obj;
    float object_center[3] = {obj->camera_supplement.local_center(0),
                              obj->camera_supplement.local_center(1),
                              obj->camera_supplement.local_center(2)};
    float bbox2d[4] = {
        obj->camera_supplement.box.xmin, obj->camera_supplement.box.ymin,
        obj->camera_supplement.box.xmax, obj->camera_supplement.box.ymax};

    float bottom_center[2] = {(bbox2d[0] + bbox2d[2]) / 2, bbox2d[3]};
    float h_down = (static_cast<float>(height_image) - k_mat[5]) *
                   location_refiner_param_.roi_h2bottom_scale();
    bool is_in_rule_roi =
        is_in_roi(bottom_center, static_cast<float>(width_image),
                  static_cast<float>(height_image), k_mat[5], h_down);
    float dist2camera = common::ISqrt(common::ISqr(object_center[0]) +
                                      common::ISqr(object_center[2]));

    if (dist2camera > location_refiner_param_.min_dist_to_camera() ||
        !is_in_rule_roi) {
      ADEBUG << "Pass for obstacle postprocessor.";
      continue;
    }

    float dimension_hwl[3] = {obj->size(2), obj->size(1), obj->size(0)};
    float box_cent_x = (bbox2d[0] + bbox2d[2]) / 2;
    Eigen::Vector3f image_point_low_center(box_cent_x, bbox2d[3], 1);
    Eigen::Vector3f point_in_camera =
        static_cast<Eigen::Matrix<float, 3, 1, 0, 3, 1>>(
            camera_k_matrix.inverse() * image_point_low_center);
    float theta_ray =
        static_cast<float>(atan2(point_in_camera.x(), point_in_camera.z()));
    float rotation_y =
        theta_ray + static_cast<float>(obj->camera_supplement.alpha);

    // enforce the ry to be in the range [-pi, pi)
    const float PI = common::Constant<float>::PI();
    if (rotation_y < -PI) {
      rotation_y += 2 * PI;
    } else if (rotation_y >= PI) {
      rotation_y -= 2 * PI;
    }

    // process
    memcpy(obj_postprocessor_options.bbox, bbox2d, sizeof(float) * 4);
    obj_postprocessor_options.check_lowerbound = true;
    camera::LineSegment2D<float> line_seg(bbox2d[0], bbox2d[3], bbox2d[2],
                                          bbox2d[3]);
    obj_postprocessor_options.line_segs.push_back(line_seg);
    memcpy(obj_postprocessor_options.hwl, dimension_hwl, sizeof(float) * 3);
    obj_postprocessor_options.ry = rotation_y;
    // refine with calibration service, support ground plane model currently
    // {0.0f, cos(tilt), -sin(tilt), -camera_ground_height}
    memcpy(obj_postprocessor_options.plane, query_plane, sizeof(float) * 4);

    // changed to touching-ground center
    object_center[1] += dimension_hwl[0] / 2;
    postprocessor_->PostProcessObjWithGround(
        obj_postprocessor_options, object_center, dimension_hwl, &rotation_y);
    object_center[1] -= dimension_hwl[0] / 2;

    float z_diff_camera =
        object_center[2] - obj->camera_supplement.local_center(2);

    // fill back results
    obj->camera_supplement.local_center(0) = object_center[0];
    obj->camera_supplement.local_center(1) = object_center[1];
    obj->camera_supplement.local_center(2) = object_center[2];

    obj->center(0) = static_cast<double>(object_center[0]);
    obj->center(1) = static_cast<double>(object_center[1]);
    obj->center(2) = static_cast<double>(object_center[2]);
    obj->center = frame->camera2world_pose * obj->center;

    AINFO << "diff on camera z: " << z_diff_camera;
    AINFO << "Obj center from postprocessor: " << obj->center.transpose();
  }

  return true;
}

// Register plugin.
REGISTER_OBSTACLE_POSTPROCESSOR(LocationRefinerObstaclePostprocessor);

}  // namespace camera
}  // namespace perception
}  // namespace apollo<|MERGE_RESOLUTION|>--- conflicted
+++ resolved
@@ -50,23 +50,16 @@
 }
 
 bool LocationRefinerObstaclePostprocessor::Init(
-<<<<<<< HEAD
-    const StageConfig& stage_config) {
-=======
     const StageConfig &stage_config) {
   if (!Initialize(stage_config)) {
     return false;
   }
->>>>>>> 5d58fdd7
   location_refiner_param_ = stage_config.location_refiner_param();
   AINFO << "Load postprocessor parameters: "
         << location_refiner_param_.DebugString();
   return true;
 }
 
-<<<<<<< HEAD
-bool LocationRefinerObstaclePostprocessor::Process(DataFrame* data_frame) {
-=======
 bool LocationRefinerObstaclePostprocessor::Process(DataFrame *data_frame) {
   auto frame = data_frame->camera_frame;
   if (frame->detected_objects.empty() ||
@@ -181,7 +174,6 @@
     AINFO << "diff on camera z: " << z_diff_camera;
     AINFO << "Obj center from postprocessor: " << obj->center.transpose();
   }
->>>>>>> 5d58fdd7
   return true;
 }
 

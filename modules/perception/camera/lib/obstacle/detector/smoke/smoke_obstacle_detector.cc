/******************************************************************************
 * Copyright 2020 The Apollo Authors. All Rights Reserved.
 *
 * Licensed under the Apache License, Version 2.0 (the License);
 * you may not use this file except in compliance with the License.
 * You may obtain a copy of the License at
 *
 * http://www.apache.org/licenses/LICENSE-2.0
 *
 * Unless required by applicable law or agreed to in writing, software
 * distributed under the License is distributed on an AS IS BASIS,
 * WITHOUT WARRANTIES OR CONDITIONS OF ANY KIND, either express or implied.
 * See the License for the specific language governing permissions and
 * limitations under the License.
 *****************************************************************************/
#include "modules/perception/camera/lib/obstacle/detector/smoke/smoke_obstacle_detector.h"

#include "cyber/common/file.h"
#include "cyber/common/log.h"
#include "modules/common/util/perf_util.h"
#include "modules/perception/base/common.h"
#include "modules/perception/camera/common/timer.h"
#include "modules/perception/common/sensor_manager/sensor_manager.h"
#include "modules/perception/inference/inference_factory.h"
#include "modules/perception/inference/utils/resize.h"
#include "modules/perception/common/sensor_manager/sensor_manager.h"

namespace apollo {
namespace perception {
namespace camera {

using cyber::common::GetAbsolutePath;

void SmokeObstacleDetector::LoadInputShape(
    const smoke::ModelParam &model_param) {
  float offset_ratio = model_param.offset_ratio();
  float cropped_ratio = model_param.cropped_ratio();
  int resized_width = model_param.resized_width();
  int aligned_pixel = model_param.aligned_pixel();
  // inference input shape
  int image_height = static_cast<int>(base_camera_model_->get_height());
  int image_width = static_cast<int>(base_camera_model_->get_width());

  offset_y_ =
      static_cast<int>(offset_ratio * static_cast<float>(image_height) + .5f);
  float roi_ratio = cropped_ratio * static_cast<float>(image_height) /
                    static_cast<float>(image_width);
  width_ = static_cast<int>(resized_width + aligned_pixel / 2) / aligned_pixel *
           aligned_pixel;
  height_ = static_cast<int>(static_cast<float>(width_) * roi_ratio +
                             static_cast<float>(aligned_pixel) / 2.0f) /
            aligned_pixel * aligned_pixel;

  AINFO << "image_height=" << image_height << ", "
        << "image_width=" << image_width << ", "
        << "roi_ratio=" << roi_ratio;
  AINFO << "offset_y=" << offset_y_ << ", height=" << height_
        << ", width=" << width_;
}

void SmokeObstacleDetector::LoadParam(const smoke::SmokeParam &smoke_param) {
  const auto &model_param = smoke_param.model_param();
  confidence_threshold_ = model_param.confidence_threshold();
  light_vis_conf_threshold_ = model_param.light_vis_conf_threshold();
  light_swt_conf_threshold_ = model_param.light_swt_conf_threshold();
  min_dims_.min_2d_height = model_param.min_2d_height();
  min_dims_.min_3d_height = model_param.min_3d_height();
  min_dims_.min_3d_width = model_param.min_3d_width();
  min_dims_.min_3d_length = model_param.min_3d_length();
  ori_cycle_ = model_param.ori_cycle();

  border_ratio_ = model_param.border_ratio();

  // init NMS
  auto const &nms_param = smoke_param.nms_param();
  nms_.sigma = nms_param.sigma();
  nms_.type = nms_param.type();
  nms_.threshold = nms_param.threshold();
  nms_.inter_cls_nms_thresh = nms_param.inter_cls_nms_thresh();
  nms_.inter_cls_conf_thresh = nms_param.inter_cls_conf_thresh();
}

bool SmokeObstacleDetector::InitNet(const smoke::SmokeParam &smoke_param,
                                    const std::string &model_root) {
  const auto &model_param = smoke_param.model_param();

  std::string proto_file =
      GetAbsolutePath(model_root, model_param.proto_file());
  std::string weight_file =
      GetAbsolutePath(model_root, model_param.weight_file());
  std::vector<std::string> input_names;
  std::vector<std::string> output_names;
  // init Net
  auto const &net_param = smoke_param.net_param();
  input_names.push_back(net_param.input_data_blob());
  input_names.push_back(net_param.input_ratio_blob());
  input_names.push_back(net_param.input_instric_blob());
  output_names.push_back(net_param.det1_loc_blob());
  output_names.push_back(net_param.feat_blob());

  // init Net
  const auto &model_type = model_param.model_type();
  AINFO << "model_type=" << model_type;
  inference_.reset(inference::CreateInferenceByName(model_type, proto_file,
                                                    weight_file, output_names,
                                                    input_names, model_root));
  if (nullptr == inference_.get()) {
    AERROR << "Failed to init CNNAdapter";
    return false;
  }
  inference_->set_gpu_id(gpu_id_);
  std::vector<int> shape_input = {1, height_, width_, 3};
  std::vector<int> shape_param = {1, 3, 3};
  std::vector<int> shape_ratio = {1, 2};
  std::vector<int> shape_res = {1, 1, 50, 14};
  std::vector<int> shape_feat = {1, 64, 160, 240};
  std::map<std::string, std::vector<int>> shape_map;
  shape_map.emplace(
      (std::pair<std::string, std::vector<int>>(input_names[0], shape_input)));
  shape_map.emplace(
      (std::pair<std::string, std::vector<int>>(input_names[1], shape_param)));
  shape_map.emplace(
      (std::pair<std::string, std::vector<int>>(input_names[2], shape_ratio)));
  shape_map.emplace(
      (std::pair<std::string, std::vector<int>>(output_names[0], shape_res)));
  shape_map.emplace(
      (std::pair<std::string, std::vector<int>>(output_names[1], shape_feat)));
  if (!inference_->Init(shape_map)) {
    return false;
  }
  // inference_->Infer();
  return true;
}

void SmokeObstacleDetector::InitSmokeBlob(
    const smoke::NetworkParam &net_param) {
  auto obj_blob_scale1 = inference_->get_blob(net_param.det1_obj_blob());
  overlapped_.reset(
      new base::Blob<bool>(std::vector<int>{obj_k_, obj_k_}, true));
  overlapped_->cpu_data();
  overlapped_->gpu_data();
  idx_sm_.reset(new base::Blob<int>(std::vector<int>{obj_k_}, true));
  image_.reset(new base::Image8U(height_, width_, base::Color::RGB));

  smoke_blobs_.det1_loc_blob =
      inference_->get_blob(smoke_param_.net_param().det1_loc_blob());
}

bool SmokeObstacleDetector::Init(const ObstacleDetectorInitOptions &options) {
  gpu_id_ = options.gpu_id;
  BASE_CUDA_CHECK(cudaSetDevice(gpu_id_));
  BASE_CUDA_CHECK(cudaStreamCreate(&stream_));

  base_camera_model_ = options.base_camera_model;
  ACHECK(base_camera_model_ != nullptr) << "base_camera_model is nullptr!";
  std::string config_path =
      GetAbsolutePath(options.root_dir, options.conf_file);
  if (!cyber::common::GetProtoFromFile(config_path, &smoke_param_)) {
    AERROR << "read proto_config fail";
    return false;
  }
  const auto &model_param = smoke_param_.model_param();
  std::string model_root =
      GetAbsolutePath(options.root_dir, model_param.model_name());
  std::string anchors_file =
      GetAbsolutePath(model_root, model_param.anchors_file());
  std::string types_file =
      GetAbsolutePath(model_root, model_param.types_file());
  std::string expand_file =
      GetAbsolutePath(model_root, model_param.expand_file());
  LoadInputShape(model_param);
  LoadParam(smoke_param_);
  min_dims_.min_2d_height /= static_cast<float>(height_);

  if (!LoadAnchors(anchors_file, &anchors_)) {
    return false;
  }
  if (!LoadTypes(types_file, &types_)) {
    return false;
  }
  if (!LoadExpand(expand_file, &expands_)) {
    return false;
  }
  ACHECK(expands_.size() == types_.size());
  if (!InitNet(smoke_param_, model_root)) {
    return false;
  }
  InitSmokeBlob(smoke_param_.net_param());
  if (!InitFeatureExtractor(model_root)) {
    return false;
  }
  return true;
}

<<<<<<< HEAD
bool SmokeObstacleDetector::Init(const StageConfig& stage_config) {
=======
bool SmokeObstacleDetector::Init(const StageConfig &stage_config) {
>>>>>>> 5d58fdd7
  if (!Initialize(stage_config)) {
    return false;
  }

  ACHECK(stage_config.has_smoke_obstacle_detection_config());
  smoke_obstacle_detection_config_ =
      stage_config.smoke_obstacle_detection_config();

  gpu_id_ = smoke_obstacle_detection_config_.gpu_id();
  BASE_CUDA_CHECK(cudaSetDevice(gpu_id_));
  BASE_CUDA_CHECK(cudaStreamCreate(&stream_));

  base_camera_model_ =
      common::SensorManager::Instance()->GetUndistortCameraModel(
          smoke_obstacle_detection_config_.camera_name());
  ACHECK(base_camera_model_ != nullptr) << "base_camera_model is nullptr!";

  std::string config_path =
      GetAbsolutePath(smoke_obstacle_detection_config_.root_dir(),
                      smoke_obstacle_detection_config_.conf_file());
  if (!cyber::common::GetProtoFromFile(config_path, &smoke_param_)) {
    AERROR << "read proto_config fail";
    return false;
  }
  const auto &model_param = smoke_param_.model_param();
  std::string model_root = GetAbsolutePath(
      smoke_obstacle_detection_config_.root_dir(), model_param.model_name());
  std::string anchors_file =
      GetAbsolutePath(model_root, model_param.anchors_file());
  std::string types_file =
      GetAbsolutePath(model_root, model_param.types_file());
  std::string expand_file =
      GetAbsolutePath(model_root, model_param.expand_file());
  LoadInputShape(model_param);
  LoadParam(smoke_param_);
  min_dims_.min_2d_height /= static_cast<float>(height_);

  if (!LoadAnchors(anchors_file, &anchors_)) {
    return false;
  }
  if (!LoadTypes(types_file, &types_)) {
    return false;
  }
  if (!LoadExpand(expand_file, &expands_)) {
    return false;
  }
  ACHECK(expands_.size() == types_.size());
  if (!InitNet(smoke_param_, model_root)) {
    return false;
  }
  InitSmokeBlob(smoke_param_.net_param());
  if (!InitFeatureExtractor(model_root)) {
    return false;
  }
  return true;
}

bool SmokeObstacleDetector::InitFeatureExtractor(const std::string &root_dir) {
  FeatureExtractorInitOptions feature_options;
  feature_options.conf_file = smoke_param_.model_param().feature_file();
  feature_options.root_dir = root_dir;
  feature_options.gpu_id = gpu_id_;
  auto feat_blob_name = smoke_param_.net_param().feat_blob();
  feature_options.feat_blob = inference_->get_blob(feat_blob_name);
  feature_options.input_height = height_;
  feature_options.input_width = width_;
  feature_extractor_.reset(BaseFeatureExtractorRegisterer::GetInstanceByName(
      "TrackingFeatureExtractor"));
  if (!feature_extractor_->Init(feature_options)) {
    return false;
  }
  return true;
}

bool SmokeObstacleDetector::Process(DataFrame *data_frame) {
  return true;
}

bool SmokeObstacleDetector::Detect(const ObstacleDetectorOptions &options,
                                   CameraFrame *frame) {
  if (frame == nullptr) {
    return false;
  }

  Timer timer;
  if (cudaSetDevice(gpu_id_) != cudaSuccess) {
    AERROR << "Failed to set device to " << gpu_id_;
    return false;
  }
  const auto &camera_k_matrix = frame->camera_k_matrix.inverse();
  auto const &net_param = smoke_param_.net_param();
  auto input_blob = inference_->get_blob(net_param.input_data_blob());
  auto input_K_blob = inference_->get_blob(net_param.input_ratio_blob());
  auto input_ratio_blob = inference_->get_blob(net_param.input_instric_blob());

  float *ratio_data = input_ratio_blob->mutable_cpu_data();
  float *K_data = input_K_blob->mutable_cpu_data();
  for (size_t i = 0; i < 3; i++) {
    size_t i3 = i * 3;
    for (size_t j = 0; j < 3; j++) {
      if (frame->data_provider->sensor_name() == "front_12mm") {
        K_data[i3 + j] = camera_k_matrix(i, j) * 2.f;
      } else {
        K_data[i3 + j] = camera_k_matrix(i, j);
      }
    }
  }
  AINFO << "Camera k matrix input to obstacle postprocessor: \n"
        << K_data[0] << ", " << K_data[1] << ", " << K_data[2] << "\n"
        << K_data[3] << ", " << K_data[4] << ", " << K_data[5] << "\n"
        << K_data[6] << ", " << K_data[7] << ", " << K_data[8] << "\n";
  ratio_data[0] = 4.f * static_cast<float>(frame->data_provider->src_width()) /
                  static_cast<float>(width_);
  ratio_data[1] = 4.f * static_cast<float>(frame->data_provider->src_height()) /
                  static_cast<float>(height_);

  AINFO << "Start: " << static_cast<double>(timer.Toc()) * 0.001 << "ms";
  DataProvider::ImageOptions image_options;
  image_options.target_color = base::Color::BGR;
  image_options.crop_roi = base::RectI(
      0, offset_y_, static_cast<int>(base_camera_model_->get_width()),
      static_cast<int>(base_camera_model_->get_height()) - offset_y_);
  image_options.do_crop = true;
  frame->data_provider->GetImage(image_options, image_.get());
  AINFO << "GetImageBlob: " << static_cast<double>(timer.Toc()) * 0.001 << "ms";
  inference::ResizeGPU(*image_, input_blob, frame->data_provider->src_width(),
                       0);
  AINFO << "Resize: " << static_cast<double>(timer.Toc()) * 0.001 << "ms";

  AINFO << "Camera type: " << frame->data_provider->sensor_name();
  /////////////////////////// detection part ///////////////////////////
  inference_->Infer();
  AINFO << "Network Forward: " << static_cast<double>(timer.Toc()) * 0.001
        << "ms";
  get_smoke_objects_cpu(smoke_blobs_, types_, smoke_param_.model_param(),
                        light_vis_conf_threshold_, light_swt_conf_threshold_,
                        overlapped_.get(), idx_sm_.get(),
                        &(frame->detected_objects),
                        frame->data_provider->src_width(),
                        frame->data_provider->src_height() - offset_y_);
<<<<<<< HEAD
=======

  AINFO << "GetObj: " << static_cast<double>(timer.Toc()) * 0.001 << "ms";
  filter_bbox(min_dims_, &(frame->detected_objects));
  FeatureExtractorOptions feature_options;
  feature_options.normalized = true;
  AINFO << "Post1: " << static_cast<double>(timer.Toc()) * 0.001 << "ms";
  feature_extractor_->Extract(feature_options, frame);
  AINFO << "Extract: " << static_cast<double>(timer.Toc()) * 0.001 << "ms";
  recover_smoke_bbox(frame->data_provider->src_width(),
                     frame->data_provider->src_height() - offset_y_, offset_y_,
                     &frame->detected_objects);

  // post processing
  int left_boundary =
      static_cast<int>(border_ratio_ * static_cast<float>(image_->cols()));
  int right_boundary = static_cast<int>((1.0f - border_ratio_) *
                                        static_cast<float>(image_->cols()));
  for (auto &obj : frame->detected_objects) {
    // recover alpha
    obj->camera_supplement.alpha /= ori_cycle_;
    // get area_id from visible_ratios
    if (smoke_param_.model_param().num_areas() == 0) {
      obj->camera_supplement.area_id =
          get_area_id(obj->camera_supplement.visible_ratios);
    }
    // clear cut off ratios
    auto &box = obj->camera_supplement.box;
    if (box.xmin >= left_boundary) {
      obj->camera_supplement.cut_off_ratios[2] = 0;
    }
    if (box.xmax <= right_boundary) {
      obj->camera_supplement.cut_off_ratios[3] = 0;
    }
  }
  AINFO << "Post2: " << static_cast<double>(timer.Toc()) * 0.001 << "ms";

  return true;
}
>>>>>>> 5d58fdd7

bool SmokeObstacleDetector::Process(DataFrame *data_frame) {
  if (data_frame == nullptr) {
    return false;
  }
  auto frame = data_frame->camera_frame;

  Timer timer;
  if (cudaSetDevice(gpu_id_) != cudaSuccess) {
    AERROR << "Failed to set device to " << gpu_id_;
    return false;
  }
  const auto &camera_k_matrix = frame->camera_k_matrix.inverse();
  auto const &net_param = smoke_param_.net_param();
  auto input_blob = inference_->get_blob(net_param.input_data_blob());
  auto input_K_blob = inference_->get_blob(net_param.input_ratio_blob());
  auto input_ratio_blob = inference_->get_blob(net_param.input_instric_blob());

  float *ratio_data = input_ratio_blob->mutable_cpu_data();
  float *K_data = input_K_blob->mutable_cpu_data();
  for (size_t i = 0; i < 3; i++) {
    size_t i3 = i * 3;
    for (size_t j = 0; j < 3; j++) {
      if (frame->data_provider->sensor_name() == "front_12mm") {
        K_data[i3 + j] = camera_k_matrix(i, j) * 2.f;
      } else {
        K_data[i3 + j] = camera_k_matrix(i, j);
      }
    }
  }
  AINFO << "Camera k matrix input to obstacle postprocessor: \n"
        << K_data[0] << ", " << K_data[1] << ", " << K_data[2] << "\n"
        << K_data[3] << ", " << K_data[4] << ", " << K_data[5] << "\n"
        << K_data[6] << ", " << K_data[7] << ", " << K_data[8] << "\n";
  ratio_data[0] = 4.f * static_cast<float>(frame->data_provider->src_width()) /
                  static_cast<float>(width_);
  ratio_data[1] = 4.f * static_cast<float>(frame->data_provider->src_height()) /
                  static_cast<float>(height_);

  AINFO << "Start: " << static_cast<double>(timer.Toc()) * 0.001 << "ms";
  DataProvider::ImageOptions image_options;
  image_options.target_color = base::Color::BGR;
  image_options.crop_roi = base::RectI(
      0, offset_y_, static_cast<int>(base_camera_model_->get_width()),
      static_cast<int>(base_camera_model_->get_height()) - offset_y_);
  image_options.do_crop = true;
  frame->data_provider->GetImage(image_options, image_.get());
  AINFO << "GetImageBlob: " << static_cast<double>(timer.Toc()) * 0.001 << "ms";
  inference::ResizeGPU(*image_, input_blob, frame->data_provider->src_width(),
                       0);
  AINFO << "Resize: " << static_cast<double>(timer.Toc()) * 0.001 << "ms";

  AINFO << "Camera type: " << frame->data_provider->sensor_name();
  /////////////////////////// detection part ///////////////////////////
  inference_->Infer();
  AINFO << "Network Forward: " << static_cast<double>(timer.Toc()) * 0.001
        << "ms";
  get_smoke_objects_cpu(smoke_blobs_, types_, smoke_param_.model_param(),
                        light_vis_conf_threshold_, light_swt_conf_threshold_,
                        overlapped_.get(), idx_sm_.get(),
                        &(frame->detected_objects),
                        frame->data_provider->src_width(),
                        frame->data_provider->src_height() - offset_y_);
  AINFO << "GetObj: " << static_cast<double>(timer.Toc()) * 0.001 << "ms";
  filter_bbox(min_dims_, &(frame->detected_objects));
  FeatureExtractorOptions feature_options;
  feature_options.normalized = true;
  AINFO << "Post1: " << static_cast<double>(timer.Toc()) * 0.001 << "ms";
  feature_extractor_->Extract(feature_options, frame);
  AINFO << "Extract: " << static_cast<double>(timer.Toc()) * 0.001 << "ms";
  recover_smoke_bbox(frame->data_provider->src_width(),
                     frame->data_provider->src_height() - offset_y_, offset_y_,
                     &frame->detected_objects);

  // post processing
  int left_boundary =
      static_cast<int>(border_ratio_ * static_cast<float>(image_->cols()));
  int right_boundary = static_cast<int>((1.0f - border_ratio_) *
                                        static_cast<float>(image_->cols()));
  for (auto &obj : frame->detected_objects) {
    // recover alpha
    obj->camera_supplement.alpha /= ori_cycle_;
    // get area_id from visible_ratios
    if (smoke_param_.model_param().num_areas() == 0) {
      obj->camera_supplement.area_id =
          get_area_id(obj->camera_supplement.visible_ratios);
    }
    // clear cut off ratios
    auto &box = obj->camera_supplement.box;
    if (box.xmin >= left_boundary) {
      obj->camera_supplement.cut_off_ratios[2] = 0;
    }
    if (box.xmax <= right_boundary) {
      obj->camera_supplement.cut_off_ratios[3] = 0;
    }
  }
  AINFO << "Post2: " << static_cast<double>(timer.Toc()) * 0.001 << "ms";

  return true;
}

bool SmokeObstacleDetector::Process(
    const std::vector<float> &k_inv, const std::vector<float> &image_data_array,
    const float *detect_result) {
  if (nullptr == detect_result) {
    AERROR << "Input null detect_result ptr.";
    return false;
  }

  // if (nullptr == typesCameraFrame) {
  //   AERROR << "Input null typesCameraFrame ptr.";
  //   return false;
  // }

  // if (nullptr == data_frame) {
  //   AERROR << "Input null data_frame ptr.";
  //   return false;
  // }

  // Timer timer;
  // if (cudaSetDevice(gpu_id_) != cudaSuccess) {
  //   AERROR << "Failed to set device to " << gpu_id_;
  //   return false;
  // }

  // const auto &camera_k_matrix = frame->camera_k_matrix.inverse();
  // auto const &net_param = smoke_param_.net_param();
  // auto input_blob = inference_->get_blob(net_param.input_data_blob());
  // auto input_K_blob = inference_->get_blob(net_param.input_ratio_blob());
  // auto input_ratio_blob = inference_->get_blob(net_param.input_instric_blob());

  // float *ratio_data = input_ratio_blob->mutable_cpu_data();
  // float *K_data = input_K_blob->mutable_cpu_data();

  // K_data = k_inv.data();
  // input_blob->mutable_cpu_data() = image_data_array.data();


  // AINFO << "Camera type: " << frame->data_provider->sensor_name();
  // /////////////////////////// detection part ///////////////////////////
  // inference_->Infer();
  // AINFO << "Network Forward: " << static_cast<double>(timer.Toc()) * 0.001
  //       << "ms";

  // detect_result = smoke_blobs_.det1_loc_blob->cpu_data();
  return true;
}

REGISTER_OBSTACLE_DETECTOR(SmokeObstacleDetector);

}  // namespace camera
}  // namespace perception
}  // namespace apollo<|MERGE_RESOLUTION|>--- conflicted
+++ resolved
@@ -23,7 +23,6 @@
 #include "modules/perception/common/sensor_manager/sensor_manager.h"
 #include "modules/perception/inference/inference_factory.h"
 #include "modules/perception/inference/utils/resize.h"
-#include "modules/perception/common/sensor_manager/sensor_manager.h"
 
 namespace apollo {
 namespace perception {
@@ -192,11 +191,7 @@
   return true;
 }
 
-<<<<<<< HEAD
-bool SmokeObstacleDetector::Init(const StageConfig& stage_config) {
-=======
 bool SmokeObstacleDetector::Init(const StageConfig &stage_config) {
->>>>>>> 5d58fdd7
   if (!Initialize(stage_config)) {
     return false;
   }
@@ -271,10 +266,6 @@
   return true;
 }
 
-bool SmokeObstacleDetector::Process(DataFrame *data_frame) {
-  return true;
-}
-
 bool SmokeObstacleDetector::Detect(const ObstacleDetectorOptions &options,
                                    CameraFrame *frame) {
   if (frame == nullptr) {
@@ -337,8 +328,6 @@
                         &(frame->detected_objects),
                         frame->data_provider->src_width(),
                         frame->data_provider->src_height() - offset_y_);
-<<<<<<< HEAD
-=======
 
   AINFO << "GetObj: " << static_cast<double>(timer.Toc()) * 0.001 << "ms";
   filter_bbox(min_dims_, &(frame->detected_objects));
@@ -377,7 +366,6 @@
 
   return true;
 }
->>>>>>> 5d58fdd7
 
 bool SmokeObstacleDetector::Process(DataFrame *data_frame) {
   if (data_frame == nullptr) {
@@ -479,53 +467,6 @@
   return true;
 }
 
-bool SmokeObstacleDetector::Process(
-    const std::vector<float> &k_inv, const std::vector<float> &image_data_array,
-    const float *detect_result) {
-  if (nullptr == detect_result) {
-    AERROR << "Input null detect_result ptr.";
-    return false;
-  }
-
-  // if (nullptr == typesCameraFrame) {
-  //   AERROR << "Input null typesCameraFrame ptr.";
-  //   return false;
-  // }
-
-  // if (nullptr == data_frame) {
-  //   AERROR << "Input null data_frame ptr.";
-  //   return false;
-  // }
-
-  // Timer timer;
-  // if (cudaSetDevice(gpu_id_) != cudaSuccess) {
-  //   AERROR << "Failed to set device to " << gpu_id_;
-  //   return false;
-  // }
-
-  // const auto &camera_k_matrix = frame->camera_k_matrix.inverse();
-  // auto const &net_param = smoke_param_.net_param();
-  // auto input_blob = inference_->get_blob(net_param.input_data_blob());
-  // auto input_K_blob = inference_->get_blob(net_param.input_ratio_blob());
-  // auto input_ratio_blob = inference_->get_blob(net_param.input_instric_blob());
-
-  // float *ratio_data = input_ratio_blob->mutable_cpu_data();
-  // float *K_data = input_K_blob->mutable_cpu_data();
-
-  // K_data = k_inv.data();
-  // input_blob->mutable_cpu_data() = image_data_array.data();
-
-
-  // AINFO << "Camera type: " << frame->data_provider->sensor_name();
-  // /////////////////////////// detection part ///////////////////////////
-  // inference_->Infer();
-  // AINFO << "Network Forward: " << static_cast<double>(timer.Toc()) * 0.001
-  //       << "ms";
-
-  // detect_result = smoke_blobs_.det1_loc_blob->cpu_data();
-  return true;
-}
-
 REGISTER_OBSTACLE_DETECTOR(SmokeObstacleDetector);
 
 }  // namespace camera

--- conflicted
+++ resolved
@@ -234,11 +234,7 @@
       xy_points[i].clear();
       xy_points[i] = selected_xy_points;
     } else {
-<<<<<<< HEAD
       coeffs[i] << 0, 0, 0, 0;
-=======
-      ADEBUG << "Ransac couldn't find fitted lane line";
->>>>>>> fbc81cc8
       xy_points[i].clear();
     }
   }

/******************************************************************************
 * Copyright 2018 The Apollo Authors. All Rights Reserved.
 *
 * Licensed under the Apache License, Version 2.0 (the License);
 * you may not use this file except in compliance with the License.
 * You may obtain a copy of the License at
 *
 * http://www.apache.org/licenses/LICENSE-2.0
 *
 * Unless required by applicable law or agreed to in writing, software
 * distributed under the License is distributed on an AS IS BASIS,
 * WITHOUT WARRANTIES OR CONDITIONS OF ANY KIND, either express or implied.
 * See the License for the specific language governing permissions and
 * limitations under the License.
 *****************************************************************************/
#pragma once

#include <opencv2/opencv.hpp>

#include <map>
#include <string>
#include <vector>

#include "modules/perception/camera/common/camera_frame.h"
#include "modules/perception/camera/common/util.h"
#include "modules/perception/camera/tools/offline/transform_server.h"
#include "modules/perception/proto/motion_service.pb.h"

namespace apollo {
namespace perception {
namespace camera {

enum PositioningMethod {
  GROUND = 0,
  HOMOGRAPHY = 1,
};

class Visualizer {
 public:
  bool Init(const std::vector<std::string> &camera_names,
            TransformServer *tf_server);
  bool Init_all_info_single_camera(
      const std::string &camera_name,
      const std::map<std::string, Eigen::Matrix3f> &intrinsic_map,
      const std::map<std::string, Eigen::Matrix4d> &extrinsic_map,
      const Eigen::Matrix4d &ex_lidar2imu,
      const double pitch_adj,
      const double yaw_adj,
      const double roll_adj,
      const int image_height,
      const int image_width);
  bool adjust_angles(const std::string &camera_name, const double pitch_adj,
                     const double yaw_adj, const double roll_adj);
  bool SetDirectory(const std::string &path);
  void ShowResult(const cv::Mat &img, const CameraFrame &frame);
  void Draw2Dand3D(const cv::Mat &img, const CameraFrame &frame);
  void ShowResult_all_info_single_camera(
<<<<<<< HEAD
      const cv::Mat &img,
      const CameraFrame &frame,
      const base::MotionBufferPtr motion_buffer,
      const Eigen::Affine3d &world2camera);
=======
      const cv::Mat &img, const CameraFrame &frame,
      const base::MotionBufferPtr motion_buffer);
>>>>>>> 31d26cbb
  void Draw2Dand3D_all_info_single_camera(const cv::Mat &img,
                                          const CameraFrame &frame,
                                          const Eigen::Matrix3d intrinsic,
                                          const Eigen::Matrix4d extrinsic,
                                          const Eigen::Affine3d &world2camera);
  cv::Point world_point_to_bigimg(const Eigen::Vector2d &p);
  Eigen::Vector2d image2ground(cv::Point p_img);
  cv::Point ground2image(Eigen::Vector2d p_ground);
  std::string type_to_string(const apollo::perception::base::ObjectType type);
  std::string sub_type_to_string(
      const apollo::perception::base::ObjectSubType type);
  Eigen::Matrix3d homography_im2car() { return homography_image2ground_; }
  void Set_ROI(int input_offset_y, int crop_height, int crop_width) {
    roi_start_ = input_offset_y;
    roi_height_ = crop_height;
    roi_width_ = crop_width;
  }
  bool euler_to_quaternion(Eigen::Vector4d *quarternion,
                           const double pitch_radian, const double yaw_radian,
                           const double roll_radian);
  bool save_manual_calibration_parameter(const std::string &camera_name,
                                         const double pitch_adj_degree,
                                         const double yaw_adj_degree,
                                         const double roll_adj_degree);
  bool save_extrinsic_in_yaml(const std::string &camera_name,
                              const Eigen::Matrix4d &extrinsic,
                              const Eigen::Vector4d &quarternion,
                              const double pitch_radian,
                              const double yaw_radian,
                              const double roll_radian);
  double regularize_angle(const double angle);
  bool copy_backup_file(const std::string &filename);
  bool key_handler(const std::string &camera_name, const int key);
  bool reset_key();

  bool write_out_img_ = false;
  bool cv_imshow_img_ = true;
  // homograph between image and ground plane
  Eigen::Matrix3d homography_image2ground_ = Eigen::Matrix3d::Identity(3, 3);
  Eigen::Matrix3d homography_ground2image_ = Eigen::Matrix3d::Identity(3, 3);

 private:
  std::map<std::string, cv::Mat> camera_image_;
  cv::Mat world_image_;
  TransformServer *tf_server_;
  std::string path_;
  double last_timestamp_ = 0.0;
  int image_width_ = 1920;
  int image_height_ = 1080;
  int wide_pixel_ = 800;
  double scale_ratio_ = 0.6;
  int small_h_ = 0;
  int small_w_ = 0;
  int world_h_ = 0;
  int m2pixel_ = 15;  // 6;
  double fov_cut_ratio_ = 0.55;
  double degree_to_radian_factor_ = M_PI / 180.0;
  double radian_to_degree_factor_ = 180.0 / M_PI;

  double pitch_adj_degree_ = 0;
  double yaw_adj_degree_ = 0;
  double roll_adj_degree_ = 0;

  double max_pitch_degree_ = 5.0;
  double min_pitch_degree_ = -5.0;
  double max_yaw_degree_ = 5.0;
  double min_yaw_degree_ = -5.0;
  double max_roll_degree_ = 5.0;
  double min_roll_degree_ = -5.0;

  cv::Point p_fov_1_;
  cv::Point p_fov_2_;
  cv::Point p_fov_3_;
  cv::Point p_fov_4_;
  int roi_height_ = 768;
  int roi_start_ = 312;
  int roi_width_ = 1920;

  Eigen::Vector2d vp1_;
  Eigen::Vector2d vp2_;

  void draw_range_circle();

  // map for store params
  std::map<std::string, Eigen::Matrix3f> intrinsic_map_;
  std::map<std::string, Eigen::Matrix4d> extrinsic_map_;
  Eigen::Matrix4d ex_lidar2imu_;
  Eigen::Matrix4d ex_camera2lidar_;
  Eigen::Matrix4d ex_camera2imu_;
  Eigen::Matrix4d ex_imu2camera_;
  Eigen::Matrix4d ex_car2camera_;
  Eigen::Matrix4d ex_camera2car_;
  Eigen::Matrix4d ex_imu2car_;
  Eigen::Matrix4d adjusted_camera2car_ = Eigen::Matrix4d::Identity();

  Eigen::Matrix4d projection_matrix_;
  Eigen::Matrix3d K_;

  // Visualization related variables
  bool use_class_color_ = true;
  bool capture_screen_ = false;
  bool capture_video_ = false;
  bool show_camera_box2d_ = true;
  bool show_camera_box3d_ = true;
  bool show_camera_bdv_ = true;
  bool show_radar_pc_ = true;
  bool show_fusion_ = false;
  bool show_associate_color_ = false;
  bool show_type_id_label_ = true;
  bool show_verbose_ = false;
  bool show_lane_ = true;
  bool show_trajectory_ = true;
  bool show_vp_grid_ = true;  // show vanishing point and ground plane grid
  bool draw_lane_objects_ = true;
  bool show_box_ = true;
  bool show_velocity_ = false;
  bool show_polygon_ = true;
  bool show_text_ = false;
  bool show_help_text_ = false;
  std::string help_str_;
  // color
  cv::Scalar color_cipv_ = cv::Scalar(255, 255, 255);
};

}  // namespace camera
}  // namespace perception
}  // namespace apollo<|MERGE_RESOLUTION|>--- conflicted
+++ resolved
@@ -55,15 +55,10 @@
   void ShowResult(const cv::Mat &img, const CameraFrame &frame);
   void Draw2Dand3D(const cv::Mat &img, const CameraFrame &frame);
   void ShowResult_all_info_single_camera(
-<<<<<<< HEAD
       const cv::Mat &img,
       const CameraFrame &frame,
       const base::MotionBufferPtr motion_buffer,
       const Eigen::Affine3d &world2camera);
-=======
-      const cv::Mat &img, const CameraFrame &frame,
-      const base::MotionBufferPtr motion_buffer);
->>>>>>> 31d26cbb
   void Draw2Dand3D_all_info_single_camera(const cv::Mat &img,
                                           const CameraFrame &frame,
                                           const Eigen::Matrix3d intrinsic,

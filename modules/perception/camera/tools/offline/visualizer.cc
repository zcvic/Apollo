--- conflicted
+++ resolved
@@ -213,19 +213,12 @@
   return true;
 }
 
-<<<<<<< HEAD
 bool Visualizer::adjust_angles(
     const std::string &camera_name,
     const double pitch_adj_degree,
     const double yaw_adj_degree,
     const double roll_adj_degree) {
 
-=======
-bool Visualizer::adjust_angles(const std::string &camera_name,
-                               const double &pitch_adj_degree,
-                               const double &yaw_adj_degree,
-                               const double &roll_adj_degree) {
->>>>>>> 72d9aef9
   // Convert degree angles to radian angles
   double pitch_adj_radian = pitch_adj_degree * degree_to_radian_factor_;
   double yaw_adj_radian = yaw_adj_degree * degree_to_radian_factor_;

load("@rules_cc//cc:defs.bzl", "cc_binary", "cc_library")
load("//tools/install:install.bzl", "install")
load("//tools:cpplint.bzl", "cpplint")

package(default_visibility = ["//visibility:public"])

PERCEPTION_COPTS = ['-DMODULE_NAME=\\"perception\\"']

cc_binary(
    name = "libperception_component_camera.so",
    linkshared = True,
    linkstatic = True,
    deps = [":perception_component_inner_camera"],
)

install(
    name = "install",
    library_dest = "perception/lib/onboard/component",
    targets = [
        ":libperception_component_camera.so",
        ":libperception_component_lidar.so",
    ],
    deps = [
        "//modules/perception/production:install",
    ],
)

cc_library(
    name = "perception_component_inner_camera",
    srcs = [
        # todo(zero): need fix
        "camera_obstacle_detection_component.cc",
        "camera_perception_viz_message.cc",
        "fusion_camera_detection_component.cc",
        "lane_detection_component.cc",
        "trafficlights_perception_component.cc",
    ],
    hdrs = [
        "camera_obstacle_detection_component.h",
        "camera_perception_viz_message.h",
        "fusion_camera_detection_component.h",
        "lane_detection_component.h",
        "trafficlights_perception_component.h",
    ],
    copts = PERCEPTION_COPTS,
    deps = [
        "//cyber",
        "//modules/common_msgs/basic_msgs:error_code_cc_proto",
        "//modules/common_msgs/basic_msgs:geometry_cc_proto",
        "//modules/common_msgs/basic_msgs:header_cc_proto",
        "//modules/common_msgs/map_msgs:map_cc_proto",
        "//modules/common_msgs/map_msgs:map_geometry_cc_proto",
        "//modules/common_msgs/perception_msgs:perception_camera_cc_proto",
        "//modules/common_msgs/perception_msgs:perception_lane_cc_proto",
        "//modules/common_msgs/perception_msgs:perception_obstacle_cc_proto",
        "//modules/common_msgs/perception_msgs:traffic_light_detection_cc_proto",
        "//modules/common_msgs/sensor_msgs:sensor_image_cc_proto",
        "//modules/common_msgs/transform_msgs:transform_cc_proto",
        "//modules/common_msgs/v2x_msgs:v2x_traffic_light_cc_proto",
        "//modules/common/math",
        "//modules/common/util:util_tool",
        "//modules/perception/base",
        "//modules/perception/camera/app:cipv_camera",
        "//modules/perception/camera/app:lane_camera_perception",
        "//modules/perception/camera/app:obstacle_camera_perception",
        "//modules/perception/camera/app:obstacle_detection_camera",
        "//modules/perception/camera/app:traffic_light_camera_perception",
        "//modules/perception/camera/common",
        "//modules/perception/camera/lib/interface",
        "//modules/perception/camera/lib/motion_service:motion_service_lib",
        "//modules/perception/camera/lib/traffic_light/preprocessor:tl_preprocessor",
        "//modules/perception/camera/tools/offline:transform_server",
        "//modules/perception/camera/tools/offline:visualizer",
        "//modules/perception/common:perception_gflags",
        "//modules/perception/common/sensor_manager",
        "//modules/perception/map/hdmap:hdmap_input",
        "//modules/perception/onboard/common_flags",
        "//modules/perception/onboard/inner_component_messages",
        "//modules/perception/onboard/msg_serializer",
        "//modules/perception/onboard/proto:fusion_camera_detection_component_cc_proto",
        "//modules/perception/onboard/proto:lane_perception_component_cc_proto",
        "//modules/perception/onboard/proto:trafficlights_perception_component_cc_proto",
        "//modules/perception/onboard/transform_wrapper",
        "//modules/perception/pipeline/proto:traffic_light_config_cc_proto",
        "@eigen",
        "@opencv//:highgui",
    ],
    alwayslink = True,
)

cc_binary(
    name = "libperception_component_lidar.so",
    linkshared = True,
    linkstatic = True,
    deps = [":perception_component_inner_lidar"],
)

cc_library(
    name = "perception_component_inner_lidar",
    copts = [
        '-DMODULE_NAME=\\"perception\\"',
    ],
    linkopts = ["-lleveldb"],
    deps = [
        ":lidar_detection_component",
        ":multi_sensor_fusion_component",
        ":radar_detection_component",
        ":lidar_tracking_component",
<<<<<<< HEAD
=======
        ":lidar_output_component",
>>>>>>> 5d58fdd7
    ],
    alwayslink = True,
)

cc_library(
    name = "lidar_detection_component",
    srcs = ["lidar_detection_component.cc"],
    hdrs = ["lidar_detection_component.h"],
    deps = [
        "//cyber",
        "//modules/common/util:util_tool",
        "//modules/perception/common/sensor_manager",
        "//modules/perception/lib/registerer",
        "//modules/perception/lidar/app:lidar_obstacle_detection",
        "//modules/perception/lidar/common",
        "//modules/perception/lidar/lib/detector/cnn_segmentation:cnn_segmentation",
        "//modules/perception/lidar/lib/detector/ncut_segmentation:ncut_segmentation",
        "//modules/perception/lidar/lib/detector/point_pillars_detection:point_pillars_detection",
        "//modules/perception/lidar/lib/ground_detector/spatio_temporal_ground_detector",
        "//modules/perception/lidar/lib/interface",
        "//modules/perception/lidar/lib/object_builder",
        "//modules/perception/lidar/lib/object_filter_bank/roi_boundary_filter",
        "//modules/perception/lidar/lib/roi_filter/hdmap_roi_filter",
        "//modules/perception/lidar/lib/scene_manager/ground_service",
        "//modules/perception/lidar/lib/scene_manager/roi_service",
        "//modules/perception/onboard/common_flags",
        "//modules/perception/onboard/inner_component_messages:lidar_inner_component_messages",
        "//modules/perception/onboard/proto:lidar_component_config_cc_proto",
        "//modules/perception/onboard/transform_wrapper",
        "@eigen",
    ],
    alwayslink = True,
)

cc_library(
    name = "multi_sensor_fusion_component",
    srcs = ["multi_sensor_fusion_component.cc"],
    hdrs = ["multi_sensor_fusion_component.h"],
    deps = [
        "//cyber",
        "//modules/common/util:util_tool",
        "//modules/perception/base",
        "//modules/perception/fusion/app:obstacle_multi_sensor_fusion",
        # "//modules/perception/fusion/lib/dummy:dummy_algorithms",
        "//modules/perception/fusion/lib/fusion_system/probabilistic_fusion",
        "//modules/perception/fusion/lib/interface",
        "//modules/perception/fusion/lib/interface:base_multisensor_fusion",
        "//modules/perception/lib/registerer",
        "//modules/perception/lidar/lib/classifier/fused_classifier",
        "//modules/perception/lidar/lib/classifier/fused_classifier:ccrf_type_fusion",
        "//modules/perception/map/hdmap:hdmap_input",
        "//modules/perception/onboard/common_flags",
        "//modules/perception/onboard/inner_component_messages",
        "//modules/perception/onboard/msg_serializer",
        "//modules/perception/onboard/proto:fusion_component_config_cc_proto",
        "//modules/perception/pipeline/proto:pipeline_config_cc_proto",
        "@eigen",
    ],
    alwayslink = True,
)

cc_library(
    name = "radar_detection_component",
    srcs = [
        "radar_detection_component.cc",
    ],
    hdrs = [
        "radar_detection_component.h",
    ],
    deps = [
        "//cyber",
        "//modules/common/util:util_tool",
        "//modules/perception/base",
        "//modules/perception/common/sensor_manager",
        "//modules/perception/lib/registerer",
        "//modules/perception/map/hdmap:hdmap_input",
        "//modules/perception/onboard/common_flags",
        "//modules/perception/onboard/inner_component_messages",
        "//modules/perception/onboard/msg_buffer",
        "//modules/perception/onboard/proto:radar_component_config_cc_proto",
        "//modules/perception/onboard/transform_wrapper",
        "//modules/perception/radar/app:radar_obstacle_perception",
        "//modules/perception/radar/common:radar_util",
        "//modules/perception/radar/lib/detector/conti_ars_detector",
        "//modules/perception/radar/lib/dummy:dummy_algorithms",
        "//modules/perception/radar/lib/interface:base_detector",
        "//modules/perception/radar/lib/interface:base_filter",
        "//modules/perception/radar/lib/interface:base_matcher",
        "//modules/perception/radar/lib/interface:base_preprocessor",
        "//modules/perception/radar/lib/interface:base_radar_obstacle_perception",
        "//modules/perception/radar/lib/interface:base_roi_filter",
        "//modules/perception/radar/lib/interface:base_tracker",
        "//modules/perception/radar/lib/preprocessor/conti_ars_preprocessor",
        "//modules/perception/radar/lib/roi_filter/hdmap_radar_roi_filter",
        "//modules/perception/radar/lib/tracker/common:radar_track",
        "//modules/perception/radar/lib/tracker/common:radar_track_manager",
        "//modules/perception/radar/lib/tracker/conti_ars_tracker",
        "//modules/perception/radar/lib/tracker/filter:adaptive_kalman_filter",
        "//modules/perception/radar/lib/tracker/matcher:hm_matcher",
    ],
    alwayslink = True,
)

cc_library(
    name = "lidar_tracking_component",
    srcs = [
        "lidar_tracking_component.cc",
    ],
    hdrs = [
        "lidar_tracking_component.h",
    ],
    deps = [
        "//cyber",
        "//modules/common/util:util_tool",
        "//modules/perception/base",
        "//modules/perception/common/sensor_manager",
        "//modules/perception/lib/registerer",
        "//modules/perception/lidar/app:lidar_obstacle_tracking",
        "//modules/perception/lidar/common",
        "//modules/perception/lidar/lib/interface",
        "//modules/perception/lidar/lib/tracker/multi_lidar_fusion:mlf_engine",
        "//modules/perception/lidar/lib/tracker/multi_lidar_fusion:mlf_track_object_matcher",
        "//modules/perception/lidar/lib/tracker/multi_lidar_fusion:mlf_tracker",
        "//modules/perception/onboard/inner_component_messages:lidar_inner_component_messages",
        "//modules/perception/onboard/proto:lidar_component_config_cc_proto",
    ],
    alwayslink = True,
)

cc_library(
    name = "lidar_output_component",
    srcs = [
        "lidar_output_component.cc",
    ],
    hdrs = [
        "lidar_output_component.h",
    ],
    deps = [
        "//cyber",
        "//modules/perception/onboard/inner_component_messages:lidar_inner_component_messages",
        "//modules/perception/onboard/msg_serializer",
    ],
    alwayslink = True,
)

cpplint()<|MERGE_RESOLUTION|>--- conflicted
+++ resolved
@@ -106,10 +106,7 @@
         ":multi_sensor_fusion_component",
         ":radar_detection_component",
         ":lidar_tracking_component",
-<<<<<<< HEAD
-=======
         ":lidar_output_component",
->>>>>>> 5d58fdd7
     ],
     alwayslink = True,
 )

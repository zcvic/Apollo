/******************************************************************************
 * Copyright 2017 The Apollo Authors. All Rights Reserved.
 *
 * Licensed under the Apache License, Version 2.0 (the "License");
 * you may not use this file except in compliance with the License.
 * You may obtain a copy of the License at
 *
 * http://www.apache.org/licenses/LICENSE-2.0
 *
 * Unless required by applicable law or agreed to in writing, software
 * distributed under the License is distributed on an "AS IS" BASIS,
 * WITHOUT WARRANTIES OR CONDITIONS OF ANY KIND, either express or implied.
 * See the License for the specific language governing permissions and
 * limitations under the License.
 *****************************************************************************/
#include <gtest/gtest.h>

#include "modules/perception/traffic_light/base/utils.h"

namespace apollo {
namespace perception {
namespace traffic_light {

TEST(UtilsTest, test_refined_box) {
  cv::Size size(200, 200);
  cv::Rect rect1(-1, -1, 200, 200);
  auto box1 = RefinedBox(rect1, size);
  EXPECT_EQ(0, box1.x);
  EXPECT_EQ(0, box1.y);
  EXPECT_EQ(199, box1.width);
  EXPECT_EQ(199, box1.height);

  cv::Rect rect2(-300, -300, -10, -10);
  auto box2 = RefinedBox(rect2, size);
  EXPECT_EQ(0, box2.x);
  EXPECT_EQ(0, box2.y);
  EXPECT_EQ(0, box2.width);
  EXPECT_EQ(0, box2.height);

  cv::Rect rect3(10, 10, 300, 300);
  auto box3 = RefinedBox(rect3, size);
  EXPECT_EQ(10, box3.x);
  EXPECT_EQ(10, box3.y);
  EXPECT_EQ(189, box3.width);
  EXPECT_EQ(189, box3.height);
}
<<<<<<< HEAD
}
}
}
=======

}  // namespace traffic_light
}  // namespace perception
}  // namespace apollo
>>>>>>> 0d0330bc
<|MERGE_RESOLUTION|>--- conflicted
+++ resolved
@@ -44,13 +44,7 @@
   EXPECT_EQ(189, box3.width);
   EXPECT_EQ(189, box3.height);
 }
-<<<<<<< HEAD
-}
-}
-}
-=======
 
 }  // namespace traffic_light
 }  // namespace perception
-}  // namespace apollo
->>>>>>> 0d0330bc
+}  // namespace apollo
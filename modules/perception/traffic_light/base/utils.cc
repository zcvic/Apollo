--- conflicted
+++ resolved
@@ -21,7 +21,7 @@
 namespace traffic_light {
 
 uint64_t TimestampDouble2Int64(double ts) {
-  uint64_t result = (uint64_t)(ts * 1e6);
+  uint64_t result = (uint64_t) (ts * 1e6);
   return result * 1000;
 }
 
@@ -32,9 +32,9 @@
   rect->height = 0;
 }
 bool BoxIsValid(const cv::Rect &box, const cv::Size &size) {
-  if (box.width <= 0 || box.height <= 0 || box.x >= size.width ||
-      box.y >= size.height || box.x + box.width - 1 < 0 ||
-      box.y + box.height - 1 < 0) {
+  if (box.width <= 0 || box.height <= 0
+      || box.x >= size.width || box.y >= size.height
+      || box.x + box.width - 1 < 0 || box.y + box.height - 1 < 0) {
     return false;
   }
   return true;
@@ -72,27 +72,6 @@
 cv::Point2f GetCenter(const cv::Rect &box) {
   return cv::Point2f(box.x + box.width / 2, box.y + box.height / 2);
 }
-<<<<<<< HEAD
-float GetDistance(cv::Point2f p1, cv::Point2f p2) {
-  return std::sqrt((p1.x - p2.x) * (p1.x - p2.x) +
-                   (p1.y - p2.y) * (p1.y - p2.y));
-}
-
-float Get2dGaussianScore(cv::Point2f p1, cv::Point2f p2, float sigma1,
-                         float sigma2) {
-  return static_cast<float>(
-      std::exp(-0.5 * (((p1.x - p2.x) * (p1.x - p2.x)) / (sigma1 * sigma1) +
-                       ((p1.y - p2.y) * (p1.y - p2.y)) / (sigma2 * sigma2))));
-}
-
-float Get1dGaussianScore(float x1, float x2, float sigma) {
-  return static_cast<float>(
-      std::exp(-0.5 * (x1 - x2) * (x1 - x2) / (sigma * sigma)));
-}
-}
-}
-}
-=======
 float GetDistance(const cv::Point2f &p1, const cv::Point2f &p2) {
   return std::sqrt(
       (p1.x - p2.x) * (p1.x - p2.x) + (p1.y - p2.y) * (p1.y - p2.y));
@@ -114,5 +93,4 @@
 
 }  // namespace traffic_light
 }  // namespace perception
-}  // namespace apollo
->>>>>>> 0d0330bc
+}  // namespace apollo
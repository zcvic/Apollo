--- conflicted
+++ resolved
@@ -20,16 +20,10 @@
 #include <opencv2/opencv.hpp>
 #include <sensor_msgs/Image.h>
 #include <gflags/gflags.h>
+#include <string>
 #include <map>
 #include <memory>
-#include <string>
 
-<<<<<<< HEAD
-#include <sensor_msgs/Image.h>
-#include <opencv2/opencv.hpp>
-
-=======
->>>>>>> 0d0330bc
 namespace apollo {
 namespace perception {
 namespace traffic_light {
@@ -37,14 +31,15 @@
 // Camera id
 enum CameraId {
   UNKNOWN = -1,
-  LONG_FOCUS = 0,   // 25mm
-  SHORT_FOCUS = 1,  // 6mm
+  LONG_FOCUS = 0,         // 25mm
+  SHORT_FOCUS = 1,        // 6mm
   CAMERA_ID_COUNT = 2
 };
 
 const std::map<int, std::string> kCameraIdToStr = {
     {static_cast<int>(LONG_FOCUS), "long_focus_camera(25mm)"},
-    {static_cast<int>(SHORT_FOCUS), "short_focus_camera(6mm)"}};
+    {static_cast<int>(SHORT_FOCUS), "short_focus_camera(6mm)"}
+};
 
 // @brief Image loaded from camera.
 //       Warning: Image is not Thread Safe.
@@ -59,15 +54,6 @@
   // @param [in] image's data
   bool Init(const double &ts, const CameraId &device_id, const cv::Mat &mat);
 
-<<<<<<< HEAD
-  //@brief init
-  //@param [in] ts image's timestamp
-  //@param [in] camera id
-  //@param [in] image's data
-  bool Init(const double &ts, const CameraId &device_id,
-            std::shared_ptr<const sensor_msgs::Image> image_data);
-  //@brief return image's timestamp
-=======
   // @brief init
   // @param [in] ts image's timestamp
   // @param [in] camera id
@@ -76,7 +62,6 @@
   Init(const double &ts, const CameraId &device_id,
        std::shared_ptr<const sensor_msgs::Image> image_data);
   // @brief return image's timestamp
->>>>>>> 0d0330bc
   double ts() const;
 
   // @brief return image's device_id
@@ -108,15 +93,9 @@
  private:
   bool contain_image_ = false;
   bool contain_mat_ = false;
-<<<<<<< HEAD
-  double timestamp_ = 0.0;                  // Image's timestamp
-  CameraId device_id_ = CameraId::UNKNOWN;  // camera's id
-  cv::Mat mat_;                             // Image's data
-=======
   double timestamp_ = 0.0;   // Image's timestamp
   CameraId device_id_ = CameraId::UNKNOWN;   // camera's id
   cv::Mat mat_;         // Image's data
->>>>>>> 0d0330bc
   std::shared_ptr<const sensor_msgs::Image> image_data_;
   friend std::ostream &operator<<(std::ostream &os, const Image &image);
 };

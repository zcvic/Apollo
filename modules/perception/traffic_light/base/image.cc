--- conflicted
+++ resolved
@@ -15,40 +15,25 @@
  *****************************************************************************/
 
 #include "modules/perception/traffic_light/base/image.h"
-<<<<<<< HEAD
-
-#include <iomanip>
-
-#include <cv_bridge/cv_bridge.h>
-#include <gflags/gflags.h>
-#include "modules/common/log.h"
-#include "modules/perception/traffic_light/util/color_space.h"
-
-DEFINE_int32(double_show_precision, 14,
-             "When output a double data, the precision.");
-=======
 #include <cv_bridge/cv_bridge.h>
 #include "modules/common/log.h"
 #include "modules/perception/traffic_light/util/color_space.h"
 
 DEFINE_int32(double_show_precision,
              14, "When output a double data, the precision.");
->>>>>>> 0d0330bc
 
 namespace apollo {
 namespace perception {
 namespace traffic_light {
 
-<<<<<<< HEAD
-bool Image::Init(const double &ts, const CameraId &device_id,
-=======
 bool Image::Init(const double &ts,
                  const CameraId &device_id,
->>>>>>> 0d0330bc
                  const cv::Mat &mat) {
   contain_mat_ = true;
   contain_image_ = true;
-  timestamp_ = ts, device_id_ = device_id, mat_ = mat.clone();
+  timestamp_ = ts,
+  device_id_ = device_id,
+  mat_ = mat.clone();
   ADEBUG << *this << " init.";
   return true;
 }
@@ -56,7 +41,9 @@
                  std::shared_ptr<const sensor_msgs::Image> image_data) {
   contain_mat_ = false;
   contain_image_ = true;
-  timestamp_ = ts, device_id_ = device_id, image_data_ = image_data;
+  timestamp_ = ts,
+  device_id_ = device_id,
+  image_data_ = image_data;
   ADEBUG << *this << " init.";
   return true;
 }
@@ -78,19 +65,8 @@
 bool Image::GenerateMat() {
   if (!contain_mat_) {
     try {
-<<<<<<< HEAD
-      //      if (image_data_->encoding.compare("rgb8") == 0) {
-      //        cv_bridge::CvImageConstPtr cv_ptr =
-      //        cv_bridge::toCvShare(image_data_, "bgr8");
-      //        mat_ = cv_ptr->image;
-      //      } else
-      if (image_data_->encoding.compare("yuyv") == 0) {
-        // TODO:: yuyv 2 rgb rgb 2 bgr
-        unsigned char *yuv = (unsigned char *)&(image_data_->data[0]);
-=======
       if (image_data_->encoding.compare("yuyv") == 0) {
         unsigned char *yuv = (unsigned char *) &(image_data_->data[0]);
->>>>>>> 0d0330bc
         mat_ = cv::Mat(image_data_->height, image_data_->width, CV_8UC3);
         Yuyv2rgbAvx(yuv, mat_.data, image_data_->height * image_data_->width);
         cv::cvtColor(mat_, mat_, CV_RGB2BGR);
@@ -98,12 +74,8 @@
 
       contain_mat_ = true;
       AINFO << "Generate done " << mat_.size();
-<<<<<<< HEAD
-    } catch (const cv_bridge::Exception &e) {
-=======
     }
     catch (const cv_bridge::Exception &e) {
->>>>>>> 0d0330bc
       AERROR << "TLPreprocessorSubnode trans msg to cv::Mat failed."
              << e.what();
       return false;
@@ -127,12 +99,8 @@
     os << "Image device_id:" << static_cast<int>(image.device_id_)
        << " device_id_str: " << image.device_id_str()
        << " ts:" << std::setprecision(FLAGS_double_show_precision)
-<<<<<<< HEAD
-       << image.timestamp_ << " size:" << image.mat_.size();
-=======
        << image.timestamp_
        << " size:" << image.mat_.size();
->>>>>>> 0d0330bc
   } else {
     os << "Image not inited.";
   }

--- conflicted
+++ resolved
@@ -22,16 +22,6 @@
 const int kLongFocusIdx(static_cast<int>(LONG_FOCUS));
 const int kShortFocusIdx(static_cast<int>(SHORT_FOCUS));
 std::vector<int> image_border_size(kCountCameraId, 100);
-<<<<<<< HEAD
-std::map<TLColor, std::string> kColorStr = {{UNKNOWN_COLOR, "unknown"},
-                                            {RED, "red"},
-                                            {GREEN, "green"},
-                                            {YELLOW, "yellow"},
-                                            {BLACK, "black"}};
-}
-}
-}
-=======
 
 std::map<CameraId, int> kCameraIndicator = {
     {CameraId::LONG_FOCUS, 222},
@@ -47,5 +37,4 @@
 };
 }  // namespace traffic_light
 }  // namespace perception
-}  // namespace apollo
->>>>>>> 0d0330bc
+}  // namespace apollo
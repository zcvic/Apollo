--- conflicted
+++ resolved
@@ -33,17 +33,6 @@
 
 float GetDistance(const cv::Point2f &, const cv::Point2f &);
 
-<<<<<<< HEAD
-float Get2dGaussianScore(cv::Point2f p1, cv::Point2f p2, float sigma1,
-                         float sigma2);
-
-float Get1dGaussianScore(float x1, float x2, float sigma);
-}
-}
-}
-
-#endif  // GREEN_UTILS_H
-=======
 float Get2dGaussianScore(const cv::Point2f &p1,
                          const cv::Point2f &p2,
                          float sigma1,
@@ -54,5 +43,4 @@
 }  // namespace traffic_light
 }  // namespace perception
 }  // namespace apollo
-#endif
->>>>>>> 0d0330bc
+#endif
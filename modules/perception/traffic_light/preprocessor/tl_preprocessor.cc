/******************************************************************************
 * Copyright 2017 The Apollo Authors. All Rights Reserved.
 *
 * Licensed under the Apache License, Version 2.0 (the "License");
 * you may not use this file except in compliance with the License.
 * You may obtain a copy of the License at
 *
 * http://www.apache.org/licenses/LICENSE-2.0
 *
 * Unless required by applicable law or agreed to in writing, software
 * distributed under the License is distributed on an "AS IS" BASIS,
 * WITHOUT WARRANTIES OR CONDITIONS OF ANY KIND, either express or implied.
 * See the License for the specific language governing permissions and
 * limitations under the License.
 *****************************************************************************/

#include "modules/perception/traffic_light/preprocessor/tl_preprocessor.h"
#include "modules/perception/lib/base/time_util.h"
#include "modules/perception/onboard/transform_input.h"
#include "modules/perception/traffic_light/base/tl_shared_data.h"
#include "modules/perception/traffic_light/base/utils.h"
namespace apollo {
namespace perception {
namespace traffic_light {

bool TLPreprocessor::Init() {
  ConfigManager *config_manager = ConfigManager::instance();
  const ModelConfig *model_config = NULL;
  if (!config_manager->GetModelConfig(Name(), &model_config)) {
    AERROR << "not found model: " << Name();
    return false;
  }

  // Read parameters from config file
<<<<<<< HEAD
  if (!model_config->GetValue("max_cached_image_lights_array_size",
                              &_max_cached_image_lights_array_size)) {
=======
  if (!model_config
      ->GetValue("max_cached_lights_size",
                 &max_cached_lights_size_)) {
>>>>>>> 0d0330bc
    AERROR << "max_cached_image_lights_array_size not found." << Name();
    return false;
  }
  if (!model_config->GetValue("projection_image_cols",
<<<<<<< HEAD
                              &_projection_image_cols)) {
=======
                              &projection_image_cols_)) {
>>>>>>> 0d0330bc
    AERROR << "projection_image_cols not found." << Name();
    return false;
  }
  if (!model_config->GetValue("projection_image_rows",
<<<<<<< HEAD
                              &_projection_image_rows)) {
=======
                              &projection_image_rows_)) {
>>>>>>> 0d0330bc
    AERROR << "projection_image_rows not found." << Name();
    return false;
  }
  if (!model_config->GetValue("sync_interval_seconds",
<<<<<<< HEAD
                              &_sync_interval_seconds)) {
=======
                              &sync_interval_seconds_)) {
>>>>>>> 0d0330bc
    AERROR << "sync_interval_seconds not found." << Name();
    return false;
  }
  if (!model_config->GetValue("no_signals_interval_seconds",
<<<<<<< HEAD
                              &_no_signals_interval_seconds)) {
=======
                              &no_signals_interval_seconds_)) {
>>>>>>> 0d0330bc
    AERROR << "no_signals_interval_seconds not found." << Name();
    return false;
  }

  // init projection
  if (!projection_.Init()) {
    AERROR << "TLPreprocessor init projection failed.";
    return false;
  }
  AINFO << kCountCameraId;
  return true;
}

<<<<<<< HEAD
bool TLPreprocessor::AddCachedLightsProjections(
    const CarPose &pose, const std::vector<apollo::hdmap::Signal> &signals,
    const double timestamp) {
  MutexLock lock(&_mutex);
=======
bool TLPreprocessor::CacheLightsProjections(const CarPose &pose,
                                            const std::vector<Signal> &signals,
                                            const double timestamp) {
  MutexLock lock(&mutex_);
>>>>>>> 0d0330bc
  PERF_FUNCTION();

  AINFO << "TLPreprocessor has " << cached_lights_.size()
        << " lights projections cached.";

  // pop front if cached array'size > FLAGS_max_cached_image_lights_array_size
<<<<<<< HEAD
  while (_cached_lights_projections_array.size() >
         _max_cached_image_lights_array_size) {
    _cached_lights_projections_array.erase(
        _cached_lights_projections_array.begin());
=======
  while (cached_lights_.size() > max_cached_lights_size_) {
    cached_lights_.erase(cached_lights_.begin());
>>>>>>> 0d0330bc
  }

  // lights projection info. to be added in cached array
  std::shared_ptr<ImageLights> image_lights(new ImageLights);
  image_lights->timestamp = timestamp;
  image_lights->pose = pose;
  image_lights->is_pose_valid = true;
  // default select long focus camera
  image_lights->camera_id = LONG_FOCUS;

<<<<<<< HEAD
  // get light info from hd-map (need update _last_signals and _last_signals_ts
  // out-scope)
  // ...
=======
>>>>>>> 0d0330bc
  AINFO << "TLPreprocessor Got signal number:" << signals.size()
        << ", ts: " << GLOG_TIMESTAMP(timestamp);
  for (int i = 0; i < signals.size(); ++i) {
    AINFO << "signal info:" << signals[i].ShortDebugString();
  }
  // lights projections info.

  std::vector<std::shared_ptr<LightPtrs>> lights_on_image_array(kCountCameraId);
  std::vector<std::shared_ptr<LightPtrs>> lights_outside_image_array(
      kCountCameraId);
  for (auto &light_ptrs : lights_on_image_array) {
    light_ptrs.reset(new LightPtrs);
  }
  for (auto &light_ptrs : lights_outside_image_array) {
    light_ptrs.reset(new LightPtrs);
  }

  // 当前查不到灯，标记一下没有灯，添加到缓存队列
  if (signals.size() == 0) {
    last_no_signals_ts_ = timestamp;
    image_lights->lights = lights_on_image_array[kLongFocusIdx];
    image_lights->lights_outside_image =
        lights_outside_image_array[kLongFocusIdx];
<<<<<<< HEAD
    _cached_lights_projections_array.push_back(image_lights);
=======
    cached_lights_.push_back(image_lights);
>>>>>>> 0d0330bc
    AINFO << "no signals, add lights projections to cached array.";
    return true;
  }

  // project light region on each camera's image plane
  for (int cam_id = 0; cam_id < kCountCameraId; ++cam_id) {
<<<<<<< HEAD
    if (!project_lights(signals, pose, static_cast<CameraId>(cam_id),
                        lights_on_image_array[cam_id],
                        lights_outside_image_array[cam_id])) {
      AERROR << "add_cached_lights_projections project lights on "
             << kCameraIdToStr.at(static_cast<CameraId>(cam_id))
             << " image failed, "
             << "ts: " << GLOG_TIMESTAMP(timestamp) << ", camera_id: "
=======
    if (!project_lights(signals,
                        pose,
                        static_cast<CameraId>(cam_id),
                        lights_on_image_array[cam_id].get(),
                        lights_outside_image_array[cam_id].get())) {
      AERROR << "add_cached_lights_projections project lights on "
             << kCameraIdToStr.at(static_cast<CameraId>(cam_id))
             << " image failed, "
             << "ts: " << GLOG_TIMESTAMP(timestamp)
             << ", camera_id: "
>>>>>>> 0d0330bc
             << kCameraIdToStr.at(static_cast<CameraId>(cam_id));
      return false;
    }
  }

  // select which image to be used
<<<<<<< HEAD
  select_image(pose, lights_on_image_array, lights_outside_image_array,
               &(image_lights->camera_id));
=======
  SelectImage(pose,
              lights_on_image_array,
              lights_outside_image_array,
              &(image_lights->camera_id));
>>>>>>> 0d0330bc

  auto selected_camera_id = static_cast<int>(image_lights->camera_id);

  assert(selected_camera_id >= 0 && selected_camera_id < kCountCameraId);

  image_lights->lights = lights_on_image_array[selected_camera_id];
  image_lights->lights_outside_image =
      lights_outside_image_array[selected_camera_id];
<<<<<<< HEAD
  image_lights->num_signals =
      image_lights->lights->size() + image_lights->lights_outside_image->size();
  _cached_lights_projections_array.push_back(image_lights);
=======
  image_lights->num_signals = image_lights->lights->size() +
      image_lights->lights_outside_image->size();
  cached_lights_.push_back(image_lights);
>>>>>>> 0d0330bc
  AINFO << "selected_camera_id: " << kCameraIdToStr.at(selected_camera_id);

  return true;
}

<<<<<<< HEAD
bool TLPreprocessor::SyncImage(const ImageSharedPtr &image, const double ts,
                               const CameraId &camera_i,
                               std::shared_ptr<ImageLights> *image_lights,
                               bool *should_pub) {
  MutexLock lock(&_mutex);
=======
bool TLPreprocessor::SyncImage(
    const ImageSharedPtr &image,
    const double ts,
    const CameraId &camera_i,
    std::shared_ptr<ImageLights> *image_lights,
    bool *should_pub) {
  MutexLock lock(&mutex_);
>>>>>>> 0d0330bc
  PERF_FUNCTION();
  CameraId camera_id = image->device_id();
  double timestamp = image->ts();
  bool sync_ok = false;
  double diff_image_pose_ts = 0.0;
  double diff_image_sys_ts = 0.0;

  // sync image with cached lights projections
  if (!sync_image_with_cached_lights_projections(
<<<<<<< HEAD
          image, camera_id, timestamp, image_lights, &diff_image_pose_ts,
          &diff_image_sys_ts, &sync_ok)) {
    auto camera_id_str = (kCameraIdToStr.find(camera_id) != kCameraIdToStr.end()
                              ? kCameraIdToStr.at(camera_id)
                              : std::to_string(camera_id));
    AINFO << "sync_image_with_cached_lights_projections failed, "
          << "not publish image to shared data, ts: "
          << GLOG_TIMESTAMP(timestamp) << ", camera_id: " << camera_id_str;
=======
      image, camera_id, timestamp, image_lights,
      &diff_image_pose_ts, &diff_image_sys_ts, &sync_ok)) {
    auto camera_id_str =
        (kCameraIdToStr.find(camera_id) != kCameraIdToStr.end() ?
         kCameraIdToStr.at(camera_id) : std::to_string(camera_id));
    AINFO << "sync_image_with_cached_lights_projections failed, "
          << "not publish image to shared data, ts: "
          << GLOG_TIMESTAMP(timestamp)
          << ", camera_id: " << camera_id_str;
>>>>>>> 0d0330bc
    *should_pub = false;
    return false;
  }

  // 同步不成功，根据 camera_id 判断是否发送图像
  if (!sync_ok) {
    AINFO << "working camera with maximum focal length: "
          << kCameraIdToStr.at(kLongFocusIdx)
          << ", _last_pub_camera_id: " << last_pub_camera_id_;
    // 在缓存的 signals_num 中根据时间戳查找当前图像时间的灯数
    size_t current_signal_num = 0;

    // 如果灯数为 0 ，那么默认发焦距最大的相机的图像
    // 否则，判断上一次发的是不是也是最大焦距的图像
    if (camera_id == kLongFocusIdx &&
<<<<<<< HEAD
        (current_signal_num == 0 ||
         camera_id == _last_pub_camera_id &&
             _last_pub_camera_id != CameraId::UNKNOWN)) {
      (*image_lights).reset(new ImageLights);
      (*image_lights)->image = image;
      // 距离查不到灯在一定时间范围以内，找不到 pose 是由于查 /tf
      // 降频了，不做标记
      // 降低 debug 图像上 "No valid pose" 闪烁频率
      (*image_lights)->is_pose_valid = (fabs(timestamp - _last_no_signals_ts) <
                                        _no_signals_interval_seconds);
=======
        (current_signal_num == 0 || camera_id == last_pub_camera_id_ &&
            last_pub_camera_id_ != CameraId::UNKNOWN)) {
      (*image_lights).reset(new ImageLights);
      (*image_lights)->image = image;
      // 距离查不到灯在一定时间范围以内，
      // 找不到 pose 是由于查 /tf 降频了，不做标记
      // 降低 debug 图像上 "No valid pose" 闪烁频率
      (*image_lights)->is_pose_valid =
          (fabs(timestamp - last_no_signals_ts_)
              < no_signals_interval_seconds_);
>>>>>>> 0d0330bc
      (*image_lights)->diff_image_pose_ts = diff_image_pose_ts;
      (*image_lights)->diff_image_sys_ts = diff_image_sys_ts;
      (*image_lights)->timestamp = timestamp;
      (*image_lights)->camera_id = camera_id;
      (*image_lights)->lights.reset(new LightPtrs);
      (*image_lights)->lights_outside_image.reset(new LightPtrs);
      // 使用查找到的灯数
      (*image_lights)->num_signals = current_signal_num;

      AINFO << "sync image with cached lights projection failed, "
            << "no valid pose, ts: " << GLOG_TIMESTAMP(timestamp)
            << " camera_id: " << kCameraIdToStr.at(camera_id);

    } else {  // 其他 camera_id，直接返回，不发送图像
      AINFO << "sync image with cached lights projection failed, "
            << "no valid pose, ts: " << GLOG_TIMESTAMP(timestamp)
            << " camera_id: " << kCameraIdToStr.at(camera_id);
      *should_pub = false;
      return false;
    }
  }
  if (sync_ok) {
    AINFO << "TLPreprocessor sync ok ts: " << GLOG_TIMESTAMP(timestamp)
          << " camera_id: " << kCameraIdToStr.at(camera_id);
<<<<<<< HEAD
    _last_output_ts =
        timestamp;  // update last output timestamp only when sync. is really ok
=======
    last_output_ts_ = timestamp;
>>>>>>> 0d0330bc
  }
  last_pub_camera_id_ = camera_id;
  *should_pub = true;

  return true;
}

void TLPreprocessor::set_last_pub_camera_id(CameraId camera_id) {
  last_pub_camera_id_ = camera_id;
}

CameraId TLPreprocessor::last_pub_camera_id() const {
  return last_pub_camera_id_;
}

int TLPreprocessor::max_cached_lights_size() const {
  return max_cached_lights_size_;
}

<<<<<<< HEAD
bool TLPreprocessor::set_max_cached_image_lights_array_size(
    size_t max_cached_image_lights_array_size) {
  if (max_cached_image_lights_array_size <= 0) {
    AERROR
        << "max_cached_image_lights_array_size must be positive, input size: "
        << max_cached_image_lights_array_size;
    return false;
  }
  _max_cached_image_lights_array_size = max_cached_image_lights_array_size;

  return true;
}

bool TLPreprocessor::get_max_cached_image_lights_array_size(
    size_t *max_cached_image_lights_array_size) const {
  *max_cached_image_lights_array_size = _max_cached_image_lights_array_size;
  return true;
}

void TLPreprocessor::select_image(
    const CarPose &pose,
    const std::vector<std::shared_ptr<LightPtrs>> &lights_on_image_array,
    const std::vector<std::shared_ptr<LightPtrs>> &lights_outside_image_array,
    CameraId *selection) {
=======
void TLPreprocessor::SelectImage(const CarPose &pose,
                                 const LightsArray &lights_on_image_array,
                                 const LightsArray &lights_outside_image_array,
                                 CameraId *selection) {
>>>>>>> 0d0330bc
  *selection = static_cast<CameraId>(kShortFocusIdx);
  // 找当前工作的焦距最小的相机，不进行边界检查

  for (size_t cam_id = 0; cam_id < lights_on_image_array.size(); ++cam_id) {
    if (!lights_outside_image_array[cam_id]->empty()) {
      continue;
    }
    bool ok = true;
    if (cam_id != kShortFocusIdx) {
      for (const LightPtr &light : *(lights_on_image_array[cam_id])) {
<<<<<<< HEAD
        if (is_on_border(
                cv::Size(_projection_image_cols, _projection_image_rows),
                light->region.projection_roi, image_border_size[cam_id])) {
=======
        if (IsOnBorder(cv::Size(projection_image_cols_,
                                projection_image_rows_),
                       light->region.projection_roi,
                       image_border_size[cam_id])) {
>>>>>>> 0d0330bc
          ok = false;
          AINFO << "light project on image border region, "
                << "CameraId: " << kCameraIdToStr.at(cam_id);
          break;
        }
      }
    }
    if (ok) {
      *selection = static_cast<CameraId>(cam_id);
      break;
    }
  }

  AINFO << "select_image selection: " << *selection;
}

<<<<<<< HEAD
bool TLPreprocessor::project_lights(
    const std::vector<apollo::hdmap::Signal> &signals, const CarPose &pose,
    CameraId camera_id, std::shared_ptr<LightPtrs> &lights_on_image,
    std::shared_ptr<LightPtrs> &lights_outside_image) {
=======
bool TLPreprocessor::
project_lights(const std::vector<Signal> &signals,
               const CarPose &pose,
               const CameraId &camera_id,
               LightPtrs *lights_on_image,
               LightPtrs *lights_outside_image) {
>>>>>>> 0d0330bc
  if (signals.empty()) {
    ADEBUG << "project_lights get empty signals.";
    return true;
  }

  const int cam_id = static_cast<int>(camera_id);
  if (cam_id < 0 || cam_id >= kCountCameraId) {
    AERROR << "project_lights get invalid CameraId: " << camera_id;
    return false;
  }

  for (size_t i = 0; i < signals.size(); ++i) {
    LightPtr light(new Light);
    light->info = signals[i];
    if (!projection_.Project(pose, ProjectOption(camera_id), light.get())) {
      lights_outside_image->push_back(light);
    } else {
      lights_on_image->push_back(light);
    }
  }

  return true;
}

bool TLPreprocessor::sync_image_with_cached_lights_projections(
    const ImageSharedPtr &image, CameraId camera_id, double sync_time,
    std::shared_ptr<ImageLights> *image_lights, double *diff_image_pose_ts,
    double *diff_image_sys_ts, bool *sync_ok) {
  PERF_FUNCTION();
  const int cam_id = static_cast<int>(camera_id);
  if (cam_id < 0 || cam_id >= kCountCameraId) {
    AERROR << "sync_image_with_cached_lights_projections failed, "
           << "get unknown CameraId: " << camera_id;
    return false;
  }

<<<<<<< HEAD
  // find close enough(by timestamp difference) lights projection from back to
  // front
  const auto &cached_array = _cached_lights_projections_array;
=======
  // find close enough(by timestamp difference)
  // lights projection from back to front
  const auto &cached_array = cached_lights_;
>>>>>>> 0d0330bc
  *sync_ok = false;
  bool find_loc = false;  // 是否查到定位
  auto ptr_lights_projection = cached_array.rbegin();
  for (; ptr_lights_projection != cached_array.rend();
<<<<<<< HEAD
       ++ptr_lights_projection) {
=======
         ++ptr_lights_projection) {
>>>>>>> 0d0330bc
    double ts_proj = (*ptr_lights_projection)->timestamp;
    if (fabs(ts_proj - sync_time) < sync_interval_seconds_) {
      find_loc = true;
      auto proj_cam_id = static_cast<int>((*ptr_lights_projection)->camera_id);
      auto image_cam_id = static_cast<int>(camera_id);
      auto proj_cam_id_str =
          (kCameraIdToStr.find(proj_cam_id) != kCameraIdToStr.end()
               ? kCameraIdToStr.at(proj_cam_id)
               : std::to_string(proj_cam_id));
      // 找到对应时间的定位，但是相机 ID 不符
      if (camera_id != (*ptr_lights_projection)->camera_id) {
        AWARN << "find appropriate localization, but camera_id not match"
<<<<<<< HEAD
              << ", cached projection's camera_id: " << proj_cam_id_str
              << " , image's camera_id: " << kCameraIdToStr.at(image_cam_id);
        // return false;
=======
              << ", cached projection's camera_id: "
              << proj_cam_id_str
              << " , image's camera_id: "
              << kCameraIdToStr.at(image_cam_id);
>>>>>>> 0d0330bc
        continue;
      }
      if (sync_time < last_output_ts_) {
        AWARN << "TLPreprocessor reject the image pub ts:"
              << GLOG_TIMESTAMP(sync_time)
              << " which is earlier than last output ts:"
              << GLOG_TIMESTAMP(last_output_ts_)
              << ", image camera_id: " << kCameraIdToStr.at(image_cam_id);
        return false;
      }
      *sync_ok = true;
      break;
    }
  }

  if (*sync_ok) {
<<<<<<< HEAD
    // elements from cached_array should not possess any pointer to image
    // resource
    // so here we allocate new space and copy other contents
    *image_lights = *ptr_lights_projection;
    //    image_lights->pose = (*ptr_lights_projection)->pose;
    //    image_lights->camera_id = (*ptr_lights_projection)->camera_id;
    //    image_lights->timestamp = sync_time;  // 图像时间戳
    //    image_lights->is_pose_valid = (*ptr_lights_projection)->is_pose_valid;
    //    image_lights->diff_image_pose_ts =
    //    (*ptr_lights_projection)->diff_image_pose_ts;
    //    image_lights->lights = (*ptr_lights_projection)->lights;
    //    image_lights->lights_outside_image =
    //    (*ptr_lights_projection)->lights_outside_image;
    //    image_lights->num_signals = (*ptr_lights_projection)->num_signals;
    //    image_lights->image = image;  // (*ptr_lights_projection)->image.get()
    //    == NULL
  }

  // 没找到对应时间的 pose，log 输出原因，diff_image_pose_ts 记录时间戳差值
  // 若 diff_image_pose_ts 为正，则当前图像时间戳比缓存中最晚的 pose
  // 的时间戳还要晚
  // 若 diff_image_pose_ts 为负，则当前图像时间戳比缓存中最早的 pose
  // 的时间戳还要早
  std::string cached_array_str = "_cached_lights_projections_array";

  if (!(*sync_ok) && cached_array.size() > 1) {
    // 由于没有灯时降低查 /tf 频率导致查不到定位，直接返回
    if (fabs(sync_time - _last_no_signals_ts) < _no_signals_interval_seconds) {
      AINFO << "TLPreprocessor " << cached_array_str
            << " sync failed, image ts: " << GLOG_TIMESTAMP(sync_time)
            << " last_no_signals_ts: " << GLOG_TIMESTAMP(_last_no_signals_ts)
=======
    *image_lights = *ptr_lights_projection;
  }

  std::string cached_array_str = "_cached_lights_projections_array";

  if (!(*sync_ok) && cached_array.size() > 1) {
    if (fabs(sync_time - last_no_signals_ts_) < no_signals_interval_seconds_) {
      AINFO << "TLPreprocessor " << cached_array_str
            << " sync failed, image ts: "
            << GLOG_TIMESTAMP(sync_time)
            << " last_no_signals_ts: " << GLOG_TIMESTAMP(last_no_signals_ts_)
>>>>>>> 0d0330bc
            << " (sync_time - last_no_signals_ts): "
            << GLOG_TIMESTAMP(sync_time - last_no_signals_ts_)
            << " query /tf in low frequence. "
            << " camera_id: " << kCameraIdToStr.at(camera_id);
      return true;
    }
    if (sync_time < cached_array.front()->timestamp) {
      double pose_ts = cached_array.front()->timestamp;
      double system_ts = TimeUtil::GetCurrentTime();
      AWARN << "TLPreprocessor " << cached_array_str
<<<<<<< HEAD
            << " sync failed, image ts: " << GLOG_TIMESTAMP(sync_time)
            << ", which is earlier than " << cached_array_str
            << ".front() ts: " << GLOG_TIMESTAMP(pose_ts)
=======
            << " sync failed, image ts: "
            << GLOG_TIMESTAMP(sync_time)
            << ", which is earlier than " << cached_array_str << ".front() ts: "
            << GLOG_TIMESTAMP(pose_ts)
>>>>>>> 0d0330bc
            << ", diff between image and pose ts: "
            << GLOG_TIMESTAMP(sync_time - pose_ts)
            << "; system ts: " << GLOG_TIMESTAMP(system_ts)
            << ", diff between image and system ts: "
            << GLOG_TIMESTAMP(sync_time - system_ts)
            << ", camera_id: " << kCameraIdToStr.at(camera_id);
      // difference between image and pose timestamps
      *diff_image_pose_ts = sync_time - pose_ts;
      *diff_image_sys_ts = sync_time - system_ts;
    } else if (sync_time > cached_array.back()->timestamp) {
      double pose_ts = cached_array.back()->timestamp;
      double system_ts = TimeUtil::GetCurrentTime();
      AWARN << "TLPreprocessor " << cached_array_str
<<<<<<< HEAD
            << " sync failed, image ts: " << GLOG_TIMESTAMP(sync_time)
            << ", which is older than " << cached_array_str
            << ".back() ts: " << GLOG_TIMESTAMP(pose_ts)
=======
            << " sync failed, image ts: "
            << GLOG_TIMESTAMP(sync_time)
            << ", which is older than " << cached_array_str << ".back() ts: "
            << GLOG_TIMESTAMP(pose_ts)
>>>>>>> 0d0330bc
            << ", diff between image and pose ts: "
            << GLOG_TIMESTAMP(sync_time - pose_ts)
            << "; system ts: " << GLOG_TIMESTAMP(system_ts)
            << ", diff between image and system ts: "
            << GLOG_TIMESTAMP(sync_time - system_ts)
            << ", camera_id: " << kCameraIdToStr.at(camera_id);
      *diff_image_pose_ts = sync_time - pose_ts;
      *diff_image_sys_ts = sync_time - system_ts;
    } else if (!find_loc) {
      // 确实没找到定位才打 log
      AWARN << "TLPreprocessor " << cached_array_str
<<<<<<< HEAD
            << " sync failed, image ts: " << GLOG_TIMESTAMP(sync_time)
            << ", cannot find close enough timestamp, " << cached_array_str
            << ".front() ts: "
=======
            << " sync failed, image ts: "
            << GLOG_TIMESTAMP(sync_time)
            << ", cannot find close enough timestamp, "
            << cached_array_str << ".front() ts: "
>>>>>>> 0d0330bc
            << GLOG_TIMESTAMP(cached_array.front()->timestamp) << ", "
            << cached_array_str
            << ".back() ts: " << GLOG_TIMESTAMP(cached_array.back()->timestamp)
            << ", camera_id: " << kCameraIdToStr.at(camera_id);
    }
  }

  return true;
}

<<<<<<< HEAD
bool TLPreprocessor::is_on_border(const cv::Size size, const cv::Rect &roi,
                                  const int border_size) const {
=======
bool TLPreprocessor::IsOnBorder(const cv::Size size,
                                const cv::Rect &roi,
                                const int border_size) const {
>>>>>>> 0d0330bc
  if (roi.x < border_size || roi.y < border_size) {
    return true;
  }
  if (roi.x + roi.width + border_size >= size.width ||
      roi.y + roi.height + border_size >= size.height) {
    return true;
  }
  return false;
}

<<<<<<< HEAD
int TLPreprocessor::get_min_focal_len_camera_id() {
=======
int TLPreprocessor::GetMinFocalLenCameraId() {
>>>>>>> 0d0330bc
  return kShortFocusIdx;
}

int TLPreprocessor::GetMaxFocalLenCameraId() {
  return kLongFocusIdx;
}

<<<<<<< HEAD
bool TLPreprocessor::select_camera_by_lights_projection(
    const double timestamp, const CarPose &pose,
    const std::vector<apollo::hdmap::Signal> &signals,
    std::shared_ptr<ImageLights> *image_lights, CameraId *selected_camera_id) {
  AINFO << "select_camera_by_lights_projection signals number: "
        << signals.size();

  bool has_signals = (signals.size() > 0);
=======
bool TLPreprocessor::
SelectCameraByProjection(const double timestamp,
                         const CarPose &pose,
                         const std::vector<Signal> &signals,
                         std::shared_ptr<ImageLights> *image_lights,
                         CameraId *selected_camera_id) {
  AINFO << "select_camera_by_lights_projection signals number: "
        << signals.size();
>>>>>>> 0d0330bc

  // lights projections info.
  std::vector<std::shared_ptr<LightPtrs>> lights_on_image_array(kCountCameraId);
  std::vector<std::shared_ptr<LightPtrs>> lights_outside_image_array(
      kCountCameraId);
  for (auto &light_ptrs : lights_on_image_array) {
    light_ptrs.reset(new LightPtrs);
  }
  for (auto &light_ptrs : lights_outside_image_array) {
    light_ptrs.reset(new LightPtrs);
  }

  // project light region on each camera's image plane
  for (int cam_id = 0; cam_id < kCountCameraId; ++cam_id) {
<<<<<<< HEAD
    if (!project_lights(signals, pose, static_cast<CameraId>(cam_id),
                        lights_on_image_array[cam_id],
                        lights_outside_image_array[cam_id])) {
=======
    if (!project_lights(signals,
                        pose,
                        static_cast<CameraId>(cam_id),
                        lights_on_image_array[cam_id].get(),
                        lights_outside_image_array[cam_id].get())) {
>>>>>>> 0d0330bc
      AERROR << "select_camera_by_lights_projection project lights on "
             << kCameraIdToStr.at(cam_id) << " image failed, "
             << "ts: " << GLOG_TIMESTAMP(timestamp)
             << ", camera_id: " << kCameraIdToStr.at(cam_id);
      return false;
    }
  }

  // select which image to be used
<<<<<<< HEAD
  select_image(pose, lights_on_image_array, lights_outside_image_array,
               selected_camera_id);
=======
  SelectImage(pose,
              lights_on_image_array,
              lights_outside_image_array,
              selected_camera_id);
>>>>>>> 0d0330bc
  assert(*selected_camera_id >= 0 && *selected_camera_id < kCountCameraId);

  // set selected lights
  if (*selected_camera_id == (*image_lights)->camera_id) {
    (*image_lights)->lights = lights_on_image_array[*selected_camera_id];
    (*image_lights)->lights_outside_image =
        lights_outside_image_array[*selected_camera_id];
    (*image_lights)->num_signals =
<<<<<<< HEAD
        (*image_lights)->lights->size() +
        (*image_lights)->lights_outside_image->size();
=======
        (*image_lights)->lights->size()
            + (*image_lights)->lights_outside_image->size();
>>>>>>> 0d0330bc
  }

  return true;
}

REGISTER_PREPROCESSOR(TLPreprocessor);

}  // namespace traffic_light
}  // namespace perception
}  // namespace apollo<|MERGE_RESOLUTION|>--- conflicted
+++ resolved
@@ -16,9 +16,9 @@
 
 #include "modules/perception/traffic_light/preprocessor/tl_preprocessor.h"
 #include "modules/perception/lib/base/time_util.h"
+#include "modules/perception/traffic_light/base/utils.h"
 #include "modules/perception/onboard/transform_input.h"
 #include "modules/perception/traffic_light/base/tl_shared_data.h"
-#include "modules/perception/traffic_light/base/utils.h"
 namespace apollo {
 namespace perception {
 namespace traffic_light {
@@ -32,50 +32,29 @@
   }
 
   // Read parameters from config file
-<<<<<<< HEAD
-  if (!model_config->GetValue("max_cached_image_lights_array_size",
-                              &_max_cached_image_lights_array_size)) {
-=======
   if (!model_config
       ->GetValue("max_cached_lights_size",
                  &max_cached_lights_size_)) {
->>>>>>> 0d0330bc
     AERROR << "max_cached_image_lights_array_size not found." << Name();
     return false;
   }
   if (!model_config->GetValue("projection_image_cols",
-<<<<<<< HEAD
-                              &_projection_image_cols)) {
-=======
                               &projection_image_cols_)) {
->>>>>>> 0d0330bc
     AERROR << "projection_image_cols not found." << Name();
     return false;
   }
   if (!model_config->GetValue("projection_image_rows",
-<<<<<<< HEAD
-                              &_projection_image_rows)) {
-=======
                               &projection_image_rows_)) {
->>>>>>> 0d0330bc
     AERROR << "projection_image_rows not found." << Name();
     return false;
   }
   if (!model_config->GetValue("sync_interval_seconds",
-<<<<<<< HEAD
-                              &_sync_interval_seconds)) {
-=======
                               &sync_interval_seconds_)) {
->>>>>>> 0d0330bc
     AERROR << "sync_interval_seconds not found." << Name();
     return false;
   }
   if (!model_config->GetValue("no_signals_interval_seconds",
-<<<<<<< HEAD
-                              &_no_signals_interval_seconds)) {
-=======
                               &no_signals_interval_seconds_)) {
->>>>>>> 0d0330bc
     AERROR << "no_signals_interval_seconds not found." << Name();
     return false;
   }
@@ -89,32 +68,18 @@
   return true;
 }
 
-<<<<<<< HEAD
-bool TLPreprocessor::AddCachedLightsProjections(
-    const CarPose &pose, const std::vector<apollo::hdmap::Signal> &signals,
-    const double timestamp) {
-  MutexLock lock(&_mutex);
-=======
 bool TLPreprocessor::CacheLightsProjections(const CarPose &pose,
                                             const std::vector<Signal> &signals,
                                             const double timestamp) {
   MutexLock lock(&mutex_);
->>>>>>> 0d0330bc
   PERF_FUNCTION();
 
   AINFO << "TLPreprocessor has " << cached_lights_.size()
         << " lights projections cached.";
 
   // pop front if cached array'size > FLAGS_max_cached_image_lights_array_size
-<<<<<<< HEAD
-  while (_cached_lights_projections_array.size() >
-         _max_cached_image_lights_array_size) {
-    _cached_lights_projections_array.erase(
-        _cached_lights_projections_array.begin());
-=======
   while (cached_lights_.size() > max_cached_lights_size_) {
     cached_lights_.erase(cached_lights_.begin());
->>>>>>> 0d0330bc
   }
 
   // lights projection info. to be added in cached array
@@ -125,12 +90,6 @@
   // default select long focus camera
   image_lights->camera_id = LONG_FOCUS;
 
-<<<<<<< HEAD
-  // get light info from hd-map (need update _last_signals and _last_signals_ts
-  // out-scope)
-  // ...
-=======
->>>>>>> 0d0330bc
   AINFO << "TLPreprocessor Got signal number:" << signals.size()
         << ", ts: " << GLOG_TIMESTAMP(timestamp);
   for (int i = 0; i < signals.size(); ++i) {
@@ -138,8 +97,9 @@
   }
   // lights projections info.
 
-  std::vector<std::shared_ptr<LightPtrs>> lights_on_image_array(kCountCameraId);
-  std::vector<std::shared_ptr<LightPtrs>> lights_outside_image_array(
+  std::vector<std::shared_ptr<LightPtrs> > lights_on_image_array(
+      kCountCameraId);
+  std::vector<std::shared_ptr<LightPtrs> > lights_outside_image_array(
       kCountCameraId);
   for (auto &light_ptrs : lights_on_image_array) {
     light_ptrs.reset(new LightPtrs);
@@ -154,26 +114,13 @@
     image_lights->lights = lights_on_image_array[kLongFocusIdx];
     image_lights->lights_outside_image =
         lights_outside_image_array[kLongFocusIdx];
-<<<<<<< HEAD
-    _cached_lights_projections_array.push_back(image_lights);
-=======
     cached_lights_.push_back(image_lights);
->>>>>>> 0d0330bc
     AINFO << "no signals, add lights projections to cached array.";
     return true;
   }
 
   // project light region on each camera's image plane
   for (int cam_id = 0; cam_id < kCountCameraId; ++cam_id) {
-<<<<<<< HEAD
-    if (!project_lights(signals, pose, static_cast<CameraId>(cam_id),
-                        lights_on_image_array[cam_id],
-                        lights_outside_image_array[cam_id])) {
-      AERROR << "add_cached_lights_projections project lights on "
-             << kCameraIdToStr.at(static_cast<CameraId>(cam_id))
-             << " image failed, "
-             << "ts: " << GLOG_TIMESTAMP(timestamp) << ", camera_id: "
-=======
     if (!project_lights(signals,
                         pose,
                         static_cast<CameraId>(cam_id),
@@ -184,22 +131,16 @@
              << " image failed, "
              << "ts: " << GLOG_TIMESTAMP(timestamp)
              << ", camera_id: "
->>>>>>> 0d0330bc
              << kCameraIdToStr.at(static_cast<CameraId>(cam_id));
       return false;
     }
   }
 
   // select which image to be used
-<<<<<<< HEAD
-  select_image(pose, lights_on_image_array, lights_outside_image_array,
-               &(image_lights->camera_id));
-=======
   SelectImage(pose,
               lights_on_image_array,
               lights_outside_image_array,
               &(image_lights->camera_id));
->>>>>>> 0d0330bc
 
   auto selected_camera_id = static_cast<int>(image_lights->camera_id);
 
@@ -208,27 +149,14 @@
   image_lights->lights = lights_on_image_array[selected_camera_id];
   image_lights->lights_outside_image =
       lights_outside_image_array[selected_camera_id];
-<<<<<<< HEAD
-  image_lights->num_signals =
-      image_lights->lights->size() + image_lights->lights_outside_image->size();
-  _cached_lights_projections_array.push_back(image_lights);
-=======
   image_lights->num_signals = image_lights->lights->size() +
       image_lights->lights_outside_image->size();
   cached_lights_.push_back(image_lights);
->>>>>>> 0d0330bc
   AINFO << "selected_camera_id: " << kCameraIdToStr.at(selected_camera_id);
 
   return true;
 }
 
-<<<<<<< HEAD
-bool TLPreprocessor::SyncImage(const ImageSharedPtr &image, const double ts,
-                               const CameraId &camera_i,
-                               std::shared_ptr<ImageLights> *image_lights,
-                               bool *should_pub) {
-  MutexLock lock(&_mutex);
-=======
 bool TLPreprocessor::SyncImage(
     const ImageSharedPtr &image,
     const double ts,
@@ -236,7 +164,6 @@
     std::shared_ptr<ImageLights> *image_lights,
     bool *should_pub) {
   MutexLock lock(&mutex_);
->>>>>>> 0d0330bc
   PERF_FUNCTION();
   CameraId camera_id = image->device_id();
   double timestamp = image->ts();
@@ -246,16 +173,6 @@
 
   // sync image with cached lights projections
   if (!sync_image_with_cached_lights_projections(
-<<<<<<< HEAD
-          image, camera_id, timestamp, image_lights, &diff_image_pose_ts,
-          &diff_image_sys_ts, &sync_ok)) {
-    auto camera_id_str = (kCameraIdToStr.find(camera_id) != kCameraIdToStr.end()
-                              ? kCameraIdToStr.at(camera_id)
-                              : std::to_string(camera_id));
-    AINFO << "sync_image_with_cached_lights_projections failed, "
-          << "not publish image to shared data, ts: "
-          << GLOG_TIMESTAMP(timestamp) << ", camera_id: " << camera_id_str;
-=======
       image, camera_id, timestamp, image_lights,
       &diff_image_pose_ts, &diff_image_sys_ts, &sync_ok)) {
     auto camera_id_str =
@@ -265,7 +182,6 @@
           << "not publish image to shared data, ts: "
           << GLOG_TIMESTAMP(timestamp)
           << ", camera_id: " << camera_id_str;
->>>>>>> 0d0330bc
     *should_pub = false;
     return false;
   }
@@ -281,18 +197,6 @@
     // 如果灯数为 0 ，那么默认发焦距最大的相机的图像
     // 否则，判断上一次发的是不是也是最大焦距的图像
     if (camera_id == kLongFocusIdx &&
-<<<<<<< HEAD
-        (current_signal_num == 0 ||
-         camera_id == _last_pub_camera_id &&
-             _last_pub_camera_id != CameraId::UNKNOWN)) {
-      (*image_lights).reset(new ImageLights);
-      (*image_lights)->image = image;
-      // 距离查不到灯在一定时间范围以内，找不到 pose 是由于查 /tf
-      // 降频了，不做标记
-      // 降低 debug 图像上 "No valid pose" 闪烁频率
-      (*image_lights)->is_pose_valid = (fabs(timestamp - _last_no_signals_ts) <
-                                        _no_signals_interval_seconds);
-=======
         (current_signal_num == 0 || camera_id == last_pub_camera_id_ &&
             last_pub_camera_id_ != CameraId::UNKNOWN)) {
       (*image_lights).reset(new ImageLights);
@@ -303,7 +207,6 @@
       (*image_lights)->is_pose_valid =
           (fabs(timestamp - last_no_signals_ts_)
               < no_signals_interval_seconds_);
->>>>>>> 0d0330bc
       (*image_lights)->diff_image_pose_ts = diff_image_pose_ts;
       (*image_lights)->diff_image_sys_ts = diff_image_sys_ts;
       (*image_lights)->timestamp = timestamp;
@@ -328,12 +231,7 @@
   if (sync_ok) {
     AINFO << "TLPreprocessor sync ok ts: " << GLOG_TIMESTAMP(timestamp)
           << " camera_id: " << kCameraIdToStr.at(camera_id);
-<<<<<<< HEAD
-    _last_output_ts =
-        timestamp;  // update last output timestamp only when sync. is really ok
-=======
     last_output_ts_ = timestamp;
->>>>>>> 0d0330bc
   }
   last_pub_camera_id_ = camera_id;
   *should_pub = true;
@@ -353,37 +251,10 @@
   return max_cached_lights_size_;
 }
 
-<<<<<<< HEAD
-bool TLPreprocessor::set_max_cached_image_lights_array_size(
-    size_t max_cached_image_lights_array_size) {
-  if (max_cached_image_lights_array_size <= 0) {
-    AERROR
-        << "max_cached_image_lights_array_size must be positive, input size: "
-        << max_cached_image_lights_array_size;
-    return false;
-  }
-  _max_cached_image_lights_array_size = max_cached_image_lights_array_size;
-
-  return true;
-}
-
-bool TLPreprocessor::get_max_cached_image_lights_array_size(
-    size_t *max_cached_image_lights_array_size) const {
-  *max_cached_image_lights_array_size = _max_cached_image_lights_array_size;
-  return true;
-}
-
-void TLPreprocessor::select_image(
-    const CarPose &pose,
-    const std::vector<std::shared_ptr<LightPtrs>> &lights_on_image_array,
-    const std::vector<std::shared_ptr<LightPtrs>> &lights_outside_image_array,
-    CameraId *selection) {
-=======
 void TLPreprocessor::SelectImage(const CarPose &pose,
                                  const LightsArray &lights_on_image_array,
                                  const LightsArray &lights_outside_image_array,
                                  CameraId *selection) {
->>>>>>> 0d0330bc
   *selection = static_cast<CameraId>(kShortFocusIdx);
   // 找当前工作的焦距最小的相机，不进行边界检查
 
@@ -394,16 +265,10 @@
     bool ok = true;
     if (cam_id != kShortFocusIdx) {
       for (const LightPtr &light : *(lights_on_image_array[cam_id])) {
-<<<<<<< HEAD
-        if (is_on_border(
-                cv::Size(_projection_image_cols, _projection_image_rows),
-                light->region.projection_roi, image_border_size[cam_id])) {
-=======
         if (IsOnBorder(cv::Size(projection_image_cols_,
                                 projection_image_rows_),
                        light->region.projection_roi,
                        image_border_size[cam_id])) {
->>>>>>> 0d0330bc
           ok = false;
           AINFO << "light project on image border region, "
                 << "CameraId: " << kCameraIdToStr.at(cam_id);
@@ -420,19 +285,12 @@
   AINFO << "select_image selection: " << *selection;
 }
 
-<<<<<<< HEAD
-bool TLPreprocessor::project_lights(
-    const std::vector<apollo::hdmap::Signal> &signals, const CarPose &pose,
-    CameraId camera_id, std::shared_ptr<LightPtrs> &lights_on_image,
-    std::shared_ptr<LightPtrs> &lights_outside_image) {
-=======
 bool TLPreprocessor::
 project_lights(const std::vector<Signal> &signals,
                const CarPose &pose,
                const CameraId &camera_id,
                LightPtrs *lights_on_image,
                LightPtrs *lights_outside_image) {
->>>>>>> 0d0330bc
   if (signals.empty()) {
     ADEBUG << "project_lights get empty signals.";
     return true;
@@ -458,9 +316,13 @@
 }
 
 bool TLPreprocessor::sync_image_with_cached_lights_projections(
-    const ImageSharedPtr &image, CameraId camera_id, double sync_time,
-    std::shared_ptr<ImageLights> *image_lights, double *diff_image_pose_ts,
-    double *diff_image_sys_ts, bool *sync_ok) {
+    const ImageSharedPtr &image,
+    CameraId camera_id,
+    double sync_time,
+    std::shared_ptr<ImageLights> *image_lights,
+    double *diff_image_pose_ts,
+    double *diff_image_sys_ts,
+    bool *sync_ok) {
   PERF_FUNCTION();
   const int cam_id = static_cast<int>(camera_id);
   if (cam_id < 0 || cam_id >= kCountCameraId) {
@@ -469,46 +331,29 @@
     return false;
   }
 
-<<<<<<< HEAD
-  // find close enough(by timestamp difference) lights projection from back to
-  // front
-  const auto &cached_array = _cached_lights_projections_array;
-=======
   // find close enough(by timestamp difference)
   // lights projection from back to front
   const auto &cached_array = cached_lights_;
->>>>>>> 0d0330bc
   *sync_ok = false;
   bool find_loc = false;  // 是否查到定位
   auto ptr_lights_projection = cached_array.rbegin();
   for (; ptr_lights_projection != cached_array.rend();
-<<<<<<< HEAD
-       ++ptr_lights_projection) {
-=======
          ++ptr_lights_projection) {
->>>>>>> 0d0330bc
     double ts_proj = (*ptr_lights_projection)->timestamp;
     if (fabs(ts_proj - sync_time) < sync_interval_seconds_) {
       find_loc = true;
       auto proj_cam_id = static_cast<int>((*ptr_lights_projection)->camera_id);
       auto image_cam_id = static_cast<int>(camera_id);
       auto proj_cam_id_str =
-          (kCameraIdToStr.find(proj_cam_id) != kCameraIdToStr.end()
-               ? kCameraIdToStr.at(proj_cam_id)
-               : std::to_string(proj_cam_id));
+          (kCameraIdToStr.find(proj_cam_id) != kCameraIdToStr.end() ?
+           kCameraIdToStr.at(proj_cam_id) : std::to_string(proj_cam_id));
       // 找到对应时间的定位，但是相机 ID 不符
       if (camera_id != (*ptr_lights_projection)->camera_id) {
         AWARN << "find appropriate localization, but camera_id not match"
-<<<<<<< HEAD
-              << ", cached projection's camera_id: " << proj_cam_id_str
-              << " , image's camera_id: " << kCameraIdToStr.at(image_cam_id);
-        // return false;
-=======
               << ", cached projection's camera_id: "
               << proj_cam_id_str
               << " , image's camera_id: "
               << kCameraIdToStr.at(image_cam_id);
->>>>>>> 0d0330bc
         continue;
       }
       if (sync_time < last_output_ts_) {
@@ -525,39 +370,6 @@
   }
 
   if (*sync_ok) {
-<<<<<<< HEAD
-    // elements from cached_array should not possess any pointer to image
-    // resource
-    // so here we allocate new space and copy other contents
-    *image_lights = *ptr_lights_projection;
-    //    image_lights->pose = (*ptr_lights_projection)->pose;
-    //    image_lights->camera_id = (*ptr_lights_projection)->camera_id;
-    //    image_lights->timestamp = sync_time;  // 图像时间戳
-    //    image_lights->is_pose_valid = (*ptr_lights_projection)->is_pose_valid;
-    //    image_lights->diff_image_pose_ts =
-    //    (*ptr_lights_projection)->diff_image_pose_ts;
-    //    image_lights->lights = (*ptr_lights_projection)->lights;
-    //    image_lights->lights_outside_image =
-    //    (*ptr_lights_projection)->lights_outside_image;
-    //    image_lights->num_signals = (*ptr_lights_projection)->num_signals;
-    //    image_lights->image = image;  // (*ptr_lights_projection)->image.get()
-    //    == NULL
-  }
-
-  // 没找到对应时间的 pose，log 输出原因，diff_image_pose_ts 记录时间戳差值
-  // 若 diff_image_pose_ts 为正，则当前图像时间戳比缓存中最晚的 pose
-  // 的时间戳还要晚
-  // 若 diff_image_pose_ts 为负，则当前图像时间戳比缓存中最早的 pose
-  // 的时间戳还要早
-  std::string cached_array_str = "_cached_lights_projections_array";
-
-  if (!(*sync_ok) && cached_array.size() > 1) {
-    // 由于没有灯时降低查 /tf 频率导致查不到定位，直接返回
-    if (fabs(sync_time - _last_no_signals_ts) < _no_signals_interval_seconds) {
-      AINFO << "TLPreprocessor " << cached_array_str
-            << " sync failed, image ts: " << GLOG_TIMESTAMP(sync_time)
-            << " last_no_signals_ts: " << GLOG_TIMESTAMP(_last_no_signals_ts)
-=======
     *image_lights = *ptr_lights_projection;
   }
 
@@ -569,7 +381,6 @@
             << " sync failed, image ts: "
             << GLOG_TIMESTAMP(sync_time)
             << " last_no_signals_ts: " << GLOG_TIMESTAMP(last_no_signals_ts_)
->>>>>>> 0d0330bc
             << " (sync_time - last_no_signals_ts): "
             << GLOG_TIMESTAMP(sync_time - last_no_signals_ts_)
             << " query /tf in low frequence. "
@@ -580,16 +391,10 @@
       double pose_ts = cached_array.front()->timestamp;
       double system_ts = TimeUtil::GetCurrentTime();
       AWARN << "TLPreprocessor " << cached_array_str
-<<<<<<< HEAD
-            << " sync failed, image ts: " << GLOG_TIMESTAMP(sync_time)
-            << ", which is earlier than " << cached_array_str
-            << ".front() ts: " << GLOG_TIMESTAMP(pose_ts)
-=======
             << " sync failed, image ts: "
             << GLOG_TIMESTAMP(sync_time)
             << ", which is earlier than " << cached_array_str << ".front() ts: "
             << GLOG_TIMESTAMP(pose_ts)
->>>>>>> 0d0330bc
             << ", diff between image and pose ts: "
             << GLOG_TIMESTAMP(sync_time - pose_ts)
             << "; system ts: " << GLOG_TIMESTAMP(system_ts)
@@ -603,16 +408,10 @@
       double pose_ts = cached_array.back()->timestamp;
       double system_ts = TimeUtil::GetCurrentTime();
       AWARN << "TLPreprocessor " << cached_array_str
-<<<<<<< HEAD
-            << " sync failed, image ts: " << GLOG_TIMESTAMP(sync_time)
-            << ", which is older than " << cached_array_str
-            << ".back() ts: " << GLOG_TIMESTAMP(pose_ts)
-=======
             << " sync failed, image ts: "
             << GLOG_TIMESTAMP(sync_time)
             << ", which is older than " << cached_array_str << ".back() ts: "
             << GLOG_TIMESTAMP(pose_ts)
->>>>>>> 0d0330bc
             << ", diff between image and pose ts: "
             << GLOG_TIMESTAMP(sync_time - pose_ts)
             << "; system ts: " << GLOG_TIMESTAMP(system_ts)
@@ -624,19 +423,13 @@
     } else if (!find_loc) {
       // 确实没找到定位才打 log
       AWARN << "TLPreprocessor " << cached_array_str
-<<<<<<< HEAD
-            << " sync failed, image ts: " << GLOG_TIMESTAMP(sync_time)
-            << ", cannot find close enough timestamp, " << cached_array_str
-            << ".front() ts: "
-=======
             << " sync failed, image ts: "
             << GLOG_TIMESTAMP(sync_time)
             << ", cannot find close enough timestamp, "
             << cached_array_str << ".front() ts: "
->>>>>>> 0d0330bc
             << GLOG_TIMESTAMP(cached_array.front()->timestamp) << ", "
-            << cached_array_str
-            << ".back() ts: " << GLOG_TIMESTAMP(cached_array.back()->timestamp)
+            << cached_array_str << ".back() ts: "
+            << GLOG_TIMESTAMP(cached_array.back()->timestamp)
             << ", camera_id: " << kCameraIdToStr.at(camera_id);
     }
   }
@@ -644,14 +437,9 @@
   return true;
 }
 
-<<<<<<< HEAD
-bool TLPreprocessor::is_on_border(const cv::Size size, const cv::Rect &roi,
-                                  const int border_size) const {
-=======
 bool TLPreprocessor::IsOnBorder(const cv::Size size,
                                 const cv::Rect &roi,
                                 const int border_size) const {
->>>>>>> 0d0330bc
   if (roi.x < border_size || roi.y < border_size) {
     return true;
   }
@@ -662,11 +450,7 @@
   return false;
 }
 
-<<<<<<< HEAD
-int TLPreprocessor::get_min_focal_len_camera_id() {
-=======
 int TLPreprocessor::GetMinFocalLenCameraId() {
->>>>>>> 0d0330bc
   return kShortFocusIdx;
 }
 
@@ -674,16 +458,6 @@
   return kLongFocusIdx;
 }
 
-<<<<<<< HEAD
-bool TLPreprocessor::select_camera_by_lights_projection(
-    const double timestamp, const CarPose &pose,
-    const std::vector<apollo::hdmap::Signal> &signals,
-    std::shared_ptr<ImageLights> *image_lights, CameraId *selected_camera_id) {
-  AINFO << "select_camera_by_lights_projection signals number: "
-        << signals.size();
-
-  bool has_signals = (signals.size() > 0);
-=======
 bool TLPreprocessor::
 SelectCameraByProjection(const double timestamp,
                          const CarPose &pose,
@@ -692,11 +466,11 @@
                          CameraId *selected_camera_id) {
   AINFO << "select_camera_by_lights_projection signals number: "
         << signals.size();
->>>>>>> 0d0330bc
 
   // lights projections info.
-  std::vector<std::shared_ptr<LightPtrs>> lights_on_image_array(kCountCameraId);
-  std::vector<std::shared_ptr<LightPtrs>> lights_outside_image_array(
+  std::vector<std::shared_ptr<LightPtrs> > lights_on_image_array(
+      kCountCameraId);
+  std::vector<std::shared_ptr<LightPtrs> > lights_outside_image_array(
       kCountCameraId);
   for (auto &light_ptrs : lights_on_image_array) {
     light_ptrs.reset(new LightPtrs);
@@ -707,17 +481,11 @@
 
   // project light region on each camera's image plane
   for (int cam_id = 0; cam_id < kCountCameraId; ++cam_id) {
-<<<<<<< HEAD
-    if (!project_lights(signals, pose, static_cast<CameraId>(cam_id),
-                        lights_on_image_array[cam_id],
-                        lights_outside_image_array[cam_id])) {
-=======
     if (!project_lights(signals,
                         pose,
                         static_cast<CameraId>(cam_id),
                         lights_on_image_array[cam_id].get(),
                         lights_outside_image_array[cam_id].get())) {
->>>>>>> 0d0330bc
       AERROR << "select_camera_by_lights_projection project lights on "
              << kCameraIdToStr.at(cam_id) << " image failed, "
              << "ts: " << GLOG_TIMESTAMP(timestamp)
@@ -727,15 +495,10 @@
   }
 
   // select which image to be used
-<<<<<<< HEAD
-  select_image(pose, lights_on_image_array, lights_outside_image_array,
-               selected_camera_id);
-=======
   SelectImage(pose,
               lights_on_image_array,
               lights_outside_image_array,
               selected_camera_id);
->>>>>>> 0d0330bc
   assert(*selected_camera_id >= 0 && *selected_camera_id < kCountCameraId);
 
   // set selected lights
@@ -744,13 +507,8 @@
     (*image_lights)->lights_outside_image =
         lights_outside_image_array[*selected_camera_id];
     (*image_lights)->num_signals =
-<<<<<<< HEAD
-        (*image_lights)->lights->size() +
-        (*image_lights)->lights_outside_image->size();
-=======
         (*image_lights)->lights->size()
             + (*image_lights)->lights_outside_image->size();
->>>>>>> 0d0330bc
   }
 
   return true;

/******************************************************************************
 * Copyright 2017 The Apollo Authors. All Rights Reserved.
 *
 * Licensed under the Apache License, Version 2.0 (the "License");
 * you may not use this file except in compliance with the License.
 * You may obtain a copy of the License at
 *
 * http://www.apache.org/licenses/LICENSE-2.0
 *
 * Unless required by applicable law or agreed to in writing, software
 * distributed under the License is distributed on an "AS IS" BASIS,
 * WITHOUT WARRANTIES OR CONDITIONS OF ANY KIND, either express or implied.
 * See the License for the specific language governing permissions and
 * limitations under the License.
 *****************************************************************************/

#include "modules/perception/traffic_light/preprocessor/tl_preprocessor.h"
#include "modules/perception/lib/base/time_util.h"
#include "modules/perception/onboard/transform_input.h"
#include "modules/perception/traffic_light/base/tl_shared_data.h"
#include "modules/perception/traffic_light/base/utils.h"

namespace apollo {
namespace perception {
namespace traffic_light {

bool TLPreprocessor::Init() {
  ConfigManager *config_manager = ConfigManager::instance();
  const ModelConfig *model_config = NULL;
  if (!config_manager->GetModelConfig(name(), &model_config)) {
    AERROR << "not found model: " << name();
    return false;
  }

  // Read parameters from config file
  if (!model_config->GetValue("max_cached_lights_size",
                              &max_cached_lights_size_)) {
    AERROR << "max_cached_image_lights_array_size not found." << name();
    return false;
  }
  if (!model_config->GetValue("projection_image_cols",
                              &projection_image_cols_)) {
    AERROR << "projection_image_cols not found." << name();
    return false;
  }
  if (!model_config->GetValue("projection_image_rows",
                              &projection_image_rows_)) {
    AERROR << "projection_image_rows not found." << name();
    return false;
  }
  if (!model_config->GetValue("sync_interval_seconds",
                              &sync_interval_seconds_)) {
    AERROR << "sync_interval_seconds not found." << name();
    return false;
  }
  if (!model_config->GetValue("no_signals_interval_seconds",
                              &no_signals_interval_seconds_)) {
    AERROR << "no_signals_interval_seconds not found." << name();
    return false;
  }

  // init projection
  if (!projection_.Init()) {
    AERROR << "TLPreprocessor init projection failed.";
    return false;
  }
  AINFO << kCountCameraId;
  return true;
}

bool TLPreprocessor::CacheLightsProjections(const CarPose &pose,
                                            const std::vector<Signal> &signals,
                                            const double timestamp) {
  MutexLock lock(&mutex_);
  PERF_FUNCTION();

  AINFO << "TLPreprocessor has " << cached_lights_.size()
        << " lights projections cached.";

  // pop front if cached array'size > FLAGS_max_cached_image_lights_array_size
  while (cached_lights_.size() > max_cached_lights_size_) {
    cached_lights_.erase(cached_lights_.begin());
  }

  // lights projection info. to be added in cached array
  std::shared_ptr<ImageLights> image_lights(new ImageLights);
  // default select long focus camera
  image_lights->camera_id = LONG_FOCUS;
  image_lights->timestamp = timestamp;
  image_lights->pose = pose;
  image_lights->is_pose_valid = true;

  AINFO << "TLPreprocessor Got signal number:" << signals.size()
        << ", ts: " << GLOG_TIMESTAMP(timestamp);
  for (const auto &signal : signals) {
    AINFO << "signal info:" << signal.ShortDebugString();
  }
  // lights projections info.

  std::vector<std::shared_ptr<LightPtrs>> lights_on_image(kCountCameraId);
  std::vector<std::shared_ptr<LightPtrs>> lights_outside_image(kCountCameraId);
  for (auto &light_ptrs : lights_on_image) {
    light_ptrs.reset(new LightPtrs);
  }
  for (auto &light_ptrs : lights_outside_image) {
    light_ptrs.reset(new LightPtrs);
  }
  if (signals.size() > 0) {
    // project light region on each camera's image plane
    for (int cam_id = 0; cam_id < kCountCameraId; ++cam_id) {
      if (!ProjectLights(pose,
                         signals,
                         static_cast<CameraId>(cam_id),
                         lights_on_image[cam_id].get(),
                         lights_outside_image[cam_id].get())) {
        AERROR << "add_cached_lights_projections project lights on "
               << kCameraIdToStr.at(static_cast<CameraId>(cam_id))
               << " image failed, "
               << "ts: " << GLOG_TIMESTAMP(timestamp)
               << ", camera_id: "
               << kCameraIdToStr.at(static_cast<CameraId>(cam_id));
        return false;
      }
    }

    // select which image to be used
    SelectImage(pose,
                lights_on_image,
                lights_outside_image,
                &(image_lights->camera_id));
    AINFO << "select camera: " << kCameraIdToStr.at(image_lights->camera_id);

  } else {
    last_no_signals_ts_ = timestamp;
  }
  image_lights->num_signals = signals.size();
  AINFO << "cached info with "<<image_lights->num_signals<<" signals";
  cached_lights_.push_back(image_lights);

  return true;
}

bool TLPreprocessor::SyncImage(const ImageSharedPtr &image,
                               ImageLightsPtr *image_lights,
                               bool *should_pub) {
  MutexLock lock(&mutex_);
  PERF_FUNCTION();
  CameraId camera_id = image->camera_id();
  double timestamp = image->ts();
  bool sync_ok = false;
  double diff_image_pose_ts = 0.0;
  double diff_image_sys_ts = 0.0;

  // sync image with cached lights projections
  if (!SyncImageWithCachedLights(image,
                                 image_lights,
                                 &diff_image_pose_ts,
                                 &diff_image_sys_ts,
                                 &sync_ok)) {
    auto camera_id_str =
        (kCameraIdToStr.find(camera_id) != kCameraIdToStr.end() ?
         kCameraIdToStr.at(camera_id) : std::to_string(camera_id));
    AINFO << "sync_image_with_cached_lights_projections failed, "
          << "not publish image to shared data, ts: "
          << GLOG_TIMESTAMP(timestamp) << ", camera_id: " << camera_id_str;
    *should_pub = false;
    return false;
  }

  // sync fail may because:
  // 1. image is not selected
  // 2. timestamp drift
  // 3. [there is no tf]
  if (!sync_ok) {
    AINFO << "working camera with maximum focal length: "
          << kCameraIdToStr.at(kLongFocusIdx)
          << ", _last_pub_camera_id: " << last_pub_camera_id_;
    // TODO(all): Unify language.
    // 在缓存的 signals_num 中根据时间戳查找当前图像时间的灯数
    size_t current_signal_num = 0;

    // 如果灯数为 0 ，那么默认发焦距最大的相机的图像
    // 否则，判断上一次发的是不是也是最大焦距的图像
    if (camera_id == kLongFocusIdx &&
<<<<<<< HEAD
        (current_signal_num == 0 || camera_id == last_pub_camera_id_ &&
            last_pub_camera_id_ != CameraId::UNKNOWN)) {
=======
        // TODO(all): Add parentheses to avoid mix-use of '&&' and '||'.
        (current_signal_num == 0 ||
         camera_id == last_pub_camera_id_ &&
             last_pub_camera_id_ != CameraId::UNKNOWN)) {
>>>>>>> 13d1a6d1
      (*image_lights).reset(new ImageLights);
      (*image_lights)->image = image;
      // 距离查不到灯在一定时间范围以内，
      // 找不到 pose 是由于查 /tf 降频了，不做标记
      // 降低 debug 图像上 "No valid pose" 闪烁频率
      (*image_lights)->is_pose_valid = (fabs(timestamp - last_no_signals_ts_) <
                                        no_signals_interval_seconds_);
      (*image_lights)->diff_image_pose_ts = diff_image_pose_ts;
      (*image_lights)->diff_image_sys_ts = diff_image_sys_ts;
      (*image_lights)->timestamp = timestamp;
      (*image_lights)->camera_id = camera_id;
      // 使用查找到的灯数
      (*image_lights)->num_signals = current_signal_num;

      AINFO << "sync image with cached lights projection failed, "
            << "no valid pose, ts: " << GLOG_TIMESTAMP(timestamp)
            << " camera_id: " << kCameraIdToStr.at(camera_id);

    } else {  // 其他 camera_id，直接返回，不发送图像
      AINFO << "sync image with cached lights projection failed, "
            << "no valid pose, ts: " << GLOG_TIMESTAMP(timestamp)
            << " camera_id: " << kCameraIdToStr.at(camera_id);
      *should_pub = false;
      return false;
    }
  }
  if (sync_ok) {
    AINFO << "TLPreprocessor sync ok ts: " << GLOG_TIMESTAMP(timestamp)
          << " camera_id: " << kCameraIdToStr.at(camera_id);
    last_output_ts_ = timestamp;
  }
  last_pub_camera_id_ = camera_id;
  *should_pub = true;

  return true;
}

void TLPreprocessor::set_last_pub_camera_id(CameraId camera_id) {
  last_pub_camera_id_ = camera_id;
}

CameraId TLPreprocessor::last_pub_camera_id() const {
  return last_pub_camera_id_;
}

int TLPreprocessor::max_cached_lights_size() const {
  return max_cached_lights_size_;
}

void TLPreprocessor::SelectImage(const CarPose &pose,
                                 const LightsArray &lights_on_image_array,
                                 const LightsArray &lights_outside_image_array,
                                 CameraId *selection) {
  *selection = static_cast<CameraId>(kShortFocusIdx);

  // check from long focus to short focus
  for (int cam_id = 0; cam_id < kCountCameraId; ++cam_id) {
    if (!lights_outside_image_array[cam_id]->empty()) {
      continue;
    }
    bool ok = true;
    // 找当前工作的焦距最小的相机，不进行边界检查
    if (cam_id != kShortFocusIdx) {
      for (const LightPtr &light : *(lights_on_image_array[cam_id])) {
        if (IsOnBorder(cv::Size(projection_image_cols_,
                                projection_image_rows_),
                       light->region.projection_roi,
                       image_border_size[cam_id])) {
          ok = false;
          AINFO << "light project on image border region, "
                << "CameraId: " << kCameraIdToStr.at(cam_id);
          break;
        }
      }
    }
    if (ok) {
      *selection = static_cast<CameraId>(cam_id);
      break;
    }
  }

  AINFO << "select_image selection: " << *selection;
}

bool TLPreprocessor::ProjectLights(const CarPose &pose,
                                   const std::vector<Signal> &signals,
                                   const CameraId &camera_id,
                                   LightPtrs *lights_on_image,
                                   LightPtrs *lights_outside_image) {
  if (signals.empty()) {
    ADEBUG << "project_lights get empty signals.";
    return true;
  }

  const int cam_id = static_cast<int>(camera_id);
  if (cam_id < 0 || cam_id >= kCountCameraId) {
    AERROR << "project_lights get invalid CameraId: " << camera_id;
    return false;
  }

  for (size_t i = 0; i < signals.size(); ++i) {
    LightPtr light(new Light);
    light->info = signals[i];
    if (!projection_.Project(pose, ProjectOption(camera_id), light.get())) {
      lights_outside_image->push_back(light);
    } else {
      lights_on_image->push_back(light);
    }
  }

  return true;
}

bool TLPreprocessor::SyncImageWithCachedLights(const ImageSharedPtr &image,
                                               ImageLightsPtr *image_lights,
                                               double *diff_image_pose_ts,
                                               double *diff_image_sys_ts,
                                               bool *sync_ok) {
  CameraId camera_id = image->camera_id();
  double image_ts = image->ts();
  PERF_FUNCTION();
  if (cached_lights_.size() == 0) {
    AINFO << "No cached light";
    return false;
  }
  const int cam_id = static_cast<int>(camera_id);
  if (cam_id < 0 || cam_id >= kCountCameraId) {
    AERROR << "SyncImageWithCachedLights failed, "
           << "get unknown CameraId: " << camera_id;
    return false;
  }

  // find close enough(by timestamp difference)
  // lights projection from back to front
  *sync_ok = false;
  bool find_loc = false;  // 是否查到定位
  auto cached_lights_ptr = cached_lights_.rbegin();
  for (; cached_lights_ptr != cached_lights_.rend(); ++cached_lights_ptr) {
    double light_ts = (*cached_lights_ptr)->timestamp;
    if (fabs(light_ts - image_ts) < sync_interval_seconds_) {
      find_loc = true;
      auto proj_cam_id = static_cast<int>((*cached_lights_ptr)->camera_id);
      auto image_cam_id = static_cast<int>(camera_id);
      auto proj_cam_id_str =
          (kCameraIdToStr.find(proj_cam_id) != kCameraIdToStr.end()
           ? kCameraIdToStr.at(proj_cam_id)
           : std::to_string(proj_cam_id));
      // 找到对应时间的定位，但是相机 ID 不符
      if (proj_cam_id != image_cam_id) {
        AWARN << "find appropriate localization, but camera_id not match"
              << ", cached projection's camera_id: " << proj_cam_id_str
              << " , image's camera_id: " << kCameraIdToStr.at(image_cam_id);
        continue;
      }
      if (image_ts < last_output_ts_) {
        AWARN << "TLPreprocessor reject the image pub ts:"
              << GLOG_TIMESTAMP(image_ts)
              << " which is earlier than last output ts:"
              << GLOG_TIMESTAMP(last_output_ts_)
              << ", image camera_id: " << kCameraIdToStr.at(image_cam_id);
        return false;
      }
      *sync_ok = true;
      break;
    }
  }

  if (*sync_ok) {
    *image_lights = *cached_lights_ptr;
    (*image_lights)->image = image;
    (*image_lights)->timestamp = image_ts;
  }

  std::string cached_array_str = "cached lights";

  if (!(*sync_ok) && cached_lights_.size() > 1) {
    if (fabs(image_ts - last_no_signals_ts_) < no_signals_interval_seconds_) {
      AINFO << "TLPreprocessor " << cached_array_str
            << " sync failed, image ts: " << GLOG_TIMESTAMP(image_ts)
            << " last_no_signals_ts: " << GLOG_TIMESTAMP(last_no_signals_ts_)
            << " (sync_time - last_no_signals_ts): "
            << GLOG_TIMESTAMP(image_ts - last_no_signals_ts_)
            << " query /tf in low frequence because no signals forward "
            << " camera_id: " << kCameraIdToStr.at(camera_id);
      return true;
    }
    if (image_ts < cached_lights_.front()->timestamp) {
      double pose_ts = cached_lights_.front()->timestamp;
      double system_ts = TimeUtil::GetCurrentTime();
      AWARN << "TLPreprocessor " << cached_array_str
            << " sync failed, image ts: " << GLOG_TIMESTAMP(image_ts)
            << ", which is earlier than " << cached_array_str
            << ".front() ts: " << GLOG_TIMESTAMP(pose_ts)
            << ", diff between image and pose ts: "
            << GLOG_TIMESTAMP(image_ts - pose_ts)
            << "; system ts: " << GLOG_TIMESTAMP(system_ts)
            << ", diff between image and system ts: "
            << GLOG_TIMESTAMP(image_ts - system_ts)
            << ", camera_id: " << kCameraIdToStr.at(camera_id);
      // difference between image and pose timestamps
      *diff_image_pose_ts = image_ts - pose_ts;
      *diff_image_sys_ts = image_ts - system_ts;
    } else if (image_ts > cached_lights_.back()->timestamp) {
      double pose_ts = cached_lights_.back()->timestamp;
      double system_ts = TimeUtil::GetCurrentTime();
      AWARN << "TLPreprocessor " << cached_array_str
            << " sync failed, image ts: " << GLOG_TIMESTAMP(image_ts)
            << ", which is older than " << cached_array_str
            << ".back() ts: " << GLOG_TIMESTAMP(pose_ts)
            << ", diff between image and pose ts: "
            << GLOG_TIMESTAMP(image_ts - pose_ts)
            << "; system ts: " << GLOG_TIMESTAMP(system_ts)
            << ", diff between image and system ts: "
            << GLOG_TIMESTAMP(image_ts - system_ts)
            << ", camera_id: " << kCameraIdToStr.at(camera_id);
      *diff_image_pose_ts = image_ts - pose_ts;
      *diff_image_sys_ts = image_ts - system_ts;
    } else if (!find_loc) {
      // 确实没找到定位才打 log
      AWARN << "TLPreprocessor " << cached_array_str
            << " sync failed, image ts: " << GLOG_TIMESTAMP(image_ts)
            << ", cannot find close enough timestamp, " << cached_array_str
            << ".front() ts: "
            << GLOG_TIMESTAMP(cached_lights_.front()->timestamp) << ", "
            << cached_array_str << ".back() ts: "
            << GLOG_TIMESTAMP(cached_lights_.back()->timestamp)
            << ", camera_id: " << kCameraIdToStr.at(camera_id);
    }
  }

  return true;
}

bool TLPreprocessor::IsOnBorder(const cv::Size size,
                                const cv::Rect &roi,
                                const int border_size) const {
  if (roi.x < border_size || roi.y < border_size) {
    return true;
  }
  if (roi.x + roi.width + border_size >= size.width ||
      roi.y + roi.height + border_size >= size.height) {
    return true;
  }
  return false;
}

int TLPreprocessor::GetMinFocalLenCameraId() { return kShortFocusIdx; }

int TLPreprocessor::GetMaxFocalLenCameraId() { return kLongFocusIdx; }

REGISTER_PREPROCESSOR(TLPreprocessor);

}  // namespace traffic_light
}  // namespace perception
}  // namespace apollo<|MERGE_RESOLUTION|>--- conflicted
+++ resolved
@@ -182,15 +182,10 @@
     // 如果灯数为 0 ，那么默认发焦距最大的相机的图像
     // 否则，判断上一次发的是不是也是最大焦距的图像
     if (camera_id == kLongFocusIdx &&
-<<<<<<< HEAD
-        (current_signal_num == 0 || camera_id == last_pub_camera_id_ &&
-            last_pub_camera_id_ != CameraId::UNKNOWN)) {
-=======
         // TODO(all): Add parentheses to avoid mix-use of '&&' and '||'.
         (current_signal_num == 0 ||
          camera_id == last_pub_camera_id_ &&
              last_pub_camera_id_ != CameraId::UNKNOWN)) {
->>>>>>> 13d1a6d1
       (*image_lights).reset(new ImageLights);
       (*image_lights)->image = image;
       // 距离查不到灯在一定时间范围以内，

--- conflicted
+++ resolved
@@ -13,18 +13,11 @@
  * See the License for the specific language governing permissions and
  * limitations under the License.
  *****************************************************************************/
-<<<<<<< HEAD
-#include "detection.h"
-#include "modules/common/log.h"
-#include "modules/perception/lib/base/timer.h"
-#include "modules/perception/traffic_light/base/utils.h"
-=======
 #include "modules/perception/traffic_light/rectify/detection.h"
 #include "modules/common/log.h"
 #include "modules/perception/traffic_light/base/utils.h"
 #include "modules/perception/lib/base/timer.h"
 #include <algorithm>
->>>>>>> 0d0330bc
 
 namespace apollo {
 namespace perception {
@@ -51,15 +44,9 @@
   // _detection
   refine_input_layer_->FetchOutterImageFrame(fw_image);
   AINFO << "FetchOutterImage Done ";
-<<<<<<< HEAD
-  _refine_net_ptr->ForwardFrom(0);
-  int forward_time_for_this_sample =
-      _refine_input_layer->GetForwardTimesForCurSample();
-=======
   refine_net_ptr_->ForwardFrom(0);
   int forward_time_for_this_sample =
       refine_input_layer_->GetForwardTimesForCurSample();
->>>>>>> 0d0330bc
 
   for (int iter = 1; iter < forward_time_for_this_sample; ++iter) {
     refine_net_ptr_->ForwardFrom(0);
@@ -80,17 +67,6 @@
 
 void Detection::Init(const int &resize_len, const std::string &refine_net,
                      const std::string &refine_model) {
-<<<<<<< HEAD
-  _refine_net_ptr = new caffe::Net<float>(refine_net, caffe::TEST);
-  _refine_net_ptr->CopyTrainedLayersFrom(refine_model);
-  _refine_input_layer =
-      static_cast<caffe::PyramidImageOnlineDataLayer<float> *>(
-          _refine_net_ptr->layers()[0].get());
-  _refine_output_layer = static_cast<caffe::ROIOutputSSDLayer<float> *>(
-      _refine_net_ptr->layers()[_refine_net_ptr->layers().size() - 1].get());
-  AINFO << _refine_input_layer->resize_scale << " "
-        << _refine_input_layer->type();
-=======
   refine_net_ptr_ = new caffe::Net<float>(refine_net, caffe::TEST);
   refine_net_ptr_->CopyTrainedLayersFrom(refine_model);
   refine_input_layer_ =
@@ -100,7 +76,6 @@
   (refine_net_ptr_->layers()[refine_net_ptr_->layers().size() - 1].get());
   AINFO << refine_input_layer_->resize_scale << " "
         << refine_input_layer_->type();
->>>>>>> 0d0330bc
 
   resize_len_ = resize_len;
 }
@@ -112,15 +87,10 @@
   delete refine_net_ptr_;
 }
 
-<<<<<<< HEAD
-bool Detection::SelectOutputBboxes(const cv::Mat &crop_image, int class_id,
-                                   float inflate_col, float inflate_row,
-=======
 bool Detection::SelectOutputBboxes(const cv::Mat &crop_image,
                                    int class_id,
                                    float inflate_col,
                                    float inflate_row,
->>>>>>> 0d0330bc
                                    std::vector<LightPtr> *lights) {
   if (crop_image.empty()) {
     AERROR << "DenseBoxDetection crop_image empty, "
@@ -134,29 +104,12 @@
     return false;
   }
 
-<<<<<<< HEAD
-  vector<caffe::BBox<float>> &result_bbox =
-      _refine_output_layer->GetFilteredBBox(class_id);
-=======
   vector<caffe::BBox<float>>
       &result_bbox = refine_output_layer_->GetFilteredBBox(class_id);
->>>>>>> 0d0330bc
   for (int candidate_id = 0; candidate_id < result_bbox.size();
        candidate_id++) {
     LightPtr tmp(new Light);
     tmp->region.rectified_roi.x =
-<<<<<<< HEAD
-        (int)(result_bbox[candidate_id].x1 * inflate_col);
-    tmp->region.rectified_roi.y =
-        (int)(result_bbox[candidate_id].y1 * inflate_row);
-    tmp->region.rectified_roi.width = (int)((result_bbox[candidate_id].x2 -
-                                             result_bbox[candidate_id].x1 + 1) *
-                                            inflate_col);
-    tmp->region.rectified_roi.height =
-        (int)((result_bbox[candidate_id].y2 - result_bbox[candidate_id].y1 +
-               1) *
-              inflate_row);
-=======
         static_cast<int>(result_bbox[candidate_id].x1 * inflate_col);
     tmp->region.rectified_roi.y =
         static_cast<int>(result_bbox[candidate_id].y1 * inflate_row);
@@ -166,23 +119,15 @@
     tmp->region.rectified_roi.height = static_cast<int>(
         (result_bbox[candidate_id].y2 - result_bbox[candidate_id].y1 + 1) *
             inflate_row);
->>>>>>> 0d0330bc
     tmp->region.detect_score = result_bbox[candidate_id].score;
 
     if (!BoxIsValid(tmp->region.rectified_roi, crop_image.size())) {
       AINFO << "Invalid width or height or x or y: "
-<<<<<<< HEAD
-            << tmp->region.rectified_roi.width << " | "
-            << tmp->region.rectified_roi.height << " | "
-            << tmp->region.rectified_roi.x << " | "
-            << tmp->region.rectified_roi.y;
-=======
             << tmp->region.rectified_roi.width
             << " | "
             << tmp->region.rectified_roi.height << " | "
             << tmp->region.rectified_roi.x
             << " | " << tmp->region.rectified_roi.y;
->>>>>>> 0d0330bc
       continue;
     }
 
@@ -190,11 +135,7 @@
         RefinedBox(tmp->region.rectified_roi, crop_image.size());
     tmp->region.is_detected = true;
     tmp->region.detect_class_id =
-<<<<<<< HEAD
-        DetectionClassId(class_id);  // == 0 ? DAY_CLASS : NIGHT_CLASS);
-=======
         DetectionClassId(class_id);
->>>>>>> 0d0330bc
     lights->push_back(tmp);
   }
 
@@ -203,12 +144,6 @@
 void Detection::SetCropBox(const cv::Rect &box) {
   crop_box_ = box;
 }
-<<<<<<< HEAD
-}
-}
-}
-=======
 }  // namespace traffic_light
 }  // namespace perception
-}  // namespace apollo
->>>>>>> 0d0330bc
+}  // namespace apollo
/******************************************************************************
 * Copyright 2017 The Apollo Authors. All Rights Reserved.
 *
 * Licensed under the Apache License, Version 2.0 (the "License");
 * you may not use this file except in compliance with the License.
 * You may obtain a copy of the License at
 *
 * http://www.apache.org/licenses/LICENSE-2.0
 *
 * Unless required by applicable law or agreed to in writing, software
 * distributed under the License is distributed on an "AS IS" BASIS,
 * WITHOUT WARRANTIES OR CONDITIONS OF ANY KIND, either express or implied.
 * See the License for the specific language governing permissions and
 * limitations under the License.
 *****************************************************************************/

#ifndef MODULES_PERCEPTION_TRAFFIC_LIGHT_UNITY_DETECTION_H
#define MODULES_PERCEPTION_TRAFFIC_LIGHT_UNITY_DETECTION_H

#include <caffe/layers/pyramid_layers.hpp>
#include "caffe/caffe.hpp"
<<<<<<< HEAD
#include "modules/perception/traffic_light/base/light.h"
#include "modules/perception/traffic_light/interface/green_interface.h"

=======
#include <vector>
#include <string>
>>>>>>> 0d0330bc
namespace apollo {
namespace perception {
namespace traffic_light {

class Detection : public IRefine {
 public:
  Detection(int &min_crop_size, const std::string &refine_net,
            const std::string &refine_model);

<<<<<<< HEAD
  void Init(const int &resize_len, const std::string &refine_net,
=======
  void Init(const int &resize_len,
            const std::string &refine_net,
>>>>>>> 0d0330bc
            const std::string &refine_model);

  virtual void Perform(const cv::Mat &ros_image, std::vector<LightPtr> *lights);

  void SetCropBox(const cv::Rect &box) override;

  ~Detection();

 private:
<<<<<<< HEAD
  bool SelectOutputBboxes(const cv::Mat &crop_image, int class_id,
                          float inflate_col, float inflate_row,
=======
  bool SelectOutputBboxes(const cv::Mat &crop_image,
                          int class_id, float inflate_col, float inflate_row,
>>>>>>> 0d0330bc
                          std::vector<LightPtr> *lights);

  caffe::Net<float> *refine_net_ptr_;
  caffe::PyramidImageOnlineDataLayer<float> *refine_input_layer_;
  caffe::ROIOutputSSDLayer<float> *refine_output_layer_;

  int resize_len_;
  cv::Rect crop_box_;
};
<<<<<<< HEAD
}
}
}
#endif  // GREEN_DenseBoxDetection_H
=======
}  // namespace traffic_light
}  // namespace perception
}  // namespace apollo
#endif //GREEN_DenseBoxDetection_H
>>>>>>> 0d0330bc
<|MERGE_RESOLUTION|>--- conflicted
+++ resolved
@@ -18,15 +18,11 @@
 #define MODULES_PERCEPTION_TRAFFIC_LIGHT_UNITY_DETECTION_H
 
 #include <caffe/layers/pyramid_layers.hpp>
+#include "modules/perception/traffic_light/interface/green_interface.h"
+#include "modules/perception/traffic_light/base/light.h"
 #include "caffe/caffe.hpp"
-<<<<<<< HEAD
-#include "modules/perception/traffic_light/base/light.h"
-#include "modules/perception/traffic_light/interface/green_interface.h"
-
-=======
 #include <vector>
 #include <string>
->>>>>>> 0d0330bc
 namespace apollo {
 namespace perception {
 namespace traffic_light {
@@ -36,12 +32,8 @@
   Detection(int &min_crop_size, const std::string &refine_net,
             const std::string &refine_model);
 
-<<<<<<< HEAD
-  void Init(const int &resize_len, const std::string &refine_net,
-=======
   void Init(const int &resize_len,
             const std::string &refine_net,
->>>>>>> 0d0330bc
             const std::string &refine_model);
 
   virtual void Perform(const cv::Mat &ros_image, std::vector<LightPtr> *lights);
@@ -51,13 +43,8 @@
   ~Detection();
 
  private:
-<<<<<<< HEAD
-  bool SelectOutputBboxes(const cv::Mat &crop_image, int class_id,
-                          float inflate_col, float inflate_row,
-=======
   bool SelectOutputBboxes(const cv::Mat &crop_image,
                           int class_id, float inflate_col, float inflate_row,
->>>>>>> 0d0330bc
                           std::vector<LightPtr> *lights);
 
   caffe::Net<float> *refine_net_ptr_;
@@ -67,14 +54,7 @@
   int resize_len_;
   cv::Rect crop_box_;
 };
-<<<<<<< HEAD
-}
-}
-}
-#endif  // GREEN_DenseBoxDetection_H
-=======
 }  // namespace traffic_light
 }  // namespace perception
 }  // namespace apollo
-#endif //GREEN_DenseBoxDetection_H
->>>>>>> 0d0330bc
+#endif //GREEN_DenseBoxDetection_H
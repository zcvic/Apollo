/******************************************************************************
 * Copyright 2017 The Apollo Authors. All Rights Reserved.
 *
 * Licensed under the Apache License, Version 2.0 (the "License");
 * you may not use this file except in compliance with the License.
 * You may obtain a copy of the License at
 *
 * http://www.apache.org/licenses/LICENSE-2.0
 *
 * Unless required by applicable law or agreed to in writing, software
 * distributed under the License is distributed on an "AS IS" BASIS,
 * WITHOUT WARRANTIES OR CONDITIONS OF ANY KIND, either express or implied.
 * See the License for the specific language governing permissions and
 * limitations under the License.
 *****************************************************************************/
#include "modules/perception/traffic_light/rectify/unity_rectify.h"
#include "modules/perception/lib/base/file_util.h"
#include "modules/perception/lib/config_manager/config_manager.h"
#include "modules/perception/traffic_light/base/utils.h"
#include "modules/perception/traffic_light/rectify/cropbox.h"
#include "modules/perception/traffic_light/rectify/detection.h"
#include "modules/perception/traffic_light/rectify/select.h"

namespace apollo {
namespace perception {
namespace traffic_light {

bool UnityRectify::Init() {
  ConfigManager *config_manager = ConfigManager::instance();
  if (config_manager == NULL) {
    AERROR << "failed to get ConfigManager instance.";
    return false;
  }

  const ModelConfig *model_config = NULL;
  if (!config_manager->GetModelConfig(name(), &model_config)) {
    AERROR << "not found model config: " << name();
    return false;
  }

  InitDetection(config_manager, model_config, &detect_, &crop_);

  select_.reset(new GaussianSelect);

  return true;
}

bool UnityRectify::InitDetection(const ConfigManager *config_manager,
                                 const ModelConfig *model_config,
                                 std::shared_ptr<IRefine> *detection,
                                 std::shared_ptr<IGetBox> *crop) {
  float crop_scale = 0;
  int crop_min_size = 0;
  int crop_method = 0;
  float output_threshold = 0.0f;
  std::string detection_model;
  std::string detection_net;

  if (!model_config->GetValue("crop_scale", &crop_scale)) {
    AERROR << "crop_scale not found." << model_config->name();
    return false;
  }

  if (!model_config->GetValue("crop_min_size", &crop_min_size)) {
    AERROR << "crop_min_size not found." << model_config->name();
    return false;
  }

  if (!model_config->GetValue("crop_method", &crop_method)) {
    AERROR << "crop_method not found." << model_config->name();
    return false;
  }

  if (!model_config->GetValue("detection_model", &detection_model)) {
    AERROR << "detection_model not found." << model_config->name();
    return false;
  }
  detection_model =
      FileUtil::GetAbsolutePath(config_manager->work_root(), detection_model);
  if (!model_config->GetValue("detection_net", &detection_net)) {
    AERROR << "detection_net not found." << model_config->name();
    return false;
  }
  detection_net =
      FileUtil::GetAbsolutePath(config_manager->work_root(), detection_net);

  switch (crop_method) {
    default:
    case 0:
      crop->reset(new CropBox(crop_scale, crop_min_size));
      break;
    case 1:
      crop->reset(new CropBoxWholeImage());
      break;
  }
  int detect_method = 0;
  if (!model_config->GetValue("detect_method", &detect_method)) {
    AERROR << "detect_method not found." << model_config->name();
    return false;
  }
  switch (detect_method) {
    default:
    case 0:
<<<<<<< HEAD
      detection->reset(
          new Detection(crop_min_size, detection_net, detection_model));
=======
      detection->reset(new Detection(crop_min_size,
                                     detection_net,
                                     detection_model));
>>>>>>> 0d0330bc
      break;
    case 1:
      detection->reset(new DummyRefine());
      break;
  }

  return true;
}
bool UnityRectify::Rectify(const Image &image, const RectifyOption &option,
                           std::vector<LightPtr> *lights) {
  cv::Mat ros_image = image.mat();
  std::vector<LightPtr> &lights_ref = *lights;
  std::vector<LightPtr> selected_bboxes;
  std::vector<LightPtr> detected_bboxes;

  for (auto &light : lights_ref) {
    // 默认第一个debug roi 是 crop roi,这里先站位
    light->region.rectified_roi = light->region.projection_roi;
    light->region.debug_roi.push_back(cv::Rect(0, 0, 0, 0));
    light->region.debug_roi_detect_scores.push_back(0.0f);
  }

  cv::Rect cbox;
  crop_->GetCropBox(ros_image.size(), lights_ref, &cbox);
  AINFO << ros_image.size();
  AINFO << cbox;
  if (BoxIsValid(cbox, ros_image.size())) {
    lights_ref[0]->region.debug_roi[0] = cbox;

    detect_->SetCropBox(cbox);
    detect_->Perform(ros_image, &detected_bboxes);

    AINFO << "detect " << detected_bboxes.size() << " lights";
<<<<<<< HEAD
    // for (size_t i = 0; i < lights_ref.size(); ++i) {
=======
>>>>>>> 0d0330bc
    for (int j = 0; j < detected_bboxes.size(); j++) {
      AINFO << detected_bboxes[j]->region.rectified_roi;
      cv::Rect &region = detected_bboxes[j]->region.rectified_roi;
      float score = detected_bboxes[j]->region.detect_score;
      region.x += cbox.x;
      region.y += cbox.y;
      lights_ref[0]->region.debug_roi.push_back(region);
      lights_ref[0]->region.debug_roi_detect_scores.push_back(score);
    }

    select_->Select(ros_image, lights_ref, detected_bboxes, &selected_bboxes);
  } else {
    for (int h = 0; h < lights_ref.size(); h++) {
      LightPtr light = lights_ref[h];
      light->region.is_detected = false;
      selected_bboxes.push_back(light);
    }
  }

  for (int i = 0; i < lights_ref.size(); ++i) {
<<<<<<< HEAD
    if (!selected_bboxes[i]->region.is_detected ||
        !selected_bboxes[i]->region.is_selected) {
=======
    if (!selected_bboxes[i]->region.is_detected
        || !selected_bboxes[i]->region.is_selected) {
>>>>>>> 0d0330bc
      AWARN << "No detection box ,using project box";
    }
    cv::Rect region = selected_bboxes[i]->region.rectified_roi;
    lights_ref[i]->region.rectified_roi = region;
    lights_ref[i]->region.detect_class_id =
        selected_bboxes[i]->region.detect_class_id;
    lights_ref[i]->region.detect_score =
        selected_bboxes[i]->region.detect_score;
    lights_ref[i]->region.is_detected = selected_bboxes[i]->region.is_detected;
    lights_ref[i]->region.is_selected = selected_bboxes[i]->region.is_selected;
    AINFO << region;
  }
  return true;
}

std::string UnityRectify::name() const {
  return "UnityRectify";
}
<<<<<<< HEAD
}
}
}
=======
}  // namespace traffic_light
}  // namespace perception
}  // namespace apollo
>>>>>>> 0d0330bc
<|MERGE_RESOLUTION|>--- conflicted
+++ resolved
@@ -15,11 +15,11 @@
  *****************************************************************************/
 #include "modules/perception/traffic_light/rectify/unity_rectify.h"
 #include "modules/perception/lib/base/file_util.h"
-#include "modules/perception/lib/config_manager/config_manager.h"
 #include "modules/perception/traffic_light/base/utils.h"
 #include "modules/perception/traffic_light/rectify/cropbox.h"
+#include "modules/perception/traffic_light/rectify/select.h"
+#include "modules/perception/lib/config_manager/config_manager.h"
 #include "modules/perception/traffic_light/rectify/detection.h"
-#include "modules/perception/traffic_light/rectify/select.h"
 
 namespace apollo {
 namespace perception {
@@ -56,62 +56,60 @@
   std::string detection_model;
   std::string detection_net;
 
-  if (!model_config->GetValue("crop_scale", &crop_scale)) {
+  if (!model_config->GetValue(\
+            "crop_scale", &crop_scale)) {
     AERROR << "crop_scale not found." << model_config->name();
     return false;
   }
 
-  if (!model_config->GetValue("crop_min_size", &crop_min_size)) {
+  if (!model_config->GetValue(\
+            "crop_min_size", &crop_min_size)) {
     AERROR << "crop_min_size not found." << model_config->name();
     return false;
   }
 
-  if (!model_config->GetValue("crop_method", &crop_method)) {
+  if (!model_config->GetValue(\
+            "crop_method", &crop_method)) {
     AERROR << "crop_method not found." << model_config->name();
     return false;
   }
 
-  if (!model_config->GetValue("detection_model", &detection_model)) {
+  if (!model_config->GetValue(\
+            "detection_model", &detection_model)) {
     AERROR << "detection_model not found." << model_config->name();
     return false;
   }
-  detection_model =
-      FileUtil::GetAbsolutePath(config_manager->work_root(), detection_model);
-  if (!model_config->GetValue("detection_net", &detection_net)) {
+  detection_model = FileUtil::GetAbsolutePath(config_manager->work_root(),
+                                              detection_model);
+  if (!model_config->GetValue(\
+            "detection_net", &detection_net)) {
     AERROR << "detection_net not found." << model_config->name();
     return false;
   }
-  detection_net =
-      FileUtil::GetAbsolutePath(config_manager->work_root(), detection_net);
+  detection_net = FileUtil::GetAbsolutePath(config_manager->work_root(),
+                                            detection_net);
 
   switch (crop_method) {
     default:
-    case 0:
-      crop->reset(new CropBox(crop_scale, crop_min_size));
+    case 0:crop->reset(new CropBox(crop_scale, crop_min_size));
       break;
-    case 1:
-      crop->reset(new CropBoxWholeImage());
+    case 1:crop->reset(new CropBoxWholeImage());
       break;
   }
   int detect_method = 0;
-  if (!model_config->GetValue("detect_method", &detect_method)) {
+  if (!model_config->GetValue(\
+            "detect_method", &detect_method)) {
     AERROR << "detect_method not found." << model_config->name();
     return false;
   }
   switch (detect_method) {
     default:
     case 0:
-<<<<<<< HEAD
-      detection->reset(
-          new Detection(crop_min_size, detection_net, detection_model));
-=======
       detection->reset(new Detection(crop_min_size,
                                      detection_net,
                                      detection_model));
->>>>>>> 0d0330bc
       break;
-    case 1:
-      detection->reset(new DummyRefine());
+    case 1:detection->reset(new DummyRefine());
       break;
   }
 
@@ -142,10 +140,6 @@
     detect_->Perform(ros_image, &detected_bboxes);
 
     AINFO << "detect " << detected_bboxes.size() << " lights";
-<<<<<<< HEAD
-    // for (size_t i = 0; i < lights_ref.size(); ++i) {
-=======
->>>>>>> 0d0330bc
     for (int j = 0; j < detected_bboxes.size(); j++) {
       AINFO << detected_bboxes[j]->region.rectified_roi;
       cv::Rect &region = detected_bboxes[j]->region.rectified_roi;
@@ -166,13 +160,8 @@
   }
 
   for (int i = 0; i < lights_ref.size(); ++i) {
-<<<<<<< HEAD
-    if (!selected_bboxes[i]->region.is_detected ||
-        !selected_bboxes[i]->region.is_selected) {
-=======
     if (!selected_bboxes[i]->region.is_detected
         || !selected_bboxes[i]->region.is_selected) {
->>>>>>> 0d0330bc
       AWARN << "No detection box ,using project box";
     }
     cv::Rect region = selected_bboxes[i]->region.rectified_roi;
@@ -191,12 +180,6 @@
 std::string UnityRectify::name() const {
   return "UnityRectify";
 }
-<<<<<<< HEAD
-}
-}
-}
-=======
 }  // namespace traffic_light
 }  // namespace perception
-}  // namespace apollo
->>>>>>> 0d0330bc
+}  // namespace apollo
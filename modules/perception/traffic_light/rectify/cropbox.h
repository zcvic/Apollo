--- conflicted
+++ resolved
@@ -29,16 +29,10 @@
 
   void Init(float crop_scale, float min_crop_size);
 
-<<<<<<< HEAD
-  virtual void GetCropBox(const cv::Size &size,
-                          const std::vector<LightPtr> &lights,
-                          cv::Rect *cropbox);
-=======
   virtual void
   GetCropBox(const cv::Size &size,
              const std::vector<LightPtr> &lights,
              cv::Rect *cropbox);
->>>>>>> 0d0330bc
 
  private:
   float crop_scale_;
@@ -47,16 +41,6 @@
 
 class CropBoxWholeImage : public IGetBox {
  public:
-<<<<<<< HEAD
-  virtual void GetCropBox(const cv::Size &size,
-                          const std::vector<LightPtr> &lights,
-                          cv::Rect *cropbox);
-};
-}
-}
-}
-#endif  // GREEN_CROPBOX_H
-=======
   virtual void
   GetCropBox(const cv::Size &size,
              const std::vector<LightPtr> &lights,
@@ -65,5 +49,4 @@
 }  // namespace traffic_light
 }  // namespace perception
 }  // namespace apollo
-#endif
->>>>>>> 0d0330bc
+#endif
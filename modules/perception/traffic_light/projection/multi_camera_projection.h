--- conflicted
+++ resolved
@@ -16,14 +16,10 @@
 #ifndef MODULES_PERCEPTION_TRAFFIC_LIGHT_PROJECTION_MULTI_CAMERA_PROJECTION_H
 #define MODULES_PERCEPTION_TRAFFIC_LIGHT_PROJECTION_MULTI_CAMERA_PROJECTION_H
 
-#include <map>
 #include <memory>
 #include <vector>
-<<<<<<< HEAD
-=======
 #include <string>
 #include <map>
->>>>>>> 0d0330bc
 
 #include "modules/perception/lib/base/file_util.h"
 #include "modules/perception/lib/config_manager/config_manager.h"
@@ -32,40 +28,25 @@
 namespace apollo {
 namespace perception {
 namespace traffic_light {
-<<<<<<< HEAD
-
-//@brief 2 Camera Projection project the Light into the image.
-=======
 // @brief 2 Camera Projection project the Light into the image.
->>>>>>> 0d0330bc
 class MultiCamerasProjection {
  public:
-  MultiCamerasProjection() {}
+  MultiCamerasProjection() {
+  }
 
   virtual ~MultiCamerasProjection() = default;
-<<<<<<< HEAD
-  virtual bool init();
-  virtual bool project(const CarPose &pose, const ProjectOption &option,
-=======
   virtual bool Init();
   virtual bool Project(const CarPose &pose,
                        const ProjectOption &option,
->>>>>>> 0d0330bc
                        Light *light) const;
   std::string name() const {
     return "TLPreprocessor";
   }
 
  private:
-<<<<<<< HEAD
-  std::vector<CameraCoeffient> _camera_coeffient;
-  std::vector<std::string> _camera_names;
-  std::unique_ptr<BaseProjection> _projection;
-=======
   std::vector<CameraCoeffient> camera_coeffient_;
   std::vector<std::string> camera_names_;
   std::unique_ptr<BaseProjection> projection_;
->>>>>>> 0d0330bc
 };
 
 }  // namespace traffic_light

/******************************************************************************
 * Copyright 2017 The Apollo Authors. All Rights Reserved.
 *
 * Licensed under the Apache License, Version 2.0 (the "License");
 * you may not use this file except in compliance with the License.
 * You may obtain a copy of the License at
 *
 * http://www.apache.org/licenses/LICENSE-2.0
 *
 * Unless required by applicable law or agreed to in writing, software
 * distributed under the License is distributed on an "AS IS" BASIS,
 * WITHOUT WARRANTIES OR CONDITIONS OF ANY KIND, either express or implied.
 * See the License for the specific language governing permissions and
 * limitations under the License.
 *****************************************************************************/
#include "modules/perception/traffic_light/projection/multi_camera_projection.h"
#include <gflags/gflags.h>
#include <eigen3/Eigen/Core>
#include <eigen3/Eigen/Dense>
<<<<<<< HEAD
#include "modules/common/log.h"
=======
>>>>>>> 0d0330bc
#include "modules/perception/traffic_light/base/tl_shared_data.h"

namespace apollo {
namespace perception {
namespace traffic_light {

<<<<<<< HEAD
bool MultiCamerasProjection::init() {
  ConfigManager *config_manager = ConfigManager::instance();
=======
bool MultiCamerasProjection::Init() {
  ConfigManager *config_manager
      = ConfigManager::instance();
>>>>>>> 0d0330bc
  std::string model_name = "MultiCamerasProjection";
  const ModelConfig *model_config = NULL;
  if (!config_manager->GetModelConfig(model_name, &model_config)) {
    AERROR << "not found model: " << model_name;
    return false;
  }

  // Read camera names from config file
  std::vector<std::string> camera_names;
  std::string single_projection_name;
  if (!model_config->GetValue("camera_names", &camera_names)) {
    AERROR << "camera_names not found." << name();
    return false;
  }
  if (!model_config->GetValue("SingleProjection", &single_projection_name)) {
    AERROR << "SingleProjection not found." << name();
    return false;
  }

  AINFO << "number of camera_names: " << camera_names.size();
  AINFO << "SingleProjection name: " << single_projection_name;

  // Read each camera's config
  std::string camera_extrinsic_file;
  std::string camera_intrinsic_file;
  std::map<std::string, CameraCoeffient> camera_coeffients;
  for (size_t i = 0; i < camera_names.size(); ++i) {
    const auto &camera_model_name = camera_names[i];
    const ModelConfig *camera_model_config = NULL;
    if (!config_manager->GetModelConfig(camera_model_name,
                                        &camera_model_config)) {
      AERROR << "not found camera model: " << camera_model_name;
      return false;
    }

    if (!camera_model_config->GetValue("camera_extrinsic_file",
                                       &camera_extrinsic_file)) {
      AERROR << "camera_extrinsic_file not found." << name();
      return false;
    }
    if (!camera_model_config->GetValue("camera_intrinsic_file",
                                       &camera_intrinsic_file)) {
      AERROR << "camera_intrinsic_file not found." << name();
      return false;
    }

    CameraCoeffient camera_coeffient;
<<<<<<< HEAD
    if (!camera_coeffient.init(camera_model_name, camera_extrinsic_file,
=======
    if (!camera_coeffient.init(camera_model_name,
                               camera_extrinsic_file,
>>>>>>> 0d0330bc
                               camera_intrinsic_file)) {
      AERROR << camera_model_name << " Projection init failed.";
      return false;
    }
    AINFO << "init " << camera_names[i] << " coeffient succeeded.";
    camera_coeffients[camera_names[i]] = camera_coeffient;
    camera_names_.push_back(camera_names[i]);
  }

<<<<<<< HEAD
  _projection.reset(
      BaseProjectionRegisterer::GetInstanceByName(single_projection_name));
  if (_projection == nullptr) {
=======
  projection_.reset(BaseProjectionRegisterer::GetInstanceByName(
      single_projection_name));
  if (projection_ == nullptr) {
>>>>>>> 0d0330bc
    AERROR << "MultiCamerasProjection new projection failed. name:"
           << single_projection_name;
    return false;
  }
  for (size_t i = 0; i < camera_names_.size(); ++i) {
    auto &camera_coeffient = camera_coeffients[camera_names_[i]];
    camera_coeffient.camera_extrinsic =
        camera_coeffient.camera_extrinsic.inverse().eval();

<<<<<<< HEAD
  // in fact , because of the difference of definition parameters between cn and
  // us,
  // the name is different.
  // for the short focus(2mm, 6mm, 12mm) camera, they are:
  // lidar2camera is camera to lidar
  // lidar2gps is lidar to gps
  // if (FLAGS_traffic_light_projection == "SingleBoundaryBasedProjection")
  for (size_t i = 0; i < _camera_names.size(); ++i) {
    auto &camera_coeffient = camera_coeffients[_camera_names[i]];
    camera_coeffient.camera_extrinsic =
        camera_coeffient.camera_extrinsic.inverse().eval();

    AINFO << "Lidar to " << _camera_names[i] << " transform: ";
=======
    AINFO << "Lidar to " << camera_names_[i] << " transform: ";
>>>>>>> 0d0330bc
    AINFO << camera_coeffient.camera_extrinsic;
  }
  camera_coeffient_.resize(camera_names_.size());
  camera_coeffient_[kLongFocusIdx] = camera_coeffients["camera_25mm_focus"];
  camera_coeffient_[kShortFocusIdx] = camera_coeffients["camera_6mm_focus"];
  auto &short_focus_camera_coeffient = camera_coeffients["camera_6mm_focus"];
  auto &long_focus_camera_coeffient = camera_coeffients["camera_25mm_focus"];
<<<<<<< HEAD
  _camera_coeffient[kLongFocusIdx].camera_extrinsic =
      _camera_coeffient[kLongFocusIdx].camera_extrinsic *
      _camera_coeffient[kShortFocusIdx].camera_extrinsic;
=======
  camera_coeffient_[kLongFocusIdx].camera_extrinsic =
      camera_coeffient_[kLongFocusIdx].camera_extrinsic
          * camera_coeffient_[kShortFocusIdx].camera_extrinsic;
>>>>>>> 0d0330bc
  AINFO << "Lidar to long(25mm): ";
  AINFO << camera_coeffient_[kLongFocusIdx].camera_extrinsic;
  return true;
}

bool MultiCamerasProjection::Project(const CarPose &pose,
                                     const ProjectOption &option,
                                     Light *light) const {
  const Eigen::Matrix4d mpose = pose.pose();
  const apollo::hdmap::Signal &tl_info = light->info;
  bool ret = true;

  std::map<int, CameraCoeffient> camera_id_to_coeffient;

  auto camera_id = static_cast<int>(option.camera_id);
  if (camera_id < 0 || camera_id >= kCountCameraId) {
    AERROR << "Projection get invalid camera_id: " << camera_id
           << ", check camera parameters file.";
    return false;
  }
  AINFO << "Begin project camera: " << option.camera_id;
  ret =
<<<<<<< HEAD
      _projection->project(_camera_coeffient[camera_id], mpose, tl_info, light);
=======
      projection_->Project(camera_coeffient_[camera_id], mpose, tl_info, light);
>>>>>>> 0d0330bc

  if (!ret) {
    AWARN << "Projection failed projection the traffic light. "
          << "camera_id: " << camera_id;
    return false;
  }
  return true;
}
<<<<<<< HEAD

bool MultiCamerasProjection::has_camera(const CameraId &cam_id) const {
  std::map<int, std::string> camera_id_to_camera_name;
  camera_id_to_camera_name[static_cast<int>(CameraId::SHORT_FOCUS)] =
      "camera_6mm_focus";
  camera_id_to_camera_name[static_cast<int>(CameraId::LONG_FOCUS)] =
      "camera_25mm_focus";

  auto itr = std::find(_camera_names.begin(), _camera_names.end(),
                       camera_id_to_camera_name[static_cast<int>(cam_id)]);

  // AINFO << "MultiCamerasProjection::has_camera camera_id: " << cam_id
  //         << ", has camera: " << (itr != _camera_names.end());
  return itr != _camera_names.end();
}

=======
>>>>>>> 0d0330bc
}  // namespace traffic_light
}  // namespace perception
}  // namespace apollo<|MERGE_RESOLUTION|>--- conflicted
+++ resolved
@@ -14,27 +14,17 @@
  * limitations under the License.
  *****************************************************************************/
 #include "modules/perception/traffic_light/projection/multi_camera_projection.h"
-#include <gflags/gflags.h>
 #include <eigen3/Eigen/Core>
 #include <eigen3/Eigen/Dense>
-<<<<<<< HEAD
-#include "modules/common/log.h"
-=======
->>>>>>> 0d0330bc
 #include "modules/perception/traffic_light/base/tl_shared_data.h"
 
 namespace apollo {
 namespace perception {
 namespace traffic_light {
 
-<<<<<<< HEAD
-bool MultiCamerasProjection::init() {
-  ConfigManager *config_manager = ConfigManager::instance();
-=======
 bool MultiCamerasProjection::Init() {
   ConfigManager *config_manager
       = ConfigManager::instance();
->>>>>>> 0d0330bc
   std::string model_name = "MultiCamerasProjection";
   const ModelConfig *model_config = NULL;
   if (!config_manager->GetModelConfig(model_name, &model_config)) {
@@ -82,12 +72,8 @@
     }
 
     CameraCoeffient camera_coeffient;
-<<<<<<< HEAD
-    if (!camera_coeffient.init(camera_model_name, camera_extrinsic_file,
-=======
     if (!camera_coeffient.init(camera_model_name,
                                camera_extrinsic_file,
->>>>>>> 0d0330bc
                                camera_intrinsic_file)) {
       AERROR << camera_model_name << " Projection init failed.";
       return false;
@@ -97,15 +83,9 @@
     camera_names_.push_back(camera_names[i]);
   }
 
-<<<<<<< HEAD
-  _projection.reset(
-      BaseProjectionRegisterer::GetInstanceByName(single_projection_name));
-  if (_projection == nullptr) {
-=======
   projection_.reset(BaseProjectionRegisterer::GetInstanceByName(
       single_projection_name));
   if (projection_ == nullptr) {
->>>>>>> 0d0330bc
     AERROR << "MultiCamerasProjection new projection failed. name:"
            << single_projection_name;
     return false;
@@ -115,23 +95,7 @@
     camera_coeffient.camera_extrinsic =
         camera_coeffient.camera_extrinsic.inverse().eval();
 
-<<<<<<< HEAD
-  // in fact , because of the difference of definition parameters between cn and
-  // us,
-  // the name is different.
-  // for the short focus(2mm, 6mm, 12mm) camera, they are:
-  // lidar2camera is camera to lidar
-  // lidar2gps is lidar to gps
-  // if (FLAGS_traffic_light_projection == "SingleBoundaryBasedProjection")
-  for (size_t i = 0; i < _camera_names.size(); ++i) {
-    auto &camera_coeffient = camera_coeffients[_camera_names[i]];
-    camera_coeffient.camera_extrinsic =
-        camera_coeffient.camera_extrinsic.inverse().eval();
-
-    AINFO << "Lidar to " << _camera_names[i] << " transform: ";
-=======
     AINFO << "Lidar to " << camera_names_[i] << " transform: ";
->>>>>>> 0d0330bc
     AINFO << camera_coeffient.camera_extrinsic;
   }
   camera_coeffient_.resize(camera_names_.size());
@@ -139,15 +103,9 @@
   camera_coeffient_[kShortFocusIdx] = camera_coeffients["camera_6mm_focus"];
   auto &short_focus_camera_coeffient = camera_coeffients["camera_6mm_focus"];
   auto &long_focus_camera_coeffient = camera_coeffients["camera_25mm_focus"];
-<<<<<<< HEAD
-  _camera_coeffient[kLongFocusIdx].camera_extrinsic =
-      _camera_coeffient[kLongFocusIdx].camera_extrinsic *
-      _camera_coeffient[kShortFocusIdx].camera_extrinsic;
-=======
   camera_coeffient_[kLongFocusIdx].camera_extrinsic =
       camera_coeffient_[kLongFocusIdx].camera_extrinsic
           * camera_coeffient_[kShortFocusIdx].camera_extrinsic;
->>>>>>> 0d0330bc
   AINFO << "Lidar to long(25mm): ";
   AINFO << camera_coeffient_[kLongFocusIdx].camera_extrinsic;
   return true;
@@ -170,11 +128,7 @@
   }
   AINFO << "Begin project camera: " << option.camera_id;
   ret =
-<<<<<<< HEAD
-      _projection->project(_camera_coeffient[camera_id], mpose, tl_info, light);
-=======
       projection_->Project(camera_coeffient_[camera_id], mpose, tl_info, light);
->>>>>>> 0d0330bc
 
   if (!ret) {
     AWARN << "Projection failed projection the traffic light. "
@@ -183,25 +137,6 @@
   }
   return true;
 }
-<<<<<<< HEAD
-
-bool MultiCamerasProjection::has_camera(const CameraId &cam_id) const {
-  std::map<int, std::string> camera_id_to_camera_name;
-  camera_id_to_camera_name[static_cast<int>(CameraId::SHORT_FOCUS)] =
-      "camera_6mm_focus";
-  camera_id_to_camera_name[static_cast<int>(CameraId::LONG_FOCUS)] =
-      "camera_25mm_focus";
-
-  auto itr = std::find(_camera_names.begin(), _camera_names.end(),
-                       camera_id_to_camera_name[static_cast<int>(cam_id)]);
-
-  // AINFO << "MultiCamerasProjection::has_camera camera_id: " << cam_id
-  //         << ", has camera: " << (itr != _camera_names.end());
-  return itr != _camera_names.end();
-}
-
-=======
->>>>>>> 0d0330bc
 }  // namespace traffic_light
 }  // namespace perception
 }  // namespace apollo
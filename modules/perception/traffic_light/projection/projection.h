/******************************************************************************
 * Copyright 2017 The Apollo Authors. All Rights Reserved.
 *
 * Licensed under the Apache License, Version 2.0 (the "License");
 * you may not use this file except in compliance with the License.
 * You may obtain a copy of the License at
 *
 * http://www.apache.org/licenses/LICENSE-2.0
 *
 * Unless required by applicable law or agreed to in writing, software
 * distributed under the License is distributed on an "AS IS" BASIS,
 * WITHOUT WARRANTIES OR CONDITIONS OF ANY KIND, either express or implied.
 * See the License for the specific language governing permissions and
 * limitations under the License.
 *****************************************************************************/
#ifndef MODULES_PERCEPTION_TRAFFIC_LIGHT_PROJECTION_BASE_LIGHTS_PROJECTION_H
#define MODULES_PERCEPTION_TRAFFIC_LIGHT_PROJECTION_BASE_LIGHTS_PROJECTION_H

#include <eigen3/Eigen/Core>
#include <eigen3/Eigen/Dense>
#include <cmath>
#include "modules/perception/traffic_light/interface/base_projection.h"

namespace apollo {
namespace perception {
namespace traffic_light {

// @brief Projection for each Camera.
class BoundaryProjection : public BaseProjection {
 public:
  bool Project(const CameraCoeffient &camera_coeffient,
                       const Eigen::Matrix4d &pose,
                       const apollo::hdmap::Signal &tl_info,
                       Light *light) const override;

 private:
<<<<<<< HEAD
  bool project_point(const CameraCoeffient &coeffient,
                     const Eigen::Matrix4d &pose,
                     const apollo::common::Point3D &point, int *center_x,
                     int *center_y) const;
=======
  bool ProjectPoint(const CameraCoeffient &coeffient,
                    const Eigen::Matrix4d &pose,
                    const apollo::common::Point3D &point,
                    int *center_x, int *center_y) const;
>>>>>>> 0d0330bc

  bool ProjectPointDistort(const CameraCoeffient &coeffient,
                           const Eigen::Matrix4d &pose,
                           const apollo::common::PointENU &point,
                           int *center_x, int *center_y) const;

  Eigen::Matrix<double, 2, 1> PixelDenormalize(
      const Eigen::Matrix<double, 2, 1> &pt2d,
      const Eigen::Matrix<double, 3, 4> &camera_intrinsic,
      const Eigen::Matrix<double, 5, 1> &distort_params) const;
};

<<<<<<< HEAD
REGISTER_PROJECTION(SingleBoundaryBasedProjection);
=======
REGISTER_PROJECTION(BoundaryProjection);
>>>>>>> 0d0330bc
}  // namespace traffic_light
}  // namespace perception
}  // namespace apollo

#endif  // MODULES_PERCEPTION_TRAFFIC_LIGHT_PROJECTION_BASE_LIGHTS_PROJECTION_H<|MERGE_RESOLUTION|>--- conflicted
+++ resolved
@@ -34,17 +34,10 @@
                        Light *light) const override;
 
  private:
-<<<<<<< HEAD
-  bool project_point(const CameraCoeffient &coeffient,
-                     const Eigen::Matrix4d &pose,
-                     const apollo::common::Point3D &point, int *center_x,
-                     int *center_y) const;
-=======
   bool ProjectPoint(const CameraCoeffient &coeffient,
                     const Eigen::Matrix4d &pose,
                     const apollo::common::Point3D &point,
                     int *center_x, int *center_y) const;
->>>>>>> 0d0330bc
 
   bool ProjectPointDistort(const CameraCoeffient &coeffient,
                            const Eigen::Matrix4d &pose,
@@ -57,11 +50,7 @@
       const Eigen::Matrix<double, 5, 1> &distort_params) const;
 };
 
-<<<<<<< HEAD
-REGISTER_PROJECTION(SingleBoundaryBasedProjection);
-=======
 REGISTER_PROJECTION(BoundaryProjection);
->>>>>>> 0d0330bc
 }  // namespace traffic_light
 }  // namespace perception
 }  // namespace apollo

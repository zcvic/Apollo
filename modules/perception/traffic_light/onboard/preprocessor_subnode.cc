--- conflicted
+++ resolved
@@ -70,11 +70,11 @@
 
   using common::adapter::AdapterManager;
   CHECK(AdapterManager::GetImageLong())
-  << "TLPreprocessorSubnode init failed.ImageLong is not initialized.";
+      << "TLPreprocessorSubnode init failed.ImageLong is not initialized.";
   AdapterManager::AddImageLongCallback(
       &TLPreprocessorSubnode::SubLongFocusCamera, this);
   CHECK(AdapterManager::GetImageShort())
-  << "TLPreprocessorSubnode init failed.ImageShort is not initialized.";
+      << "TLPreprocessorSubnode init failed.ImageShort is not initialized.";
   AdapterManager::AddImageShortCallback(
       &TLPreprocessorSubnode::SubShortFocusCamera, this);
   return true;
@@ -210,13 +210,9 @@
   const double sync_image_latency =
       TimeUtil::GetCurrentTime() - before_sync_image_ts;
 
-<<<<<<< HEAD
-=======
-  // CarOS Monitor 异常，图像时间与系统时间相差较大
->>>>>>> a386462e
   int max_cached_lights_size = preprocessor_.max_cached_lights_size();
-  // tf 频率实际为 100Hz, 0.01 秒一帧，
-  // 一共缓存了 max_cached_image_lights_array_size * 0.005 时间的 tf 信息
+  // tf frequency is 100Hz, 0.01 sec per frame，
+  // cache frame num: max_cached_image_lights_array_size * 0.005 tf info
   const float tf_interval = 0.01;
   double image_sys_ts_diff_threshold =
       max_cached_lights_size * tf_interval;
@@ -243,23 +239,15 @@
   }
 
   // verify lights projection
-<<<<<<< HEAD
   // using image position to project lights again
-=======
-  // 根据图像时间戳再次查定位和灯，更新 data
->>>>>>> a386462e
   if (!VerifyLightsProjection(image_lights)) {
-    AINFO
-        << "TLPreprocessorSubnode verify_lights_projection on image failed, ts:"
-        << GLOG_TIMESTAMP(image->ts())
-        << ", camera_id: " << kCameraIdToStr.at(camera_id);
-    return;
-  }
-
-<<<<<<< HEAD
-=======
-  // 记录处理当前帧的时间
->>>>>>> a386462e
+    AINFO << "verify_lights_projection on image failed, ts:"
+          << GLOG_TIMESTAMP(image->ts())
+          << ", camera_id: " << kCameraIdToStr.at(camera_id);
+    return;
+  }
+
+  // record current frame timestamp
   last_proc_image_ts_ = sub_camera_image_start_ts;
 
   image_lights->preprocess_receive_timestamp = sub_camera_image_start_ts;

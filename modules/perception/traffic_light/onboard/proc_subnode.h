--- conflicted
+++ resolved
@@ -16,8 +16,8 @@
 #ifndef MODULES_PERCEPTION_TRAFFIC_LIGHT_ONBOARD_PROC_SUBNODE_H
 #define MODULES_PERCEPTION_TRAFFIC_LIGHT_ONBOARD_PROC_SUBNODE_H
 
+#include <map>
 #include <cmath>
-#include <map>
 #include <memory>
 #include <string>
 
@@ -26,8 +26,8 @@
 #include "modules/perception/traffic_light/interface/green_interface.h"
 
 #include "modules/perception/onboard/subnode.h"
+#include "modules/perception/traffic_light/interface/base_rectifier.h"
 #include "modules/perception/traffic_light/interface/base_recognizer.h"
-#include "modules/perception/traffic_light/interface/base_rectifier.h"
 #include "modules/perception/traffic_light/interface/base_reviser.h"
 #include "modules/perception/traffic_light/projection/multi_camera_projection.h"
 
@@ -48,7 +48,6 @@
   TLProcSubnode() = default;
   ~TLProcSubnode();
   StatusCode ProcEvents() override;
-
  protected:
   bool InitInternal() override;
   bool ProcEvent(const Event &event);
@@ -59,8 +58,9 @@
   bool InitRecognizer();
   bool InitReviser();
 
-  // get mean distance from car to stopline.
-  double GetMeanDistance(const double ts, const Eigen::Matrix4d &car_location,
+  //get mean distance from car to stopline.
+  double GetMeanDistance(const double ts,
+                         const Eigen::Matrix4d &car_location,
                          const LightPtrs &lights) const;
 
   bool VerifyImageLights(const ImageLights &image_lights,
@@ -69,27 +69,14 @@
   //@brief compute image border size based on projection box and detection box
   bool ComputeImageBorder(const ImageLights &image_lights, int *image_border);
 
-<<<<<<< HEAD
-  //@brief compute offset between two rectangles based on their relative
-  //positions
-  void ComputeRectsOffset(const cv::Rect &rect1, const cv::Rect &rect2,
-                          int *offset);
-  static std::map<int, int> _s_camera_ts_last_3_digits;
-
-=======
   //@brief compute offset between two rectangles
   void ComputeRectsOffset(const cv::Rect &rect1,
                           const cv::Rect &rect2,
                           int *offset);
->>>>>>> 0d0330bc
  private:
   int image_border_ = 100;
 
   TLPreprocessingData *preprocessing_data_ = nullptr;  // up-stream data
-<<<<<<< HEAD
-  TLProcData *proc_data_ = nullptr;                    // down-stream data
-=======
->>>>>>> 0d0330bc
 
   std::unique_ptr<BaseRectifier> rectifier_ = nullptr;
   std::unique_ptr<BaseRecognizer> recognizer_ = nullptr;

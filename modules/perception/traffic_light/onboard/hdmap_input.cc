/******************************************************************************
 * Copyright 2017 The Apollo Authors. All Rights Reserved.
 *
 * Licensed under the Apache License, Version 2.0 (the "License");
 * you may not use this file except in compliance with the License.
 * You may obtain a copy of the License at
 *
 * http://www.apache.org/licenses/LICENSE-2.0
 *
 * Unless required by applicable law or agreed to in writing, software
 * distributed under the License is distributed on an "AS IS" BASIS,
 * WITHOUT WARRANTIES OR CONDITIONS OF ANY KIND, either express or implied.
 * See the License for the specific language governing permissions and
 * limitations under the License.
 *****************************************************************************/

#include "modules/perception/traffic_light/onboard/hdmap_input.h"
#include "Eigen/Core"
#include "modules/map/hdmap/hdmap_util.h"
#include "modules/perception/common/perception_gflags.h"

namespace apollo {
namespace perception {
namespace traffic_light {
using apollo::hdmap::HDMapUtil;

using std::string;
using std::vector;

// HDMapInput
HDMapInput::HDMapInput() {}

bool HDMapInput::Init() {
  return HDMapUtil::ReloadMaps();
}
bool HDMapInput::GetSignals(const Eigen::Matrix4d &pointd,
                            std::vector<apollo::hdmap::Signal> *signals) {
  auto hdmap = HDMapUtil::BaseMapPtr();

  vector<hdmap::SignalInfoConstPtr> forward_signals;
  apollo::common::PointENU point;
  point.set_x(pointd(0, 3));
  point.set_y(pointd(1, 3));
  point.set_z(pointd(2, 3));
<<<<<<< HEAD
  int result = hdmap->GetForwardNearestSignalsOnLane(
      point, FLAGS_forward_signal_distance, &forward_signals);
=======
  int result = hdmap->GetForwardNearestSignalsOnLane(point,
                                                     FLAGS_query_signal_range,
                                                     &forward_signals);
>>>>>>> 0d0330bc

  if (result != 0) {
    AERROR << "Failed to call HDMap::get_signal. point: "
           << point.ShortDebugString();
    return false;
  }

  signals->reserve(forward_signals.size());
  for (auto signal_info : forward_signals) {
    signals->push_back(signal_info->signal());
    ADEBUG << "Signal: " << signals->back().DebugString();
  }
  ADEBUG << "get_signal success. num_signals: " << signals->size()
         << " point: " << point.ShortDebugString();
  return true;
}
}
}  // namespace perception
}  // namespace apollo<|MERGE_RESOLUTION|>--- conflicted
+++ resolved
@@ -42,14 +42,9 @@
   point.set_x(pointd(0, 3));
   point.set_y(pointd(1, 3));
   point.set_z(pointd(2, 3));
-<<<<<<< HEAD
-  int result = hdmap->GetForwardNearestSignalsOnLane(
-      point, FLAGS_forward_signal_distance, &forward_signals);
-=======
   int result = hdmap->GetForwardNearestSignalsOnLane(point,
                                                      FLAGS_query_signal_range,
                                                      &forward_signals);
->>>>>>> 0d0330bc
 
   if (result != 0) {
     AERROR << "Failed to call HDMap::get_signal. point: "

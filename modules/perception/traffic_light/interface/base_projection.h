--- conflicted
+++ resolved
@@ -17,8 +17,8 @@
 #define MODULES_PERCEPTION_TRAFFIC_LIGHT_INTERFACE_BASE_PROJECTION_H
 
 #include "modules/perception/lib/base/registerer.h"
+#include "modules/perception/traffic_light/base/pose.h"
 #include "modules/perception/traffic_light/base/light.h"
-#include "modules/perception/traffic_light/base/pose.h"
 
 #include <eigen3/Eigen/Core>
 namespace apollo {
@@ -28,7 +28,9 @@
 DECLARE_string(traffic_light_projection);
 
 struct ProjectOption {
-  explicit ProjectOption(const CameraId &id) : camera_id(id) {}
+  explicit ProjectOption(const CameraId &id) : camera_id(id) {
+
+  }
 
   CameraId camera_id;
 };
@@ -39,7 +41,6 @@
   bool init(const std::string &camera_type,
             const std::string &camera_extrinsic_file_name,
             const std::string &camera_intrinsic_matrix_file);
-
  private:
   bool init_camera_extrinsic_matrix(const std::string &matrix_file);
   bool init_camera_intrinsic_matrix_and_distort_params(
@@ -47,15 +48,9 @@
 
  public:
   std::string camera_type_str;
-<<<<<<< HEAD
-  Eigen::Matrix4d camera_extrinsic;              // Lidar->Camera Matrix
-  Eigen::Matrix<double, 3, 4> camera_intrinsic;  // Camera Intrinsic
-  Eigen::Matrix<double, 5, 1> distort_params;    // distortion parameters
-=======
   Eigen::Matrix4d camera_extrinsic;
   Eigen::Matrix<double, 3, 4> camera_intrinsic;
   Eigen::Matrix<double, 5, 1> distort_params;
->>>>>>> 0d0330bc
   size_t image_height;
   size_t image_width;
 };
@@ -83,7 +78,7 @@
 REGISTER_REGISTERER(BaseProjection);
 #define REGISTER_PROJECTION(name) REGISTER_CLASS(BaseProjection, name)
 
-template <typename T>
+template<typename T>
 T arithmetic_mean(const std::vector<T> &data) {
   assert(data.size() > 0);
 
@@ -91,33 +86,16 @@
   return sum / data.size();
 }
 
-template <typename T>
+template<typename T>
 T square(const T &d) {
   return d * d;
 }
 
-template <typename T>
+template<typename T>
 T degree_to_radians(const T &angle) {
   return angle * M_PI / 180;
 }
 
-<<<<<<< HEAD
-//@brief load transformation_matrix from file
-bool load_transformation_matrix_from_file(
-    const std::string &file_name, Eigen::Matrix4d *transformation_matrix);
-
-/*@brief load Matrix4d from file
-  in File
-  key:
-    0:
-      0: XX
-      1: YY
-      ...
-    ...
-*/
-bool load_matrix4d_from_file(const std::string &file_name,
-                             const std::string &key, Eigen::Matrix4d *matrix);
-=======
 // @brief load transformation_matrix from file
 bool load_transformation_matrix_from_file(const std::string &file_name,
                                           Eigen::Matrix4d *matrix4d);
@@ -127,9 +105,8 @@
 bool load_matrix4d_from_file(const std::string &file_name,
                              const std::string &key,
                              Eigen::Matrix4d *matrix);
->>>>>>> 0d0330bc
 }  // namespace traffic_light
 }  // namespace perception
 }  // namespace apollo
 
-#endif  // MODULES_PERCEPTION_TRAFFIC_LIGHT_INTERFACE_BASE_PROJECTION_H+#endif  // MODULES_PERCEPTION_TRAFFIC_LIGHT_INTERFACE_BASE_PROJECTION_H

/******************************************************************************
 * Copyright 2017 The Apollo Authors. All Rights Reserved.
 *
 * Licensed under the Apache License, Version 2.0 (the "License");
 * you may not use this file except in compliance with the License.
 * You may obtain a copy of the License at
 *
 * http://www.apache.org/licenses/LICENSE-2.0
 *
 * Unless required by applicable law or agreed to in writing, software
 * distributed under the License is distributed on an "AS IS" BASIS,
 * WITHOUT WARRANTIES OR CONDITIONS OF ANY KIND, either express or implied.
 * See the License for the specific language governing permissions and
 * limitations under the License.
 *****************************************************************************/

#ifndef MODULES_PERCEPTION_TRAFFIC_LIGHT_INTERFACE_BASE_RECTIFIER_H
#define MODULES_PERCEPTION_TRAFFIC_LIGHT_INTERFACE_BASE_RECTIFIER_H

#include <string>

#include "modules/perception/lib/base/registerer.h"
#include "modules/perception/traffic_light/base/image.h"
#include "modules/perception/traffic_light/base/light.h"

namespace apollo {
namespace perception {
namespace traffic_light {

struct RectifyOption {
  CameraId camera_id = UNKNOWN;
};

<<<<<<< HEAD
//@brief Rectifier receives the Region of lights from HD-Map,
//       While the region may be too large or not accuray.
//       Rectifier should rectify the region, send the accuray regions to
//       classifier.
=======
//  @brief Rectifier receives the Region of lights from HD-Map,
//         While the region may be too large or not accuray.
//         Rectifier should rectify the region,
//         send the accuray regions to classifier.
>>>>>>> 0d0330bc
class BaseRectifier {
 public:
  BaseRectifier() = default;

  virtual ~BaseRectifier() = default;

  virtual bool Init() = 0;

  // @brief: rectify light region from image or part of it
  // @param [in] const Image&: input image
  // @param [in] const RectifyOption&: rectify options
  // @param [in/out] Lights
  // @return  bool
  virtual bool Rectify(const Image &image, const RectifyOption &option,
                       std::vector<LightPtr> *lights) = 0;

  // @brief name
  virtual std::string name() const = 0;

 private:
 DISALLOW_COPY_AND_ASSIGN(BaseRectifier);
};

REGISTER_REGISTERER(BaseRectifier);
#define REGISTER_RECTIFIER(name) REGISTER_CLASS(BaseRectifier, name)

}  // namespace traffic_light
}  // namespace perception
}  // namespace apollo

#endif  // MODULES_PERCEPTION_TRAFFIC_LIGHT_INTERFACE_BASE_RECTIFIER_H<|MERGE_RESOLUTION|>--- conflicted
+++ resolved
@@ -31,17 +31,10 @@
   CameraId camera_id = UNKNOWN;
 };
 
-<<<<<<< HEAD
-//@brief Rectifier receives the Region of lights from HD-Map,
-//       While the region may be too large or not accuray.
-//       Rectifier should rectify the region, send the accuray regions to
-//       classifier.
-=======
 //  @brief Rectifier receives the Region of lights from HD-Map,
 //         While the region may be too large or not accuray.
 //         Rectifier should rectify the region,
 //         send the accuray regions to classifier.
->>>>>>> 0d0330bc
 class BaseRectifier {
  public:
   BaseRectifier() = default;

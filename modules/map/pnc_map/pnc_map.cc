--- conflicted
+++ resolved
@@ -228,11 +228,7 @@
   auto route_index = GetWaypointIndex(waypoint);
   // vehicle has to be this close to lane center before considering change lane
   if (!waypoint.lane || route_index.size() != 3 || route_index[0] < 0) {
-<<<<<<< HEAD
-    AERROR << "Invalid vehicle state:  ";
-=======
     AERROR << "Invalid vehicle state:  " << state.ShortDebugString();
->>>>>>> dd9b3667
     return false;
   }
   const int road_index = route_index[0];

load("@rules_cc//cc:defs.bzl", "cc_binary", "cc_library", "cc_test")
load("//tools/install:install.bzl", "install")
load("//tools:cpplint.bzl", "cpplint")

package(default_visibility = ["//visibility:public"])

MAP_COPTS = ["-DMODULE_NAME=\\\"map\\\""]

install(
    name = "install",
<<<<<<< HEAD
    data_dest = "map",
=======
    data_dest = "map/addition_data/relative_map",
>>>>>>> 5d58fdd7
    library_dest = "map/lib",
    data = [
        ":relative_map_conf",
        ":testdata",
    ],
    targets = [
        ":librelative_map_component.so",
    ],
)

filegroup(
    name = "relative_map_conf",
    srcs = glob([
        "conf/**",
        "dag/*.dag",
        "launch/*.launch",
    ]),
)

cc_library(
    name = "relative_map_lib",
    srcs = ["relative_map.cc"],
    hdrs = ["relative_map.h"],
    copts = MAP_COPTS,
    data = [
        ":relative_map_conf",
    ],
    deps = [
        ":navigation_lane_lib",
        "//modules/common/math",
        "//modules/common/monitor_log",
        "//modules/common/status",
        "//modules/common/util",
        "//modules/map/relative_map/common:relative_map_gflags",
        "//modules/common_msgs/planning_msgs:navigation_cc_proto",
        "//modules/map/relative_map/proto:relative_map_config_cc_proto",
        "//modules/common_msgs/perception_msgs:perception_obstacle_cc_proto",
    ],
)

cc_library(
    name = "navigation_lane_lib",
    srcs = ["navigation_lane.cc"],
    hdrs = ["navigation_lane.h"],
    copts = MAP_COPTS,
    deps = [
        "//cyber",
        "//modules/common_msgs/localization_msgs:localization_cc_proto",
        "//modules/common_msgs/map_msgs:map_lane_cc_proto",
        "//modules/common_msgs/perception_msgs:perception_obstacle_cc_proto",
        "//modules/common_msgs/planning_msgs:navigation_cc_proto",
        "//modules/common/math",
        "//modules/common/util",
        "//modules/common/vehicle_state:vehicle_state_provider",
        "//modules/common/vehicle_state/proto:vehicle_state_cc_proto",
        "//modules/map/relative_map/common:relative_map_gflags",
        "//modules/map/relative_map/proto:relative_map_config_cc_proto",
        "@com_google_absl//:absl",
    ],
)

cc_library(
    name = "relative_map_component_lib",
    srcs = ["relative_map_component.cc"],
    hdrs = ["relative_map_component.h"],
    copts = MAP_COPTS,
    deps = [
        ":relative_map_lib",
        "//cyber",
        "//modules/common/adapters:adapter_gflags",
        "@com_github_gflags_gflags//:gflags",
    ],
)

cc_binary(
    name = "librelative_map_component.so",
    copts = MAP_COPTS,
    linkshared = True,
    linkstatic = True,
    deps = [":relative_map_component_lib"],
)

filegroup(
    name = "testdata",
    srcs = glob([
        "testdata/**",
    ]),
)

cc_test(
    name = "navigation_lane_test",
    size = "small",
    srcs = ["navigation_lane_test.cc"],
    data = [
        ":relative_map_conf",
        ":testdata",
    ],
    deps = [
        ":relative_map_component_lib",
        "@com_github_nlohmann_json//:json",
        "@com_google_googletest//:gtest_main",
    ],
)

cpplint()<|MERGE_RESOLUTION|>--- conflicted
+++ resolved
@@ -8,11 +8,7 @@
 
 install(
     name = "install",
-<<<<<<< HEAD
-    data_dest = "map",
-=======
     data_dest = "map/addition_data/relative_map",
->>>>>>> 5d58fdd7
     library_dest = "map/lib",
     data = [
         ":relative_map_conf",

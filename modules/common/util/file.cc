/******************************************************************************
 * Copyright 2017 The Apollo Authors. All Rights Reserved.
 *
 * Licensed under the Apache License, Version 2.0 (the "License");
 * you may not use this file except in compliance with the License.
 * You may obtain a copy of the License at
 *
 * http://www.apache.org/licenses/LICENSE-2.0
 *
 * Unless required by applicable law or agreed to in writing, software
 * distributed under the License is distributed on an "AS IS" BASIS,
 * WITHOUT WARRANTIES OR CONDITIONS OF ANY KIND, either express or implied.
 * See the License for the specific language governing permissions and
 * limitations under the License.
 *****************************************************************************/

#include "modules/common/util/file.h"

#include <dirent.h>
#include <errno.h>
#include <limits.h>
#include <fstream>
<<<<<<< HEAD
=======

#include "modules/common/util/string_util.h"
>>>>>>> dd9b3667

namespace apollo {
namespace common {
namespace util {
namespace {

std::string GetRosHome() {
  // Note that ROS_ROOT env points to <ROS_HOME>/share/ros.
  const std::string known_tail = "/share/ros";
  const std::string ros_root = CHECK_NOTNULL(std::getenv("ROS_ROOT"));
  CHECK(EndWith(ros_root, known_tail));
  return ros_root.substr(0, ros_root.length() - known_tail.length());
}

}  // namespace

bool GetContent(const std::string &file_name, std::string *content) {
  std::ifstream fin(file_name);
  if (!fin) {
    return false;
  }

  std::stringstream str_stream;
  str_stream << fin.rdbuf();
  *content = str_stream.str();
  return true;
}

std::string TranslatePath(const std::string &src_path) {
  static const std::string kRosHomePlaceHolder = "<ros>";
  static const std::string kRosHome = GetRosHome();

  std::string result(src_path);

  // Replace ROS home place holder.
  const auto pos = src_path.find(kRosHomePlaceHolder);
  if (pos != std::string::npos) {
    result.replace(pos, kRosHomePlaceHolder.length(), kRosHome);
  }

  return result;
}

bool GetContent(const std::string &file_name, std::string *content) {
  std::ifstream fin(file_name);
  if (!fin) {
    return false;
  }

  std::stringstream str_stream;
  str_stream << fin.rdbuf();
  *content = str_stream.str();
  return true;
}

bool PathExists(const std::string &path) {
  struct stat info;
  return stat(path.c_str(), &info) == 0;
}

bool DirectoryExists(const std::string &directory_path) {
  struct stat info;
  if (stat(directory_path.c_str(), &info) != 0) {
    return false;
  }

  if (info.st_mode & S_IFDIR) {
    return true;
  }

  return false;
}

bool CopyFile(const std::string &from, const std::string &to) {
  std::ifstream src(from, std::ios::binary);
  std::ofstream dst(to, std::ios::binary);
  if (src && dst) {
    dst << src.rdbuf();
    return true;
  }
  AERROR_IF(src && !dst) << "Target path is not writable: " << to;
  return false;
}

bool EnsureDirectory(const std::string &directory_path) {
  std::string path = directory_path;
  for (size_t i = 1; i < directory_path.size(); ++i) {
    if (directory_path[i] == '/') {
      // Whenever a '/' is encountered, create a temporary view from
      // the start of the path to the character right before this.
      path[i] = 0;

      if (mkdir(path.c_str(), S_IRWXU) != 0) {
        if (errno != EEXIST) {
          return false;
        }
      }

      // Revert the temporary view back to the original.
      path[i] = '/';
    }
  }

  // Make the final (full) directory.
  if (mkdir(path.c_str(), S_IRWXU) != 0) {
    if (errno != EEXIST) {
      return false;
    }
  }

  return true;
}

bool RemoveAllFiles(const std::string &directory_path) {
  DIR *directory = opendir(directory_path.c_str());
  if (directory == nullptr) {
    AERROR << "Cannot open directory " << directory_path;
    return false;
  }

  struct dirent *file;
  while ((file = readdir(directory)) != nullptr) {
    // skip directory_path/. and directory_path/..
    if (!strcmp(file->d_name, ".") || !strcmp(file->d_name, "..")) {
      continue;
    }
    // build the path for each file in the folder
    std::string file_path = directory_path + "/" + file->d_name;
    if (unlink(file_path.c_str()) < 0) {
      AERROR << "Fail to remove file " << file_path << ": " << strerror(errno);
      closedir(directory);
      return false;
    }
  }
  closedir(directory);
  return true;
}

std::vector<std::string> ListSubDirectories(const std::string &directory_path) {
  std::vector<std::string> result;
  DIR *directory = opendir(directory_path.c_str());
  if (directory == nullptr) {
    AERROR << "Cannot open directory " << directory_path;
    return result;
  }

  struct dirent *entry;
  while ((entry = readdir(directory)) != nullptr) {
    // skip directory_path/. and directory_path/..
    if (!strcmp(entry->d_name, ".") || !strcmp(entry->d_name, "..")) {
      continue;
    }

    if (entry->d_type == DT_DIR) {
      result.emplace_back(entry->d_name);
    }
  }
  closedir(directory);
  return result;
}

}  // namespace util
}  // namespace common
}  // namespace apollo<|MERGE_RESOLUTION|>--- conflicted
+++ resolved
@@ -20,11 +20,8 @@
 #include <errno.h>
 #include <limits.h>
 #include <fstream>
-<<<<<<< HEAD
-=======
 
 #include "modules/common/util/string_util.h"
->>>>>>> dd9b3667
 
 namespace apollo {
 namespace common {
@@ -66,18 +63,6 @@
   }
 
   return result;
-}
-
-bool GetContent(const std::string &file_name, std::string *content) {
-  std::ifstream fin(file_name);
-  if (!fin) {
-    return false;
-  }
-
-  std::stringstream str_stream;
-  str_stream << fin.rdbuf();
-  *content = str_stream.str();
-  return true;
 }
 
 bool PathExists(const std::string &path) {

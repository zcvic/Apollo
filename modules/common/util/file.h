/******************************************************************************
 * Copyright 2017 The Apollo Authors. All Rights Reserved.
 *
 * Licensed under the Apache License, Version 2.0 (the "License");
 * you may not use this file except in compliance with the License.
 * You may obtain a copy of the License at
 *
 * http://www.apache.org/licenses/LICENSE-2.0
 *
 * Unless required by applicable law or agreed to in writing, software
 * distributed under the License is distributed on an "AS IS" BASIS,
 * WITHOUT WARRANTIES OR CONDITIONS OF ANY KIND, either express or implied.
 * See the License for the specific language governing permissions and
 * limitations under the License.
 *****************************************************************************/

/**
 * @file
 */

#ifndef MODULES_COMMON_UTIL_FILE_H_
#define MODULES_COMMON_UTIL_FILE_H_

#include <fcntl.h>
#include <stdio.h>
#include <sys/stat.h>
#include <sys/types.h>
#include <unistd.h>
#include <cstdio>
#include <fstream>
#include <string>
#include <vector>

#include "google/protobuf/io/zero_copy_stream_impl.h"
#include "google/protobuf/text_format.h"
#include "modules/common/log.h"
#include "modules/common/util/string_util.h"

/**
 * @namespace apollo::common::util
 * @brief apollo::common::util
 */
namespace apollo {
namespace common {
namespace util {

template <typename MessageType>
bool SetProtoToASCIIFile(const MessageType &message, int file_descriptor) {
  using google::protobuf::io::ZeroCopyOutputStream;
  using google::protobuf::io::FileOutputStream;
  using google::protobuf::TextFormat;
  if (file_descriptor < 0) {
    AERROR << "Invalid file descriptor.";
    return false;
  }
  ZeroCopyOutputStream *output = new FileOutputStream(file_descriptor);
  bool success = TextFormat::Print(message, output);
  delete output;
  close(file_descriptor);
  return success;
}

/**
 * @brief Sets the content of the file specified by the file_name to be the
 *        ascii representation of the input protobuf.
 * @param message The proto to output to the specified file.
 * @param file_name The name of the target file to set the content.
 * @return If the action is successful.
 */
template <typename MessageType>
bool SetProtoToASCIIFile(const MessageType &message,
                         const std::string &file_name) {
  int fd = open(file_name.c_str(), O_WRONLY | O_CREAT | O_TRUNC, S_IRWXU);
  if (fd < 0) {
    AERROR << "Unable to open file " << file_name << " to write.";
    return false;
  }
  return SetProtoToASCIIFile(message, fd);
}

/**
 * @brief Parses the content of the file specified by the file_name as ascii
 *        representation of protobufs, and merges the parsed content to the
 *        proto.
 * @param file_name The name of the file to parse whose content.
 * @param message The proto to carry the parsed content in the specified file.
 * @return If the action is successful.
 */
template <typename MessageType>
bool GetProtoFromASCIIFile(const std::string &file_name, MessageType *message) {
  using google::protobuf::io::ZeroCopyInputStream;
  using google::protobuf::io::FileInputStream;
  using google::protobuf::TextFormat;
  int file_descriptor = open(file_name.c_str(), O_RDONLY);
  if (file_descriptor < 0) {
    AERROR << "Failed to open file " << file_name;
    // Failed to open;
    return false;
  }

  ZeroCopyInputStream *input = new FileInputStream(file_descriptor);
  bool success = TextFormat::Parse(input, message);
  if (!success) {
    AERROR << "Failed to parse file " << file_name;
  }
  delete input;
  close(file_descriptor);
  return success;
}

/**
 * @brief Sets the content of the file specified by the file_name to be the
 *        binary representation of the input protobuf.
 * @param message The proto to output to the specified file.
 * @param file_name The name of the target file to set the content.
 * @return If the action is successful.
 */
template <typename MessageType>
bool SetProtoToBinaryFile(const MessageType &message,
                          const std::string &file_name) {
  std::fstream output(file_name,
                      std::ios::out | std::ios::trunc | std::ios::binary);
  return message.SerializeToOstream(&output);
}

/**
 * @brief Parses the content of the file specified by the file_name as binary
 *        representation of protobufs, and merges the parsed content to the
 *        proto.
 * @param file_name The name of the file to parse whose content.
 * @param message The proto to carry the parsed content in the specified file.
 * @return If the action is successful.
 */
template <typename MessageType>
bool GetProtoFromBinaryFile(const std::string &file_name,
                            MessageType *message) {
  std::fstream input(file_name, std::ios::in | std::ios::binary);
  if (!input.good()) {
    AERROR << "Failed to open file " << file_name;
    return false;
  }
  if (!message->ParseFromIstream(&input)) {
    AERROR << "Failed to parse file " << file_name;
    return false;
  }
  return true;
}

/**
 * @brief Parses the content of the file specified by the file_name as a
 *        representation of protobufs, and merges the parsed content to the
 *        proto.
 * @param file_name The name of the file to parse whose content.
 * @param message The proto to carry the parsed content in the specified file.
 * @return If the action is successful.
 */
template <typename MessageType>
bool GetProtoFromFile(const std::string &file_name, MessageType *message) {
  if (EndWith(file_name, ".bin")) {
    if (!GetProtoFromBinaryFile(file_name, message) &&
        !GetProtoFromASCIIFile(file_name, message)) {
      return false;
    }
  } else {
    if (!GetProtoFromASCIIFile(file_name, message) &&
        !GetProtoFromBinaryFile(file_name, message)) {
      return false;
    }
  }
  return true;
}

/**
 * @brief Get file content as string.
 * @param file_name The name of the file to read content.
 * @param content The file content.
 * @return If the action is successful.
 */
bool GetContent(const std::string &file_name, std::string *content);

/**
<<<<<<< HEAD
=======
 * @brief Translate the source path to a complete path.
 *        Supported place holders are:
 *            <ros>, which will be replaced as ROS home.
 * @param src_path The source path which may contain place holders.
 * @return The complete path.
 */
std::string TranslatePath(const std::string &src_path);

/**
>>>>>>> dd9b3667
 * @brief Check if the path exists.
 * @return If the path exists.
 */
bool PathExists(const std::string &path);

/**
 * @brief Check if the directory specified by directory_path exists
 *        and is indeed a directory.
 * @param directory_path Directory path.
 * @return If the directory specified by directory_path exists
 *         and is indeed a directory.
 */
bool DirectoryExists(const std::string &directory_path);

/**
 * @brief Copy a file.
 * @param from The file path to copy from.
 * @param to The file path to copy to.
 * @return If the action is successful.
 */
bool CopyFile(const std::string &from, const std::string &to);

/**
 * @brief Check if a specified directory specified by directory_path exists.
 *        If not, recursively create the directory (and its parents).
 * @param directory_path Directory path.
 * @return If the directory does exist or its creation is successful.
 */
bool EnsureDirectory(const std::string &directory_path);

/**
 * @brief Remove all the files under a specified directory. Note that
 *        sub-directories are NOT affected.
 * @param directory_path Directory path.
 * @return If the action is successful.
 */
bool RemoveAllFiles(const std::string &directory_path);

/**
 * @brief List sub-directories.
 * @param directory_path Directory path.
 * @return A vector of sub-directories, without the directory_path prefix.
 */
std::vector<std::string> ListSubDirectories(const std::string &directory_path);

}  // namespace util
}  // namespace common
}  // namespace apollo

#endif  // MODULES_COMMON_UTIL_FILE_H_<|MERGE_RESOLUTION|>--- conflicted
+++ resolved
@@ -179,8 +179,6 @@
 bool GetContent(const std::string &file_name, std::string *content);
 
 /**
-<<<<<<< HEAD
-=======
  * @brief Translate the source path to a complete path.
  *        Supported place holders are:
  *            <ros>, which will be replaced as ROS home.
@@ -190,7 +188,6 @@
 std::string TranslatePath(const std::string &src_path);
 
 /**
->>>>>>> dd9b3667
  * @brief Check if the path exists.
  * @return If the path exists.
  */

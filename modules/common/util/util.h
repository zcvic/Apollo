/******************************************************************************
 * Copyright 2017 The Apollo Authors. All Rights Reserved.
 *
 * Licensed under the Apache License, Version 2.0 (the "License");
 * you may not use this file except in compliance with the License.
 * You may obtain a copy of the License at
 *
 * http://www.apache.org/licenses/LICENSE-2.0
 *
 * Unless required by applicable law or agreed to in writing, software
 * distributed under the License is distributed on an "AS IS" BASIS,
 * WITHOUT WARRANTIES OR CONDITIONS OF ANY KIND, either express or implied.
 * See the License for the specific language governing permissions and
 * limitations under the License.
 *****************************************************************************/

/**
 * @file
 * @brief Some util functions.
 */

#pragma once

#include <algorithm>
#include <iostream>
#include <limits>
#include <memory>
#include <string>
#include <unordered_set>
#include <utility>
#include <vector>

#include "google/protobuf/util/message_differencer.h"

#include "cyber/common/types.h"
#include "cyber/common/log.h"

#include "modules/common/proto/geometry.pb.h"
#include "modules/common/proto/pnc_point.pb.h"

#include "modules/common/math/vec2d.h"
<<<<<<< HEAD
=======
#include "cyber/common/types.h"
#include "cyber/common/log.h"

>>>>>>> aa4e0366
// The helper function "std::make_unique()" is defined since C++14.
// The definition of "std::make_unique()" borrowed from C++14 is given here
// so that it can be used in C++11.
#if __cplusplus == 201103L
namespace std {

template <typename _Tp>
struct _MakeUniq {
  typedef unique_ptr<_Tp> __single_object;
};

template <typename _Tp>
struct _MakeUniq<_Tp[]> {
  typedef unique_ptr<_Tp[]> __array;
};

template <typename _Tp, size_t _Bound>
struct _MakeUniq<_Tp[_Bound]> {
  struct __invalid_type {};
};

// std::make_unique for single objects
template <typename _Tp, typename... _Args>
inline typename _MakeUniq<_Tp>::__single_object make_unique(_Args&&... __args) {
  return unique_ptr<_Tp>(new _Tp(std::forward<_Args>(__args)...));
}

// Alias template for remove_extent
template <typename _Tp>
using remove_extent_t = typename remove_extent<_Tp>::type;

// std::make_unique for arrays of unknown bound
template <typename _Tp>
inline typename _MakeUniq<_Tp>::__array make_unique(size_t __num) {
  return unique_ptr<_Tp>(new remove_extent_t<_Tp>[__num]());
}

// Disable std::make_unique for arrays of known bound
template <typename _Tp, typename... _Args>
inline typename _MakeUniq<_Tp>::__invalid_type make_unique(_Args&&...) = delete;
}  // namespace std
#endif

/**
 * @namespace apollo::common::util
 * @brief apollo::common::util
 */
namespace apollo {
namespace common {
namespace util {
template <typename ProtoA, typename ProtoB>
bool IsProtoEqual(const ProtoA& a, const ProtoB& b) {
  return a.GetTypeName() == b.GetTypeName() &&
         a.SerializeAsString() == b.SerializeAsString();
  // Test shows that the above method is 5 times faster than the
  // API: google::protobuf::util::MessageDifferencer::Equals(a, b);
}

struct PairHash {
  template <typename T, typename U>
  size_t operator()(const std::pair<T, U>& pair) const {
    return std::hash<T>()(pair.first) ^ std::hash<U>()(pair.second);
  }
};

template <typename T>
bool WithinBound(T start, T end, T value) {
  return value >= start && value <= end;
}

/**
 * @brief create a SL point
 * @param s the s value
 * @param l the l value
 * @return a SLPoint instance
 */
SLPoint MakeSLPoint(const double s, const double l);

template <typename T>
common::math::Vec2d MakeVec2d(const T& t) {
  return common::math::Vec2d(t.x(), t.y());
}

PointENU MakePointENU(const double x, const double y, const double z);

PointENU operator+(const PointENU enu, const math::Vec2d& xy);

PointENU MakePointENU(const math::Vec2d& xy);

SpeedPoint MakeSpeedPoint(const double s, const double t, const double v,
                          const double a, const double da);

PathPoint MakePathPoint(const double x, const double y, const double z,
                        const double theta, const double kappa,
                        const double dkappa, const double ddkappa);

/**
 * uniformly slice a segment [start, end] to num + 1 pieces
 * the result sliced will contain the n + 1 points that slices the provided
 * segment. `start` and `end` will be the first and last element in `sliced`.
 */
template <typename T>
void uniform_slice(const T start, const T end, uint32_t num,
                   std::vector<T>* sliced) {
  if (!sliced || num == 0) {
    return;
  }
  const T delta = (end - start) / num;
  sliced->resize(num + 1);
  T s = start;
  for (uint32_t i = 0; i < num; ++i, s += delta) {
    sliced->at(i) = s;
  }
  sliced->at(num) = end;
}

template <typename Container>
typename Container::value_type MaxElement(const Container& elements) {
  return *std::max_element(elements.begin(), elements.end());
}

template <typename Container>
typename Container::value_type MinElement(const Container& elements) {
  return *std::min_element(elements.begin(), elements.end());
}

template <typename T>
std::unordered_set<T> Intersection(const std::unordered_set<T>& s1,
                                   const std::unordered_set<T>& s2) {
  if (s1.size() < s2.size()) {
    std::unordered_set<T> result;
    for (const auto& v : s1) {
      if (s2.count(v) > 0) {
        result.insert(v);
      }
    }
    return result;
  } else {
    return intersection(s2, s1);
  }
}

/**
 * calculate the distance beteween Point u and Point v, which are all have
 * member function x() and y() in XY dimension.
 * @param u one point that has member function x() and y().
 * @param b one point that has member function x() and y().
 * @return sqrt((u.x-v.x)^2 + (u.y-v.y)^2), i.e., the Euclid distance on XY
 * dimension.
 */
template <typename U, typename V>
double DistanceXY(const U& u, const V& v) {
  return std::hypot(u.x() - v.x(), u.y() - v.y());
}

/**
 * Check if two points u and v are the same point on XY dimension.
 * @param u one point that has member function x() and y().
 * @param v one point that has member function x() and y().
 * @return sqrt((u.x-v.x)^2 + (u.y-v.y)^2) < epsilon, i.e., the Euclid distance
 * on XY dimension.
 */
template <typename U, typename V>
bool SamePointXY(const U& u, const V& v) {
  constexpr double kMathEpsilonSqr = 1e-8 * 1e-8;
  return (u.x() - v.x()) * (u.x() - v.x()) < kMathEpsilonSqr &&
         (u.y() - v.y()) * (u.y() - v.y()) < kMathEpsilonSqr;
}

PathPoint GetWeightedAverageOfTwoPathPoints(const PathPoint& p1,
                                            const PathPoint& p2,
                                            const double w1, const double w2);

// a wrapper template function for remove_if (notice that remove_if cannot
// change the Container size)
template <class Container, class F>
void erase_where(Container& c, F&& f) {  // NOLINT
  c.erase(std::remove_if(c.begin(), c.end(), std::forward<F>(f)), c.end());
}

// a wrapper template function for remove_if on associative containers
template <class Container, class F>
void erase_map_where(Container& c, F&& f) {  // NOLINT
  for (auto it = c.begin(); it != c.end();) {
    if (f(*it)) {
      it = c.erase(it);
    } else {
      ++it;
    }
  }
}

template <typename T>
void QuaternionToRotationMatrix(const T* quat, T* R) {
  T x2 = quat[0] * quat[0];
  T xy = quat[0] * quat[1];
  T rx = quat[3] * quat[0];
  T y2 = quat[1] * quat[1];
  T yz = quat[1] * quat[2];
  T ry = quat[3] * quat[1];
  T z2 = quat[2] * quat[2];
  T zx = quat[2] * quat[0];
  T rz = quat[3] * quat[2];
  T r2 = quat[3] * quat[3];
  R[0] = r2 + x2 - y2 - z2;  // fill diagonal terms
  R[4] = r2 - x2 + y2 - z2;
  R[8] = r2 - x2 - y2 + z2;
  R[3] = 2 * (xy + rz);  // fill off diagonal terms
  R[6] = 2 * (zx - ry);
  R[7] = 2 * (yz + rx);
  R[1] = 2 * (xy - rz);
  R[2] = 2 * (zx + ry);
  R[5] = 2 * (yz - rx);
}

// Test whether two float or double numbers are equal.
// ulp: units in the last place.
template <typename T>
typename std::enable_if<!std::numeric_limits<T>::is_integer, bool>::type
IsFloatEqual(T x, T y, int ulp = 2) {
  // the machine epsilon has to be scaled to the magnitude of the values used
  // and multiplied by the desired precision in ULPs (units in the last place)
  return std::fabs(x - y) <
             std::numeric_limits<T>::epsilon() * std::fabs(x + y) * ulp
         // unless the result is subnormal
         || std::fabs(x - y) < std::numeric_limits<T>::min();
}
}  // namespace util
}  // namespace common
}  // namespace apollo

template<typename T>
class FunctionInfo {
 public:
  typedef int(T::*Function)();
  Function function_;
  std::string fun_name_;
};

template<typename T, size_t count>
bool ExcuteAllFunctions(T *obj, FunctionInfo<T> fun_list[]) {
  for (size_t i = 0; i< count ; i++) {
    if ((obj->*(fun_list[i].function_))() != apollo::cyber::SUCC) {
      AERROR << fun_list[i].fun_name_ <<" failed.";
      return false;
    }
  }
  return true;
}

#define EXEC_ALL_FUNS(type, obj, list)  \
  ExcuteAllFunctions<type, sizeof(list)/sizeof(FunctionInfo<type>)>( \
    obj, list)

template <typename A, typename B>
std::ostream& operator<<(std::ostream& os, std::pair<A, B>& p) {
  return os << "first: " << p.first << ", second: " << p.second;
}<|MERGE_RESOLUTION|>--- conflicted
+++ resolved
@@ -39,12 +39,7 @@
 #include "modules/common/proto/pnc_point.pb.h"
 
 #include "modules/common/math/vec2d.h"
-<<<<<<< HEAD
-=======
-#include "cyber/common/types.h"
-#include "cyber/common/log.h"
-
->>>>>>> aa4e0366
+
 // The helper function "std::make_unique()" is defined since C++14.
 // The definition of "std::make_unique()" borrowed from C++14 is given here
 // so that it can be used in C++11.

syntax = "proto2";

package apollo.common.adapter;

// Property of a certain Input/Output that will be used by a module.
message AdapterConfig {
  enum MessageType {
    POINT_CLOUD = 1;
    GPS = 2;
    IMU = 3;
    CHASSIS = 4;
    LOCALIZATION = 5;
    PLANNING_TRAJECTORY = 6;
    MONITOR = 7;
    PAD = 8;
    CONTROL_COMMAND = 9;
    PREDICTION = 10;
    PERCEPTION_OBSTACLES = 11;
    TRAFFIC_LIGHT_DETECTION = 12;
    CHASSIS_DETAIL = 13;
    DECISION = 14 [deprecated = true];
    CANBUS = 15;
    ROUTING_REQUEST = 16;
    ROUTING_RESPONSE = 17;
    RELATIVE_ODOMETRY = 18;
    INS_STAT = 19;
    HMI_COMMAND = 20 [deprecated = true];
    MOBILEYE = 21;
    DELPHIESR = 22;
    COMPRESSED_IMAGE = 23;
    SYSTEM_STATUS = 24;
    INS_STATUS = 25;
    GNSS_STATUS = 26;
    CONTI_RADAR = 27;
    IMAGE_SHORT = 28;
    IMAGE_LONG = 29;
<<<<<<< HEAD
=======
    DRIVE_EVENT = 30;
>>>>>>> 5a716ba3
  }
  enum Mode {
    RECEIVE_ONLY = 0;
    PUBLISH_ONLY = 1;
    DUPLEX = 2;
  }
  required MessageType type = 1;
  required Mode mode = 2;
  // The max number of received messages to keep in the adapter, this field
  // is not useful for PUBLISH_ONLY mode messages.
  optional int32 message_history_limit = 3 [default = 10];
  optional bool latch = 4 [default=false];
}

// A config to specify which messages a certain module would consume and
// produce.
message AdapterManagerConfig {
  repeated AdapterConfig config = 1;
  required bool is_ros = 2;  // Whether the message comes from ROS
}<|MERGE_RESOLUTION|>--- conflicted
+++ resolved
@@ -34,10 +34,7 @@
     CONTI_RADAR = 27;
     IMAGE_SHORT = 28;
     IMAGE_LONG = 29;
-<<<<<<< HEAD
-=======
     DRIVE_EVENT = 30;
->>>>>>> 5a716ba3
   }
   enum Mode {
     RECEIVE_ONLY = 0;

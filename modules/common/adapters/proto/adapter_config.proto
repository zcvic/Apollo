--- conflicted
+++ resolved
@@ -32,14 +32,8 @@
     INS_STATUS = 25;
     GNSS_STATUS = 26;
     CONTI_RADAR = 27;
-<<<<<<< HEAD
-    ODOMETRY = 28;
-    IMAGE_SHORT = 29;
-    IMAGE_LONG = 30;
-=======
     IMAGE_SHORT = 28;
     IMAGE_LONG = 29;
->>>>>>> c37e6457
   }
   enum Mode {
     RECEIVE_ONLY = 0;

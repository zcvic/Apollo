--- conflicted
+++ resolved
@@ -86,15 +86,9 @@
   virtual bool HasReceived() const = 0;
 
   /**
-<<<<<<< HEAD
-   * @brief Gets message delay in milliseconds.
-   */
-  virtual double GetDelayInMs() const = 0;
-=======
    * @brief Gets message delay.
    */
   virtual double GetDelaySec() const = 0;
->>>>>>> 94dec1eb
 
   /**
    * @brief Clear the data received so far.
@@ -337,13 +331,9 @@
   /**
    * @brief Gets message delay.
    */
-<<<<<<< HEAD
-  double GetDelayInMs() const override { return delay_ms_; }
-=======
   double GetDelaySec() const override {
     return apollo::common::time::Clock::NowInSecond() - last_receive_time_;
   }
->>>>>>> 94dec1eb
 
   /**
    * @brief Clear the data received so far.

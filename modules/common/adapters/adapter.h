/******************************************************************************
 * Copyright 2017 The Apollo Authors. All Rights Reserved.
 *
 * Licensed under the Apache License, Version 2.0 (the "License");
 * you may not use this file except in compliance with the License.
 * You may obtain a copy of the License at
 *
 * http://www.apache.org/licenses/LICENSE-2.0
 *
 * Unless required by applicable law or agreed to in writing, software
 * distributed under the License is distributed on an "AS IS" BASIS,
 * WITHOUT WARRANTIES OR CONDITIONS OF ANY KIND, either express or implied.
 * See the License for the specific language governing permissions and
 * limitations under the License.
 *****************************************************************************/

/**
 * @file
 */

#ifndef MODULES_ADAPTERS_ADAPTER_H_
#define MODULES_ADAPTERS_ADAPTER_H_

#include <functional>
#include <limits>
#include <list>
#include <memory>
#include <mutex>
#include <string>
#include <type_traits>
#include <vector>

#include "glog/logging.h"
#include "google/protobuf/descriptor.h"
#include "google/protobuf/message.h"

#include "modules/common/adapters/adapter_gflags.h"
#include "modules/common/proto/header.pb.h"
#include "modules/common/time/time.h"
#include "modules/common/util/file.h"
#include "modules/common/util/string_util.h"
#include "modules/common/util/util.h"

#include "sensor_msgs/CompressedImage.h"
#include "sensor_msgs/PointCloud2.h"
#include "sensor_msgs/Image.h"

/**
 * @namespace apollo::common::adapter
 * @brief apollo::common::adapter
 */
namespace apollo {
namespace common {
namespace adapter {

// Borrowed from C++ 14.
template <bool B, class T = void>
using enable_if_t = typename std::enable_if<B, T>::type;

/**
 * @class AdapterBase
 * @brief Base interface of all concrete adapters.
 */
class AdapterBase {
 public:
  virtual ~AdapterBase() = default;

  /**
   * @brief returns the topic name that this adapter listens to.
   */
  virtual const std::string& topic_name() const = 0;

  /**
   * @brief Create a view of data up to the call time for the user.
   */
  virtual void Observe() = 0;

  /**
   * @brief returns TRUE if the observing queue is empty.
   */
  virtual bool Empty() const = 0;

  /**
   * @brief returns TRUE if the adapter has received any message.
   */
  virtual bool HasReceived() const = 0;

  /**
   * @brief Gets message delay in milliseconds.
   */
  virtual double GetDelayInMs() const = 0;

  /**
   * @brief Clear the data received so far.
   */
  virtual void ClearData() = 0;

  /**
   * @brief Dumps the latest received data to file.
   */
  virtual bool DumpLatestMessage() = 0;
};

/**
 * @class Adapter
 * @brief this class serves as the interface and a layer of
 * abstraction for Apollo modules to interact with various I/O (e.g.
 * ROS). The adapter will also store history data, so that other
 * Apollo modules can get access to both the current and the past data
 * without having to handle communication protocols directly.
 *
 * \par
 * Each \class Adapter instance only works with one single topic and
 * its corresponding data type.
 *
 * \par
 * Under the hood, a queue is used to store the current and historical
 * messages. In most cases, the underlying data type is a proto, though
 * this is not necessary.
 *
 * \note
 * Adapter::Observe() is thread-safe, but calling it from
 * multiple threads may introduce unexpected behavior. Adapter is
 * thread-safe w.r.t. data access and update.
 */
template <typename D>
class Adapter : public AdapterBase {
 public:
  /// The user can use Adapter::DataType to get the type of the
  /// underlying data.
  typedef D DataType;

  typedef typename std::list<std::shared_ptr<D>>::const_iterator Iterator;
  typedef typename std::function<void(const D&)> Callback;

  /**
   * @brief Construct the \class Adapter object.
   * @param adapter_name the name of the adapter. It is used to log
   * error messages when something bad happens, to help people get an
   * idea which adapter goes wrong.
   * @param topic_name the topic that the adapter listens to.
   * @param message_num the number of historical messages that the
   * adapter stores. Older messages will be removed upon calls to
   * Adapter::OnReceive().
   */
  Adapter(const std::string& adapter_name, const std::string& topic_name,
          size_t message_num, const std::string& dump_dir = "/tmp")
      : topic_name_(topic_name),
        message_num_(message_num),
        enable_dump_(FLAGS_enable_adapter_dump),
        dump_path_(dump_dir + "/" + adapter_name) {
    if (HasSequenceNumber<D>()) {
      if (!apollo::common::util::EnsureDirectory(dump_path_)) {
        AERROR << "Cannot enable dumping for '" << adapter_name
               << "' adapter because the path " << dump_path_
               << " cannot be created or is not a directory.";
        enable_dump_ = false;
      } else if (!apollo::common::util::RemoveAllFiles(dump_path_)) {
        AERROR << "Cannot enable dumping for '" << adapter_name
               << "' adapter because the path " << dump_path_
               << " contains files that cannot be removed.";
        enable_dump_ = false;
      }
    } else {
      enable_dump_ = false;
    }
  }

  /**
   * @brief returns the topic name that this adapter listens to.
   */
  const std::string& topic_name() const override { return topic_name_; }

  /**
   * @brief reads the proto message from the file, and push it into
   * the adapter's data queue.
   * @param message_file the path to the file that contains a (usually
   * proto) message of DataType.
   */
  template <class T = D>
  bool FeedFile(const std::string& message_file) {
    return FeedFile(message_file, IdentifierType<T>());
  }

  /**
   * @brief push (a copy of) the input data into the data queue of
   * the adapter.
   * @param data the input data.
   */
  void FeedData(const D& data) { EnqueueData(data); }

  /**
   * @brief the callback that will be invoked whenever a new
   * message is received.
   * @param message the newly received message.
   */
  void OnReceive(const D& message) {
    UpdateDelay(message);
    EnqueueData(message);
    FireCallbacks(message);
  }

  /**
   * @brief copy the data_queue_ into the observing queue to create a
   * view of data up to the call time for the user.
   */
  void Observe() override {
    std::lock_guard<std::mutex> lock(mutex_);
    observed_queue_ = data_queue_;
  }

  /**
   * @brief returns TRUE if the observing queue is empty.
   */
  bool Empty() const override {
    std::lock_guard<std::mutex> lock(mutex_);
    return observed_queue_.empty();
  }

  /**
   * @brief returns TRUE if the adapter has received any message.
   */
  bool HasReceived() const override {
    std::lock_guard<std::mutex> lock(mutex_);
    return !data_queue_.empty();
  }

  /**
   * @brief returns the most recent message in the observing queue.
   *
   * /note
   * Please call Empty() to make sure that there is data in the
   * queue before calling GetOldestObserved().
   */
  const D& GetLatestObserved() const {
    std::lock_guard<std::mutex> lock(mutex_);
    DCHECK(!observed_queue_.empty())
        << "The view of data queue is empty. No data is received yet or you "
           "forgot to call Observe()"
        << ":" << topic_name_;
    return *observed_queue_.front();
  }
  /**
   * @brief returns the most recent message pointer in the observing queue.
   *
   * /note
   * Please call Empty() to make sure that there is data in the
   * queue before calling GetLatestObservedPtr().
   */
  std::shared_ptr<D> GetLatestObservedPtr() const {
    std::lock_guard<std::mutex> lock(mutex_);
    DCHECK(!observed_queue_.empty())
<<<<<<< HEAD
        << "The view of data queue is empty. No data is received yet or you "
            "forgot to call Observe()"
        << ":" << topic_name_;
=======
    << "The view of data queue is empty. No data is received yet or you "
        "forgot to call Observe()"
    << ":" << topic_name_;
>>>>>>> c37e6457
    return observed_queue_.front();
  }
  /**
   * @brief returns the oldest message in the observing queue.
   *
   * /note
   * Please call Empty() to make sure that there is data in the
   * queue before calling GetOldestObserved().
   */
  const D& GetOldestObserved() const {
    std::lock_guard<std::mutex> lock(mutex_);
    DCHECK(!observed_queue_.empty())
        << "The view of data queue is empty. No data is received yet or you "
           "forgot to call Observe().";
    return *observed_queue_.back();
  }

  /**
   * @brief returns an iterator representing the head of the observing
   * queue. The caller can use it to iterate over the observed data
   * from the head. The API also supports range based for loop.
   */
  Iterator begin() const { return observed_queue_.begin(); }

  /**
   * @brief returns an iterator representing the tail of the observing
   * queue. The caller can use it to iterate over the observed data
   * from the head. The API also supports range based for loop.
   */
  Iterator end() const { return observed_queue_.end(); }

  /**
   * @brief registers the provided callback function to the adapter,
   * so that the callback function will be called once right after the
   * message hits the adapter.
   * @param callback the callback with signature void(const D &).
   */
  void AddCallback(Callback callback) {
    receive_callbacks_.push_back(callback);
  }

  /**
   * @brief Pops out the latest added callback.
   * @return false if there's no callback to pop out, true otherwise.
   */
  bool PopCallback() {
    if (receive_callbacks_.empty()) {
      return false;
    }
    receive_callbacks_.pop_back();
    return true;
  }

  /**
   * @brief fills the fields module_name, current timestamp and
   * sequence_num in the header.
   */
  void FillHeader(const std::string& module_name, D* data) {
    static_assert(std::is_base_of<google::protobuf::Message, D>::value,
                  "Can only fill header to proto messages!");
    auto* header = data->mutable_header();
    double timestamp = apollo::common::time::Clock::NowInSecond();
    header->set_module_name(module_name);
    header->set_timestamp_sec(timestamp);
    header->set_sequence_num(++seq_num_);
  }

  uint32_t GetSeqNum() const { return seq_num_; }

  void SetLatestPublished(const D& data) {
    latest_published_data_.reset(new D(data));
  }

  const D* GetLatestPublished() { return latest_published_data_.get(); }

  /**
   * @brief Gets message delay in milliseconds.
   */
  double GetDelayInMs() const override { return delay_ms_; }

  /**
   * @brief Clear the data received so far.
   */
  void ClearData() override {
    // Lock the queue.
    std::lock_guard<std::mutex> lock(mutex_);
    data_queue_.clear();
    observed_queue_.clear();
  }

  /**
   * @brief Dumps the latest received data to file.
   */
  bool DumpLatestMessage() override {
    if (!Empty()) {
      D msg = GetLatestObserved();
      return DumpMessage<D>(msg);
    }

    AWARN << "Unable to dump message with topic " << topic_name_
          << ". No message received.";
    return false;
  }

 private:
  template <typename T>
  struct IdentifierType {};

  template <class T>
  bool FeedFile(const std::string& message_file, IdentifierType<T>) {
    D data;
    if (!apollo::common::util::GetProtoFromFile(message_file, &data)) {
      AERROR << "Unable to parse input pb file " << message_file;
      return false;
    }
    FeedData(data);
    return true;
  }
  bool FeedFile(const std::string& message_file,
                IdentifierType<::sensor_msgs::PointCloud2>) {
    return false;
  }
  bool FeedFile(const std::string& message_file,
                IdentifierType<::sensor_msgs::CompressedImage>) {
    return false;
  }
  bool FeedFile(const std::string &message_file,
                IdentifierType<::sensor_msgs::ImageConstPtr>) {
    return false;
  }
  bool FeedFile(const std::string &message_file,
                IdentifierType<::sensor_msgs::Image>) {
    return false;
  }
  // HasSequenceNumber returns false for non-proto-message data types.
  template <typename InputMessageType>
  static bool HasSequenceNumber(
      enable_if_t<
          !std::is_base_of<google::protobuf::Message, InputMessageType>::value,
          InputMessageType>* message = nullptr) {
    return false;
  }

  // HasSequenceNumber returns true if the data type is proto and has
  // header.sequence_num.
  template <typename InputMessageType>
  static bool HasSequenceNumber(
      enable_if_t<
          std::is_base_of<google::protobuf::Message, InputMessageType>::value,
          InputMessageType>* message = nullptr) {
    using gpf = google::protobuf::FieldDescriptor;
    InputMessageType sample;
    auto descriptor = sample.GetDescriptor();
    auto header_descriptor = descriptor->FindFieldByName("header");
    if (header_descriptor == nullptr ||
        header_descriptor->cpp_type() != gpf::CPPTYPE_MESSAGE) {
      return false;
    }

    auto sequence_num_descriptor =
        header_descriptor->message_type()->FindFieldByName("sequence_num");
    return sequence_num_descriptor != nullptr &&
           sequence_num_descriptor->cpp_type() == gpf::CPPTYPE_UINT32;
  }

  // DumpMessage does nothing for non proto message data type.
  template <typename InputMessageType>
  bool DumpMessage(const enable_if_t<!std::is_base_of<google::protobuf::Message,
                                                      InputMessageType>::value,
                                     InputMessageType>& message) {
    return true;
  }

  // DumpMessage dumps the message to a file to
  // /tmp/<adapter_name>/<name>.pb.txt, where the message is in ASCII
  // mode and <name> is the .header().sequence_num() of the message.
  template <typename InputMessageType>
  bool DumpMessage(const enable_if_t<std::is_base_of<google::protobuf::Message,
                                                     InputMessageType>::value,
                                     InputMessageType>& message) {
    using google::protobuf::Message;
    auto descriptor = message.GetDescriptor();
    auto header_descriptor = descriptor->FindFieldByName("header");
    if (header_descriptor == nullptr) {
      ADEBUG << "Fail to find header field in pb.";
      return false;
    }
    const Message& header = message.GetReflection()->GetMessage(
        *static_cast<const Message*>(&message), header_descriptor);
    auto seq_num_descriptor =
        header.GetDescriptor()->FindFieldByName("sequence_num");
    if (seq_num_descriptor == nullptr) {
      ADEBUG << "Fail to find sequence_num field in pb.";
      return false;
    }
    uint32_t sequence_num =
        header.GetReflection()->GetUInt32(header, seq_num_descriptor);
    return util::SetProtoToASCIIFile(
        message, util::StrCat(dump_path_, "/", sequence_num, ".pb.txt"));
  }

  /**
   * @brief proactively invokes the callbacks one by one registered with the
   * specified data.
   * @param data the specified data.
   */
  void FireCallbacks(const D& data) {
    for (const auto& callback : receive_callbacks_) {
      callback(data);
    }
  }

  /**
   * @brief push the shared-pointer-guarded data to the data queue of
   * the adapter.
   */
  void EnqueueData(const D& data) {
    if (enable_dump_) {
      DumpMessage<D>(data);
    }

    // Don't try to copy data and enqueue if the message_num is 0
    if (message_num_ == 0) {
      return;
    }

    // Lock the queue.
    std::lock_guard<std::mutex> lock(mutex_);
    if (data_queue_.size() + 1 > message_num_) {
      data_queue_.pop_back();
    }
    data_queue_.push_front(std::make_shared<D>(data));
  }

  /**
   * @brief Calculates message delay based on message type.
   */
  double CalculateDelayInMs(const D& new_msg, const D& last_msg) {
    return MessageDelay<D>::Get(new_msg, last_msg);
  }

  /**
   * @brief Updates the message delay upon receiving a new message.
   */
  void UpdateDelay(const D& new_msg) {
    if (!data_queue_.empty()) {
      std::lock_guard<std::mutex> lock(mutex_);
      delay_ms_ = CalculateDelayInMs(new_msg, *data_queue_.front());
    }
  }

  /// A few partial template specialzations to get message delays for different
  /// message types.
  template <class T, class Enable = void>
  struct MessageDelay {
    static double Get(const T& new_msg, const T& last_msg) { return 0.0; }
  };

  template <class T>
  struct MessageDelay<
      T, enable_if_t<std::is_base_of<google::protobuf::Message, T>::value>> {
    static double Get(const T& new_msg, const T& last_msg) {
      using google::protobuf::Message;

      return (ExtractTimeStampFromMsg(static_cast<const Message&>(new_msg)) -
              ExtractTimeStampFromMsg(static_cast<const Message&>(last_msg))) *
             1000.0;
    }

    static double ExtractTimeStampFromMsg(
        const google::protobuf::Message& message) {
      using gpf = google::protobuf::FieldDescriptor;

      auto descriptor = message.GetDescriptor();
      auto header_descriptor = descriptor->FindFieldByName("header");

      if (header_descriptor == nullptr ||
          header_descriptor->cpp_type() != gpf::CPPTYPE_MESSAGE) {
        return 0.0;
      }

      auto timestamp_sec_descriptor =
          header_descriptor->message_type()->FindFieldByName("timestamp_sec");
      if (timestamp_sec_descriptor == nullptr ||
          timestamp_sec_descriptor->cpp_type() != gpf::CPPTYPE_DOUBLE) {
        return 0.0;
      }

      const auto& header =
          message.GetReflection()->GetMessage(message, header_descriptor);
      return header.GetReflection()->GetDouble(header,
                                               timestamp_sec_descriptor);
    }
  };

  template <class Enable>
  struct MessageDelay<sensor_msgs::PointCloud2, Enable> {
    static double Get(const sensor_msgs::PointCloud2& new_msg,
                      const sensor_msgs::PointCloud2& last_msg) {
      return (new_msg.header.stamp - last_msg.header.stamp).sec * 1000.0;
    }
  };

  /// The topic name that the adapter listens to.
  std::string topic_name_;

  /// The maximum size of data_queue_ and observed_queue_
  size_t message_num_ = 0;

  /// The received data. Its size is no more than message_num_
  std::list<std::shared_ptr<D>> data_queue_;

  /// It is the snapshot of the data queue. The snapshot is taken when
  /// Observe() is called.
  std::list<std::shared_ptr<D>> observed_queue_;

  /// User defined function when receiving a message
  std::vector<Callback> receive_callbacks_;

  /// The mutex guarding data_queue_ and observed_queue_
  mutable std::mutex mutex_;

  /// Whether dumping is enabled.
  bool enable_dump_ = false;

  /// The directory of dumped files.
  std::string dump_path_;

  /// The monotonically increasing sequence number of the message to
  /// be published.
  uint32_t seq_num_ = 0;

  /// The most recenct published data.
  std::unique_ptr<D> latest_published_data_;

  /// The interval between receiving two consecutive messages.
  double delay_ms_ = std::numeric_limits<double>::quiet_NaN();
};

}  // namespace adapter
}  // namespace common
}  // namespace apollo

#endif  // MODULES_ADAPTERS_ADAPTER_H_<|MERGE_RESOLUTION|>--- conflicted
+++ resolved
@@ -250,15 +250,9 @@
   std::shared_ptr<D> GetLatestObservedPtr() const {
     std::lock_guard<std::mutex> lock(mutex_);
     DCHECK(!observed_queue_.empty())
-<<<<<<< HEAD
-        << "The view of data queue is empty. No data is received yet or you "
-            "forgot to call Observe()"
-        << ":" << topic_name_;
-=======
     << "The view of data queue is empty. No data is received yet or you "
         "forgot to call Observe()"
     << ":" << topic_name_;
->>>>>>> c37e6457
     return observed_queue_.front();
   }
   /**

--- conflicted
+++ resolved
@@ -37,24 +37,12 @@
 
  private:
   void SendTransforms();
-<<<<<<< HEAD
-  void SendTransform(
-      const std::vector<apollo::transform::TransformStamped>& msgtf);
-  bool ParseFromYaml(const std::string& file_path,
-                     apollo::transform::TransformStamped* transform);
-
-  apollo::static_transform::Conf conf_;
-  std::shared_ptr<cyber::Writer<apollo::transform::TransformStampeds>>
-      writer_;
-  apollo::transform::TransformStampeds transform_stampeds_;
-=======
   void SendTransform(const std::vector<TransformStamped>& msgtf);
   bool ParseFromYaml(const std::string& file_path, TransformStamped* transform);
 
   apollo::static_transform::Conf conf_;
   std::shared_ptr<cyber::Writer<TransformStampeds>> writer_;
   TransformStampeds transform_stampeds_;
->>>>>>> 60e988f4
 };
 
 CYBER_REGISTER_COMPONENT(StaticTransformComponent)

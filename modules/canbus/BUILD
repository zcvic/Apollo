load("@rules_cc//cc:defs.bzl", "cc_binary", "cc_library", "cc_test")
load("//tools/install:install.bzl", "install", "install_files")
load("//tools:cpplint.bzl", "cpplint")

package(default_visibility = ["//visibility:public"])

CANBUS_COPTS = ["-DMODULE_NAME=\\\"canbus\\\""]

cc_library(
    name = "canbus_component_lib",
    srcs = ["canbus_component.cc"],
    hdrs = ["canbus_component.h"],
    copts = CANBUS_COPTS,
    deps = [
        "//cyber",
        "//modules/canbus/common:canbus_common",
        "//modules/canbus/vehicle:vehicle_factory",
        "//modules/common/adapters:adapter_gflags",
        "//modules/common/monitor_log",
        "//modules/common/status",
        "//modules/drivers/canbus/can_client",
        "//modules/drivers/canbus/can_client:can_client_factory",
        "//modules/drivers/canbus/can_comm:can_receiver",
        "//modules/drivers/canbus/can_comm:can_sender",
        "//modules/guardian/proto:guardian_cc_proto",
        "@com_github_gflags_gflags//:gflags",
    ],
)

cc_test(
    name = "canbus_test",
    size = "small",
    srcs = ["canbus_test.cc"],
    deps = [
        ":canbus_component_lib",
        "//modules/common/status",
        "@com_google_googletest//:gtest_main",
    ],
)

cc_binary(
    name = "libcanbus_component.so",
    linkshared = True,
    linkstatic = False,
    deps = [
        ":canbus_component_lib",
    ],
)

install(
    name = "install",
    data = [
        ":runtime_data",
    ],
    targets = [
        ":libcanbus_component.so",
    ],
    deps = [
        ":pb_canbus",
        "//cyber:install",
<<<<<<< HEAD
=======
        "//modules/canbus/tools:install",
>>>>>>> 98e3729c
    ],
)

install_files(
    name = "pb_canbus",
    dest = "modules/canbus",
    files = [
        "//modules/canbus/proto:chassis_py_pb2",
    ],
)

filegroup(
    name = "runtime_data",
    srcs = glob([
        "conf/**",
        "dag/*.dag",
        "launch/*.launch",
    ]),
)

#TODO(storypku):
# split test_data for each vehicle
filegroup(
    name = "test_data",
    srcs = glob(["testdata/**"]),
)

cpplint()<|MERGE_RESOLUTION|>--- conflicted
+++ resolved
@@ -58,10 +58,7 @@
     deps = [
         ":pb_canbus",
         "//cyber:install",
-<<<<<<< HEAD
-=======
         "//modules/canbus/tools:install",
->>>>>>> 98e3729c
     ],
 )
 

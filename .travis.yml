--- conflicted
+++ resolved
@@ -16,11 +16,7 @@
     - if [ ! -d "${HOME}/.cache" ]; then mkdir ${HOME}/.cache; fi
     - cp scripts/AGREEMENT.txt ${HOME}/.cache/.apollo_agreement.txt
 script:
-<<<<<<< HEAD
-    - ./docker/scripts/dev_start.sh dev-x86_64-20171025_1428-ci
-=======
     - ./docker/scripts/dev_start.sh dev-x86_64-20171103_2113-ci
->>>>>>> 922f69ee
     - ./apollo_docker.sh ${JOB}
     - rm -rf "${HOME}/.cache/bazel/_bazel_${USER}/install"
 notifications:

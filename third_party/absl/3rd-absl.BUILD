--- conflicted
+++ resolved
@@ -6,12 +6,7 @@
         "include",
     ],
     srcs = glob(["lib/*.so*"]),
-<<<<<<< HEAD
-    hdrs = glob(["include/*.h"]),
-    visibility = ["//visibility:public"], 
-=======
     hdrs = glob(["include/**/*"]),
     strip_include_prefix = "include",
     visibility = ["//visibility:public"],
->>>>>>> aee50e76
 )
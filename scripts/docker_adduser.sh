#!/usr/bin/env bash

###############################################################################
# Copyright 2017 The Apollo Authors. All Rights Reserved.
#
# Licensed under the Apache License, Version 2.0 (the "License");
# you may not use this file except in compliance with the License.
# You may obtain a copy of the License at
#
# http://www.apache.org/licenses/LICENSE-2.0
#
# Unless required by applicable law or agreed to in writing, software
# distributed under the License is distributed on an "AS IS" BASIS,
# WITHOUT WARRANTIES OR CONDITIONS OF ANY KIND, either express or implied.
# See the License for the specific language governing permissions and
# limitations under the License.
###############################################################################


<<<<<<< HEAD
addgroup --gid "$DOCKER_GRP_ID" "$DOCKER_GRP" 2>/dev/null
adduser --disabled-password --gecos '' "$DOCKER_USER" \
=======
addgroup --gid "$DOCKER_GRP_ID" "$DOCKER_GRP"
adduser --disabled-password --force-badname --gecos '' "$DOCKER_USER" \
>>>>>>> fca016f9
    --uid "$DOCKER_USER_ID" --gid "$DOCKER_GRP_ID" 2>/dev/null
usermod -aG sudo "$DOCKER_USER"
echo '%sudo ALL=(ALL) NOPASSWD:ALL' >> /etc/sudoers
cp -r /etc/skel/. /home/${DOCKER_USER}
echo 'if [ -e "/apollo/scripts/apollo_base.sh" ]; then source /apollo/scripts/apollo_base.sh; fi' >> "/home/${DOCKER_USER}/.bashrc"
echo "ulimit -c unlimited" >> /home/${DOCKER_USER}/.bashrc

chown -R ${DOCKER_USER}:${DOCKER_GRP} "/home/${DOCKER_USER}"

<<<<<<< HEAD
# grant caros user to access GPS device
if [ -e /dev/ttyUSB0 ]; then
  chmod a+rw /dev/ttyUSB0 /dev/ttyUSB1
fi

# setup camera device
if [ -e /dev/video0 ]; then
  chmod a+rw /dev/video0
fi
if [ -e /dev/video1 ]; then
  chmod a+rw /dev/video1
fi
=======
# setup GPS device
if [ -e /dev/novatel0 ]; then
  chmod a+rw /dev/novatel0
fi
if [ -e /dev/novatel1 ]; then
  chmod a+rw /dev/novatel1
fi
if [ -e /dev/novatel2 ]; then
  chmod a+rw /dev/novatel2
fi

# setup camera device
>>>>>>> fca016f9
if [ -e /dev/camera/obstacle ]; then
  chmod a+rw /dev/camera/obstacle
fi
if [ -e /dev/camera/trafficlights ]; then
  chmod a+rw /dev/camera/trafficlights
fi


if [ "$RELEASE_DOCKER" != "1" ];then
  # setup map data
  if [ -e /home/tmp/modules_data ]; then
    cp -r /home/tmp/modules_data/* /apollo/modules/
    chown -R ${DOCKER_USER}:${DOCKER_GRP} "/apollo/modules"
  fi
  # setup ros package
  # this is a temporary solution to avoid ros package downloading.
  ROS="/home/tmp/ros"
  chmod a+w "${ROS}/share/velodyne/launch/start_velodyne.launch"
  chmod a+w -R "${ROS}/share/velodyne_pointcloud/params"
  chmod a+w "${ROS}/share/gnss_driver/launch/gnss_driver.launch"
  chmod a+w "${ROS}/share/gnss_driver/conf/gnss_conf_mkz.txt"
fi<|MERGE_RESOLUTION|>--- conflicted
+++ resolved
@@ -17,13 +17,8 @@
 ###############################################################################
 
 
-<<<<<<< HEAD
-addgroup --gid "$DOCKER_GRP_ID" "$DOCKER_GRP" 2>/dev/null
-adduser --disabled-password --gecos '' "$DOCKER_USER" \
-=======
 addgroup --gid "$DOCKER_GRP_ID" "$DOCKER_GRP"
 adduser --disabled-password --force-badname --gecos '' "$DOCKER_USER" \
->>>>>>> fca016f9
     --uid "$DOCKER_USER_ID" --gid "$DOCKER_GRP_ID" 2>/dev/null
 usermod -aG sudo "$DOCKER_USER"
 echo '%sudo ALL=(ALL) NOPASSWD:ALL' >> /etc/sudoers
@@ -33,20 +28,6 @@
 
 chown -R ${DOCKER_USER}:${DOCKER_GRP} "/home/${DOCKER_USER}"
 
-<<<<<<< HEAD
-# grant caros user to access GPS device
-if [ -e /dev/ttyUSB0 ]; then
-  chmod a+rw /dev/ttyUSB0 /dev/ttyUSB1
-fi
-
-# setup camera device
-if [ -e /dev/video0 ]; then
-  chmod a+rw /dev/video0
-fi
-if [ -e /dev/video1 ]; then
-  chmod a+rw /dev/video1
-fi
-=======
 # setup GPS device
 if [ -e /dev/novatel0 ]; then
   chmod a+rw /dev/novatel0
@@ -59,7 +40,6 @@
 fi
 
 # setup camera device
->>>>>>> fca016f9
 if [ -e /dev/camera/obstacle ]; then
   chmod a+rw /dev/camera/obstacle
 fi

#!/usr/bin/env bash

###############################################################################
# Copyright 2017 The Apollo Authors. All Rights Reserved.
#
# Licensed under the Apache License, Version 2.0 (the "License");
# you may not use this file except in compliance with the License.
# You may obtain a copy of the License at
#
# http://www.apache.org/licenses/LICENSE-2.0
#
# Unless required by applicable law or agreed to in writing, software
# distributed under the License is distributed on an "AS IS" BASIS,
# WITHOUT WARRANTIES OR CONDITIONS OF ANY KIND, either express or implied.
# See the License for the specific language governing permissions and
# limitations under the License.
###############################################################################


addgroup --gid "$DOCKER_GRP_ID" "$DOCKER_GRP" 2>/dev/null
adduser --disabled-password --gecos '' "$DOCKER_USER" \
    --uid "$DOCKER_USER_ID" --gid "$DOCKER_GRP_ID" 2>/dev/null
usermod -aG sudo "$DOCKER_USER"
echo '%sudo ALL=(ALL) NOPASSWD:ALL' >> /etc/sudoers
cp -r /etc/skel/. /home/${DOCKER_USER}
echo 'if [ -e "/apollo/scripts/apollo_base.sh" ]; then source /apollo/scripts/apollo_base.sh; fi' >> "/home/${DOCKER_USER}/.bashrc"
echo "ulimit -c unlimited" >> /home/${DOCKER_USER}/.bashrc

chown -R ${DOCKER_USER}:${DOCKER_GRP} "/home/${DOCKER_USER}"

# grant caros user to access GPS device
if [ -e /dev/ttyUSB0 ]; then
  chmod a+rw /dev/ttyUSB0 /dev/ttyUSB1
fi

# setup camera device
if [ -e /dev/video0 ]; then
  chmod a+rw /dev/video0
fi
if [ -e /dev/video1 ]; then
  chmod a+rw /dev/video1
fi
if [ -e /dev/camera/obstacle ]; then
  chmod a+rw /dev/camera/obstacle
fi
if [ -e /dev/camera/trafficlights ]; then
  chmod a+rw /dev/camera/trafficlights
fi

<<<<<<< HEAD
MACHINE_ARCH=$(uname -m)
ROS_TAR="ros-indigo-apollo-1.5.3-${MACHINE_ARCH}.tar.gz"
=======

>>>>>>> 94dec1eb
if [ "$RELEASE_DOCKER" != "1" ];then
  # setup map data
  if [ -e /home/tmp/modules_data ]; then
    cp -r /home/tmp/modules_data/* /apollo/modules/
    chown -R ${DOCKER_USER}:${DOCKER_GRP} "/apollo/modules"
  fi
  # setup ros package
  # this is a temporary solution to avoid ros package downloading.
  ROS="/home/tmp/ros"
  chmod a+w "${ROS}/share/velodyne/launch/start_velodyne.launch"
  chmod a+w -R "${ROS}/share/velodyne_pointcloud/params"
  chmod a+w "${ROS}/share/gnss_driver/launch/gnss_driver.launch"
  chmod a+w "${ROS}/share/gnss_driver/conf/gnss_conf_mkz.txt"
fi<|MERGE_RESOLUTION|>--- conflicted
+++ resolved
@@ -47,12 +47,7 @@
   chmod a+rw /dev/camera/trafficlights
 fi
 
-<<<<<<< HEAD
-MACHINE_ARCH=$(uname -m)
-ROS_TAR="ros-indigo-apollo-1.5.3-${MACHINE_ARCH}.tar.gz"
-=======
 
->>>>>>> 94dec1eb
 if [ "$RELEASE_DOCKER" != "1" ];then
   # setup map data
   if [ -e /home/tmp/modules_data ]; then

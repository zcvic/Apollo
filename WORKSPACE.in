workspace(name = "apollo")

# googletest (GTest and GMock)
new_http_archive(
    name = "gtest",
    build_file = "third_party/gtest.BUILD",
    sha256 = "58a6f4277ca2bc8565222b3bbd58a177609e9c488e8a72649359ba51450db7d8",
    strip_prefix = "googletest-release-1.8.0",
    url = "file:///home/tmp/googletest-release-1.8.0.tar.gz",
)

# gflags
http_archive(
    name = "com_github_gflags_gflags",
    sha256 = "466c36c6508a451734e4f4d76825cf9cd9b8716d2b70ef36479ae40f08271f88",
    strip_prefix = "gflags-2.2.0",
    url = "file:///home/tmp/gflags-2.2.0.tar.gz",
)

bind(
    name = "gflags",
    actual = "@com_github_gflags_gflags//:gflags",
)

# glog
new_http_archive(
    name = "glog",
    build_file = "third_party/glog.BUILD",
    sha256 = "7580e408a2c0b5a89ca214739978ce6ff480b5e7d8d7698a2aa92fadc484d1e0",
    strip_prefix = "glog-0.3.5",
    url = "file:///home/tmp/glog-0.3.5.tar.gz",
)

# Google Benchmark
new_http_archive(
    name = "benchmark",
    build_file = "third_party/benchmark.BUILD",
    sha256 = "e7334dd254434c6668e33a54c8f839194c7c61840d52f4b6258eee28e9f3b20e",
    strip_prefix = "benchmark-1.1.0",
    url = "file:///home/tmp/benchmark-1.1.0.tar.gz",
)

# cpplint from google style guide
new_git_repository(
    name = "google_styleguide",
    build_file = "third_party/google_styleguide.BUILD",
    commit = "159b4c81bbca97a9ca00f1195a37174388398a67",
    remote = "https://github.com/google/styleguide.git",
)

# eigen
new_http_archive(
    name = "eigen",
    build_file = "third_party/eigen.BUILD",
    sha256 = "04f8a4fa4afedaae721c1a1c756afeea20d3cdef0ce3293982cf1c518f178502",
    strip_prefix = "eigen-eigen-b9cd8366d4e8",
    url = "file:///home/tmp/eigen-3.2.10.tar.gz",
)

# CivetWeb (web server)
new_http_archive(
    name = "civetweb",
    build_file = "third_party/civetweb.BUILD",
    sha256 = "e6958f005aa01b02645bd3ff9760dd085e83d30530cdd97b584632419195bea5",
    strip_prefix = "civetweb-1.10",
    url = "file:///home/tmp/civetweb-1.10.tar.gz",
)

# curlpp
new_http_archive(
    name = "curlpp",
    build_file = "third_party/curlpp.BUILD",
    sha256 = "97e3819bdcffc3e4047b6ac57ca14e04af85380bd93afe314bee9dd5c7f46a0a",
    strip_prefix = "curlpp-0.8.1",
    url = "file:///home/tmp/curlpp-0.8.1.tar.gz",
)

#ros
new_local_repository(
    name = "ros",
    build_file = "third_party/ros.BUILD",
    path = "/home/tmp/ros",
)

# OpenCV 2.4.13.2
new_http_archive(
    name = "opencv2",
    build_file = "third_party/opencv2.BUILD",
    strip_prefix = "opencv-2.4.13.2",
    url = "file:///home/tmp/opencv-2.4.13.2.zip",
)

# PCL 1.7
# =======
# This requires libpcl-dev to be installed in your Ubuntu/Debian.
new_local_repository(
    name = "pcl",
    build_file = "third_party/pcl.BUILD",
    path = "/usr/local/include/pcl-1.7",
)

new_local_repository(
    name = "glew",
    build_file = "third_party/glew.BUILD",
    path = "/usr/include",
)

new_local_repository(
    name = "opengl",
    build_file = "third_party/opengl.BUILD",
    path = "/usr/include",
)

new_local_repository(
    name = "glfw",
    build_file = "third_party/glfw.BUILD",
    path = "/usr/include",
)

new_local_repository(
    name = "vtk",
    build_file = "third_party/vtk.BUILD",
    path = "/usr/include/vtk-VTK_VERSION",
)

# Caffe
new_local_repository(
    name = "caffe",
    build_file = "third_party/caffe.BUILD",
    path = "/usr/include/caffe",
)

# YAML-CPP
new_http_archive(
    name = "yaml_cpp",
    build_file = "third_party/yaml_cpp.BUILD",
    strip_prefix = "yaml-cpp-yaml-cpp-0.5.3",
    url = "file:///home/tmp/yaml-cpp-0.5.3.zip",
)

new_http_archive(
    name = "qpOASES",
    build_file = "third_party/qpOASES.BUILD",
    sha256 = "e70b49586b58b8f5fd348e951f3c3094ed0ad371a96097a499f343a7aeec7dbe",
    strip_prefix = "qp-oases-3.2.1-1",
    url = "file:///home/tmp/qp-oases-3.2.1-1.zip",
)

# IpOpt
new_local_repository(
    name = "ipopt",
    build_file = "third_party/ipopt.BUILD",
    path = "/usr/local/ipopt/include/coin",
)

# Cuda
new_local_repository(
    name = "cuda",
    build_file = "third_party/cuda.BUILD",
    path = "/usr/local/cuda",
)

# Local-integ
new_local_repository(
    name = "local_integ",
    build_file = "third_party/local_integ.BUILD",
    path = "/usr/local/apollo/local_integ",
)

# Proj.4
new_http_archive(
    name = "proj4",
    build_file = "third_party/proj4.BUILD",
    strip_prefix = "proj.4-4.9.3",
    url = "file:///home/tmp/proj.4-4.9.3.zip",
)

# tinyxml2
new_http_archive(
    name = "tinyxml2",
    build_file = "third_party/tinyxml2.BUILD",
    strip_prefix = "tinyxml2-5.0.1",
    url = "file:///home/tmp/tinyxml2-5.0.1.zip",
)

#protobuf 3.3
http_archive(
    name = "com_google_protobuf",
    strip_prefix = "protobuf-3.3.0",
    url = "file:///home/tmp/protobuf-3.3.0.tar.gz",
)

#jsoncpp .so for adv_plat
new_local_repository(
    name = "jsoncpp",
    build_file = "third_party/jsoncpp.BUILD",
    path = "/usr/local/apollo/jsoncpp/",
)

#adv_plat
new_local_repository(
    name = "adv_plat",
    build_file = "third_party/adv_plat.BUILD",
<<<<<<< HEAD
    path = "/usr/local/apollo/adv_plat"
)

#libprotobuf-mutator
new_git_repository(
    name = "libprotobuf_mutator",
    build_file = "third_party/libprotobuf_mutator.BUILD",
    commit = "f15940c782f9d130676de947d3a8a3662e4a8f34",
    remote = "https://github.com/BaiduXLab/libprotobuf-mutator.git",
=======
    path = "/usr/local/apollo/adv_plat",
>>>>>>> 8af23279
)<|MERGE_RESOLUTION|>--- conflicted
+++ resolved
@@ -201,8 +201,7 @@
 new_local_repository(
     name = "adv_plat",
     build_file = "third_party/adv_plat.BUILD",
-<<<<<<< HEAD
-    path = "/usr/local/apollo/adv_plat"
+    path = "/usr/local/apollo/adv_plat",
 )
 
 #libprotobuf-mutator
@@ -211,7 +210,4 @@
     build_file = "third_party/libprotobuf_mutator.BUILD",
     commit = "f15940c782f9d130676de947d3a8a3662e4a8f34",
     remote = "https://github.com/BaiduXLab/libprotobuf-mutator.git",
-=======
-    path = "/usr/local/apollo/adv_plat",
->>>>>>> 8af23279
 )